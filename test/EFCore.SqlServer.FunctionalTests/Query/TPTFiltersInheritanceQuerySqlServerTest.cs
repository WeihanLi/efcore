--- conflicted
+++ resolved
@@ -44,13 +44,8 @@
 LEFT JOIN [Birds] AS [b] ON [a].[Species] = [b].[Species]
 LEFT JOIN [Eagle] AS [e] ON [a].[Species] = [e].[Species]
 LEFT JOIN [Kiwi] AS [k] ON [a].[Species] = [k].[Species]
-<<<<<<< HEAD
-WHERE [a].[CountryId] = 1 AND [k].[Species] IS NOT NULL");
+WHERE [a].[CountryId] = 1 AND ([k].[Species] IS NOT NULL)");
     }
-=======
-WHERE ([a].[CountryId] = 1) AND ([k].[Species] IS NOT NULL)");
-        }
->>>>>>> 021fbcb7
 
     public override async Task Can_use_is_kiwi_with_other_predicate(bool async)
     {
@@ -65,13 +60,8 @@
 LEFT JOIN [Birds] AS [b] ON [a].[Species] = [b].[Species]
 LEFT JOIN [Eagle] AS [e] ON [a].[Species] = [e].[Species]
 LEFT JOIN [Kiwi] AS [k] ON [a].[Species] = [k].[Species]
-<<<<<<< HEAD
 WHERE [a].[CountryId] = 1 AND [k].[Species] IS NOT NULL AND [a].[CountryId] = 1");
     }
-=======
-WHERE ([a].[CountryId] = 1) AND (([k].[Species] IS NOT NULL) AND ([a].[CountryId] = 1))");
-        }
->>>>>>> 021fbcb7
 
     public override async Task Can_use_is_kiwi_in_projection(bool async)
     {
@@ -100,11 +90,7 @@
 LEFT JOIN [Birds] AS [b] ON [a].[Species] = [b].[Species]
 LEFT JOIN [Eagle] AS [e] ON [a].[Species] = [e].[Species]
 LEFT JOIN [Kiwi] AS [k] ON [a].[Species] = [k].[Species]
-<<<<<<< HEAD
-WHERE [a].[CountryId] = 1 AND ([k].[Species] IS NOT NULL OR [e].[Species] IS NOT NULL)
-=======
-WHERE ([a].[CountryId] = 1) AND (([k].[Species] IS NOT NULL) OR ([e].[Species] IS NOT NULL))
->>>>>>> 021fbcb7
+WHERE [a].[CountryId] = 1 AND (([k].[Species] IS NOT NULL) OR ([e].[Species] IS NOT NULL))
 ORDER BY [a].[Species]");
     }
 
@@ -121,11 +107,7 @@
 LEFT JOIN [Birds] AS [b] ON [a].[Species] = [b].[Species]
 LEFT JOIN [Eagle] AS [e] ON [a].[Species] = [e].[Species]
 LEFT JOIN [Kiwi] AS [k] ON [a].[Species] = [k].[Species]
-<<<<<<< HEAD
-WHERE [a].[CountryId] = 1 AND [a].[CountryId] = 1 AND ([k].[Species] IS NOT NULL OR [e].[Species] IS NOT NULL)
-=======
-WHERE (([a].[CountryId] = 1) AND ([a].[CountryId] = 1)) AND (([k].[Species] IS NOT NULL) OR ([e].[Species] IS NOT NULL))
->>>>>>> 021fbcb7
+WHERE [a].[CountryId] = 1 AND [a].[CountryId] = 1 AND (([k].[Species] IS NOT NULL) OR ([e].[Species] IS NOT NULL))
 ORDER BY [a].[Species]");
     }
 
@@ -139,13 +121,8 @@
 LEFT JOIN [Birds] AS [b] ON [a].[Species] = [b].[Species]
 LEFT JOIN [Eagle] AS [e] ON [a].[Species] = [e].[Species]
 LEFT JOIN [Kiwi] AS [k] ON [a].[Species] = [k].[Species]
-<<<<<<< HEAD
-WHERE [a].[CountryId] = 1 AND ([k].[Species] IS NOT NULL OR [e].[Species] IS NOT NULL)");
+WHERE [a].[CountryId] = 1 AND (([k].[Species] IS NOT NULL) OR ([e].[Species] IS NOT NULL))");
     }
-=======
-WHERE ([a].[CountryId] = 1) AND (([k].[Species] IS NOT NULL) OR ([e].[Species] IS NOT NULL))");
-        }
->>>>>>> 021fbcb7
 
     public override async Task Can_use_of_type_bird_first(bool async)
     {
@@ -160,11 +137,7 @@
 LEFT JOIN [Birds] AS [b] ON [a].[Species] = [b].[Species]
 LEFT JOIN [Eagle] AS [e] ON [a].[Species] = [e].[Species]
 LEFT JOIN [Kiwi] AS [k] ON [a].[Species] = [k].[Species]
-<<<<<<< HEAD
-WHERE [a].[CountryId] = 1 AND ([k].[Species] IS NOT NULL OR [e].[Species] IS NOT NULL)
-=======
-WHERE ([a].[CountryId] = 1) AND (([k].[Species] IS NOT NULL) OR ([e].[Species] IS NOT NULL))
->>>>>>> 021fbcb7
+WHERE [a].[CountryId] = 1 AND (([k].[Species] IS NOT NULL) OR ([e].[Species] IS NOT NULL))
 ORDER BY [a].[Species]");
     }
 
@@ -179,13 +152,8 @@
 FROM [Animals] AS [a]
 LEFT JOIN [Birds] AS [b] ON [a].[Species] = [b].[Species]
 LEFT JOIN [Kiwi] AS [k] ON [a].[Species] = [k].[Species]
-<<<<<<< HEAD
-WHERE [a].[CountryId] = 1 AND [k].[Species] IS NOT NULL");
+WHERE [a].[CountryId] = 1 AND ([k].[Species] IS NOT NULL)");
     }
-=======
-WHERE ([a].[CountryId] = 1) AND ([k].[Species] IS NOT NULL)");
-        }
->>>>>>> 021fbcb7
 
     public override async Task Can_use_derived_set(bool async)
     {
