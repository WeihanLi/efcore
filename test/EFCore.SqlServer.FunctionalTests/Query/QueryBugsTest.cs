--- conflicted
+++ resolved
@@ -171,14 +171,14 @@
                         && dateTimes.Contains(d.DateTime2_6)
                         && dateTimes.Contains(d.DateTime2_7));
 
-                var results = async
-                    ? await query.ToListAsync()
-                    : query.ToList();
-
-                Assert.Single(results);
-
-                AssertSql(
-                    @"SELECT [d].[Id], [d].[DateTime], [d].[DateTime2], [d].[DateTime2_0], [d].[DateTime2_1], [d].[DateTime2_2], [d].[DateTime2_3], [d].[DateTime2_4], [d].[DateTime2_5], [d].[DateTime2_6], [d].[DateTime2_7], [d].[SmallDateTime]
+            var results = async
+                ? await query.ToListAsync()
+                : query.ToList();
+
+            Assert.Single(results);
+
+            AssertSql(
+                @"SELECT [d].[Id], [d].[DateTime], [d].[DateTime2], [d].[DateTime2_0], [d].[DateTime2_1], [d].[DateTime2_2], [d].[DateTime2_3], [d].[DateTime2_4], [d].[DateTime2_5], [d].[DateTime2_6], [d].[DateTime2_7], [d].[SmallDateTime]
 FROM [Dates] AS [d]
 WHERE ((((((((([d].[SmallDateTime] IN ('1970-09-03T12:00:00', '1971-09-03T12:00:10', '1972-09-03T12:00:10', '1973-09-03T12:00:10', '1974-09-03T12:00:10', '1975-09-03T12:00:10', '1976-09-03T12:00:10', '1977-09-03T12:00:10', '1978-09-03T12:00:10', '1979-09-03T12:00:10', '1980-09-03T12:00:10') AND [d].[DateTime] IN ('1970-09-03T12:00:00.000', '1971-09-03T12:00:10.220', '1972-09-03T12:00:10.333', '1973-09-03T12:00:10.000', '1974-09-03T12:00:10.500', '1975-09-03T12:00:10.660', '1976-09-03T12:00:10.777', '1977-09-03T12:00:10.888', '1978-09-03T12:00:10.999', '1979-09-03T12:00:10.111', '1980-09-03T12:00:10.222')) AND [d].[DateTime2] IN ('1970-09-03T12:00:00.0000000', '1971-09-03T12:00:10.2200000', '1972-09-03T12:00:10.3330000', '1973-09-03T12:00:10.0000000', '1974-09-03T12:00:10.5000000', '1975-09-03T12:00:10.6600000', '1976-09-03T12:00:10.7770000', '1977-09-03T12:00:10.8880000', '1978-09-03T12:00:10.9990000', '1979-09-03T12:00:10.1110000', '1980-09-03T12:00:10.2220000')) AND [d].[DateTime2_0] IN ('1970-09-03T12:00:00', '1971-09-03T12:00:10', '1972-09-03T12:00:10', '1973-09-03T12:00:10', '1974-09-03T12:00:10', '1975-09-03T12:00:10', '1976-09-03T12:00:10', '1977-09-03T12:00:10', '1978-09-03T12:00:10', '1979-09-03T12:00:10', '1980-09-03T12:00:10')) AND [d].[DateTime2_1] IN ('1970-09-03T12:00:00.0', '1971-09-03T12:00:10.2', '1972-09-03T12:00:10.3', '1973-09-03T12:00:10.0', '1974-09-03T12:00:10.5', '1975-09-03T12:00:10.6', '1976-09-03T12:00:10.7', '1977-09-03T12:00:10.8', '1978-09-03T12:00:10.9', '1979-09-03T12:00:10.1', '1980-09-03T12:00:10.2')) AND [d].[DateTime2_2] IN ('1970-09-03T12:00:00.00', '1971-09-03T12:00:10.22', '1972-09-03T12:00:10.33', '1973-09-03T12:00:10.00', '1974-09-03T12:00:10.50', '1975-09-03T12:00:10.66', '1976-09-03T12:00:10.77', '1977-09-03T12:00:10.88', '1978-09-03T12:00:10.99', '1979-09-03T12:00:10.11', '1980-09-03T12:00:10.22')) AND [d].[DateTime2_3] IN ('1970-09-03T12:00:00.000', '1971-09-03T12:00:10.220', '1972-09-03T12:00:10.333', '1973-09-03T12:00:10.000', '1974-09-03T12:00:10.500', '1975-09-03T12:00:10.660', '1976-09-03T12:00:10.777', '1977-09-03T12:00:10.888', '1978-09-03T12:00:10.999', '1979-09-03T12:00:10.111', '1980-09-03T12:00:10.222')) AND [d].[DateTime2_4] IN ('1970-09-03T12:00:00.0000', '1971-09-03T12:00:10.2200', '1972-09-03T12:00:10.3330', '1973-09-03T12:00:10.0000', '1974-09-03T12:00:10.5000', '1975-09-03T12:00:10.6600', '1976-09-03T12:00:10.7770', '1977-09-03T12:00:10.8880', '1978-09-03T12:00:10.9990', '1979-09-03T12:00:10.1110', '1980-09-03T12:00:10.2220')) AND [d].[DateTime2_5] IN ('1970-09-03T12:00:00.00000', '1971-09-03T12:00:10.22000', '1972-09-03T12:00:10.33300', '1973-09-03T12:00:10.00000', '1974-09-03T12:00:10.50000', '1975-09-03T12:00:10.66000', '1976-09-03T12:00:10.77700', '1977-09-03T12:00:10.88800', '1978-09-03T12:00:10.99900', '1979-09-03T12:00:10.11100', '1980-09-03T12:00:10.22200')) AND [d].[DateTime2_6] IN ('1970-09-03T12:00:00.000000', '1971-09-03T12:00:10.220000', '1972-09-03T12:00:10.333000', '1973-09-03T12:00:10.000000', '1974-09-03T12:00:10.500000', '1975-09-03T12:00:10.660000', '1976-09-03T12:00:10.777000', '1977-09-03T12:00:10.888000', '1978-09-03T12:00:10.999000', '1979-09-03T12:00:10.111000', '1980-09-03T12:00:10.222000')) AND [d].[DateTime2_7] IN ('1970-09-03T12:00:00.0000000', '1971-09-03T12:00:10.2200000', '1972-09-03T12:00:10.3330000', '1973-09-03T12:00:10.0000000', '1974-09-03T12:00:10.5000000', '1975-09-03T12:00:10.6600000', '1976-09-03T12:00:10.7770000', '1977-09-03T12:00:10.8880000', '1978-09-03T12:00:10.9990000', '1979-09-03T12:00:10.1110000', '1980-09-03T12:00:10.2220000')");
         }
@@ -721,7 +721,7 @@
                 });
 
                 modelBuilder.Entity<Dragon>().ToTable("Dragon")
-                    .HasData(new Dragon { Id = 1, Name = "Drogon", MotherId =2 },
+                    .HasData(new Dragon { Id = 1, Name = "Drogon", MotherId = 2 },
                             new Dragon { Id = 2, Name = "Rhaegal", MotherId = 2 },
                             new Dragon { Id = 3, Name = "Viserion", MotherId = 2 },
                             new Dragon { Id = 4, Name = "Balerion" });
@@ -1121,11 +1121,11 @@
             using (var ctx = contextFactory.CreateContext())
             {
                 var query = from eVersion in ctx.Entities.Include(e => e.Children)
-                        join eRoot in ctx.Entities.Include(e => e.Children)
-                            on eVersion.RootEntityId equals eRoot.Id
-                            into RootEntities
-                        from eRootJoined in RootEntities.DefaultIfEmpty()
-                        select eRootJoined ?? eVersion;
+                            join eRoot in ctx.Entities.Include(e => e.Children)
+                                on eVersion.RootEntityId equals eRoot.Id
+                                into RootEntities
+                            from eRootJoined in RootEntities.DefaultIfEmpty()
+                            select eRootJoined ?? eVersion;
 
                 var result = query.ToList();
 
@@ -1155,11 +1155,11 @@
             using (var ctx = contextFactory.CreateContext())
             {
                 var query = from eVersion in ctx.Entities
-                             join eRoot in ctx.Entities.Include(e => e.Children)
-                                 on eVersion.RootEntityId equals eRoot.Id
-                                 into RootEntities
-                             from eRootJoined in RootEntities.DefaultIfEmpty()
-                             select new { Root = eRootJoined, Coalesce = eRootJoined ?? eVersion };
+                            join eRoot in ctx.Entities.Include(e => e.Children)
+                                on eVersion.RootEntityId equals eRoot.Id
+                                into RootEntities
+                            from eRootJoined in RootEntities.DefaultIfEmpty()
+                            select new { Root = eRootJoined, Coalesce = eRootJoined ?? eVersion };
 
                 var result = query.ToList();
 
@@ -4715,14 +4715,14 @@
             public void Seed()
             {
                 Add(new Blog7983
-                    {
-                        Posts = new List<Post7983>
+                {
+                    Posts = new List<Post7983>
                         {
                                 new Post7983 { Title = "First" },
                                 new Post7983 { Title = "Second" },
                                 new Post7983 { Title = "Third" }
                         }
-                    });
+                });
 
                 SaveChanges();
             }
@@ -5414,8 +5414,8 @@
             public void Seed()
             {
                 Add(new Entity11023
-                    {
-                        Values = new List<Value11023>
+                {
+                    Values = new List<Value11023>
                         {
                                 new Value11023
                                 {
@@ -5426,7 +5426,7 @@
                                     }
                                 }
                         }
-                    });
+                });
 
                 SaveChanges();
             }
@@ -9294,7 +9294,122 @@
 
         #endregion
 
-<<<<<<< HEAD
+        #region Issue23674
+
+        [ConditionalFact]
+        public virtual async Task Walking_back_include_tree_is_not_allowed_1()
+        {
+            var contextFactory = await InitializeAsync<MyContext23674>();
+
+            using (var context = contextFactory.CreateContext())
+            {
+                var query = context.Set<Principal23674>()
+                    .Include(p => p.ManyDependents)
+                    .ThenInclude(m => m.Principal.SingleDependent);
+
+                Assert.Equal(
+                    CoreStrings.WarningAsErrorTemplate(
+                        CoreEventId.NavigationBaseIncludeIgnored.ToString(),
+                        CoreResources.LogNavigationBaseIncludeIgnored(new TestLogger<TestLoggingDefinitions>())
+                            .GenerateMessage("ManyDependent23674.Principal"),
+                        "CoreEventId.NavigationBaseIncludeIgnored"),
+                    Assert.Throws<InvalidOperationException>(
+                        () => query.ToList()).Message);
+            }
+        }
+
+        [ConditionalFact]
+        public virtual async Task Walking_back_include_tree_is_not_allowed_2()
+        {
+            var contextFactory = await InitializeAsync<MyContext23674>();
+
+            using (var context = contextFactory.CreateContext())
+            {
+                var query = context.Set<Principal23674>().Include(p => p.SingleDependent.Principal.ManyDependents);
+
+                Assert.Equal(
+                    CoreStrings.WarningAsErrorTemplate(
+                        CoreEventId.NavigationBaseIncludeIgnored.ToString(),
+                        CoreResources.LogNavigationBaseIncludeIgnored(new TestLogger<TestLoggingDefinitions>())
+                            .GenerateMessage("SingleDependent23674.Principal"),
+                        "CoreEventId.NavigationBaseIncludeIgnored"),
+                    Assert.Throws<InvalidOperationException>(
+                        () => query.ToList()).Message);
+            }
+        }
+
+        [ConditionalFact]
+        public virtual async Task Walking_back_include_tree_is_not_allowed_3()
+        {
+            var contextFactory = await InitializeAsync<MyContext23674>();
+
+            using (var context = contextFactory.CreateContext())
+            {
+                // This does not warn because after round-tripping from one-to-many from dependent side, the number of dependents could be larger.
+                var query = context.Set<ManyDependent23674>()
+                    .Include(p => p.Principal.ManyDependents)
+                    .ThenInclude(m => m.SingleDependent)
+                    .ToList();
+            }
+        }
+
+        [ConditionalFact]
+        public virtual async Task Walking_back_include_tree_is_not_allowed_4()
+        {
+            var contextFactory = await InitializeAsync<MyContext23674>();
+
+            using (var context = contextFactory.CreateContext())
+            {
+                var query = context.Set<SingleDependent23674>().Include(p => p.ManyDependent.SingleDependent.Principal);
+
+                Assert.Equal(
+                    CoreStrings.WarningAsErrorTemplate(
+                        CoreEventId.NavigationBaseIncludeIgnored.ToString(),
+                        CoreResources.LogNavigationBaseIncludeIgnored(new TestLogger<TestLoggingDefinitions>())
+                            .GenerateMessage("ManyDependent23674.SingleDependent"),
+                        "CoreEventId.NavigationBaseIncludeIgnored"),
+                    Assert.Throws<InvalidOperationException>(
+                        () => query.ToList()).Message);
+            }
+        }
+
+        private class Principal23674
+        {
+            public int Id { get; set; }
+            public List<ManyDependent23674> ManyDependents { get; set; }
+            public SingleDependent23674 SingleDependent { get; set; }
+        }
+
+        private class ManyDependent23674
+        {
+            public int Id { get; set; }
+            public Principal23674 Principal { get; set; }
+            public SingleDependent23674 SingleDependent { get; set; }
+        }
+        private class SingleDependent23674
+        {
+            public int Id { get; set; }
+            public Principal23674 Principal { get; set; }
+            public int PrincipalId { get; set; }
+            public int ManyDependentId { get; set; }
+            public ManyDependent23674 ManyDependent { get; set; }
+        }
+
+        private class MyContext23674 : DbContext
+        {
+            public MyContext23674(DbContextOptions options)
+                : base(options)
+            {
+            }
+
+            protected override void OnModelCreating(ModelBuilder modelBuilder)
+            {
+                modelBuilder.Entity<Principal23674>();
+            }
+        }
+
+        #endregion
+
         protected override string StoreName => "QueryBugsTest";
         protected TestSqlLoggerFactory TestSqlLoggerFactory
             => (TestSqlLoggerFactory)ListLoggerFactory;
@@ -9306,134 +9421,8 @@
                 {
                     w.Log(SqlServerEventId.ByteIdentityColumnWarning);
                     w.Log(SqlServerEventId.DecimalTypeKeyWarning);
+                    w.Throw(CoreEventId.NavigationBaseIncludeIgnored);
                 });
-=======
-        #region Issue23674
-
-        [ConditionalFact]
-        public virtual void Walking_back_include_tree_is_not_allowed_1()
-        {
-            using (CreateDatabase23674())
-            {
-                using var context = new MyContext23674(_options);
-
-                var query = context.Set<Principal23674>()
-                    .Include(p => p.ManyDependents)
-                    .ThenInclude(m => m.Principal.SingleDependent);
-
-                Assert.Equal(
-                    CoreStrings.WarningAsErrorTemplate(
-                        CoreEventId.NavigationBaseIncludeIgnored.ToString(),
-                        CoreResources.LogNavigationBaseIncludeIgnored(new TestLogger<TestLoggingDefinitions>())
-                            .GenerateMessage("ManyDependent23674.Principal"),
-                        "CoreEventId.NavigationBaseIncludeIgnored"),
-                    Assert.Throws<InvalidOperationException>(
-                        () => query.ToList()).Message);
-            }
-        }
-
-        [ConditionalFact]
-        public virtual void Walking_back_include_tree_is_not_allowed_2()
-        {
-            using (CreateDatabase23674())
-            {
-                using var context = new MyContext23674(_options);
-
-                var query = context.Set<Principal23674>().Include(p => p.SingleDependent.Principal.ManyDependents);
-
-                Assert.Equal(
-                    CoreStrings.WarningAsErrorTemplate(
-                        CoreEventId.NavigationBaseIncludeIgnored.ToString(),
-                        CoreResources.LogNavigationBaseIncludeIgnored(new TestLogger<TestLoggingDefinitions>())
-                            .GenerateMessage("SingleDependent23674.Principal"),
-                        "CoreEventId.NavigationBaseIncludeIgnored"),
-                    Assert.Throws<InvalidOperationException>(
-                        () => query.ToList()).Message);
-            }
-        }
-
-        [ConditionalFact]
-        public virtual void Walking_back_include_tree_is_not_allowed_3()
-        {
-            using (CreateDatabase23674())
-            {
-                using var context = new MyContext23674(_options);
-
-                // This does not warn because after round-tripping from one-to-many from dependent side, the number of dependents could be larger.
-                var query = context.Set<ManyDependent23674>()
-                    .Include(p => p.Principal.ManyDependents)
-                    .ThenInclude(m => m.SingleDependent)
-                    .ToList();
-            }
-        }
-
-        [ConditionalFact]
-        public virtual void Walking_back_include_tree_is_not_allowed_4()
-        {
-            using (CreateDatabase23674())
-            {
-                using var context = new MyContext23674(_options);
-
-                var query = context.Set<SingleDependent23674>().Include(p => p.ManyDependent.SingleDependent.Principal);
-
-                Assert.Equal(
-                    CoreStrings.WarningAsErrorTemplate(
-                        CoreEventId.NavigationBaseIncludeIgnored.ToString(),
-                        CoreResources.LogNavigationBaseIncludeIgnored(new TestLogger<TestLoggingDefinitions>())
-                            .GenerateMessage("ManyDependent23674.SingleDependent"),
-                        "CoreEventId.NavigationBaseIncludeIgnored"),
-                    Assert.Throws<InvalidOperationException>(
-                        () => query.ToList()).Message);
-            }
-        }
-
-        private class Principal23674
-        {
-            public int Id { get; set; }
-            public List<ManyDependent23674> ManyDependents { get; set; }
-            public SingleDependent23674 SingleDependent { get; set; }
-        }
-
-        private class ManyDependent23674
-        {
-            public int Id { get; set; }
-            public Principal23674 Principal { get; set; }
-            public SingleDependent23674 SingleDependent { get; set; }
-        }
-        private class SingleDependent23674
-        {
-            public int Id { get; set; }
-            public Principal23674 Principal { get; set; }
-            public int PrincipalId { get; set; }
-            public int ManyDependentId { get; set; }
-            public ManyDependent23674 ManyDependent { get; set; }
-        }
-
-        private class MyContext23674 : DbContext
-        {
-            public MyContext23674(DbContextOptions options)
-                : base(options)
-            {
-            }
-
-            protected override void OnModelCreating(ModelBuilder modelBuilder)
-            {
-                modelBuilder.Entity<Principal23674>();
-            }
-        }
-
-        private SqlServerTestStore CreateDatabase23674()
-            => CreateTestStore(
-                () => new MyContext23674(_options),
-                context =>
-                {
-                    ClearLog();
-                });
-
-        #endregion
-
-        private DbContextOptions _options;
->>>>>>> 54203510
 
         protected override TestStore CreateTestStore()
             => SqlServerTestStore.CreateInitialized(StoreName, multipleActiveResultSets: true);
