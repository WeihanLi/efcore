--- conflicted
+++ resolved
@@ -9106,7 +9106,6 @@
 
         #endregion
 
-<<<<<<< HEAD
         #region Issue12274
 
         [ConditionalFact]
@@ -9264,7 +9263,12 @@
                     context.Blogs.AddRange(b1, b2);
                     context.Posts.AddRange(p11, p12, p13, p21, p22);
                     context.SaveChanges();
-=======
+
+                    ClearLog();
+                });
+
+        #endregion
+
         #region Issue23211
 
         [ConditionalFact]
@@ -9411,13 +9415,11 @@
 
                     context.SaveChanges();
 
->>>>>>> 2fa06f40
                     ClearLog();
                 });
 
         #endregion
 
-<<<<<<< HEAD
         #region Issue10295
 
         [ConditionalFact]
@@ -9470,7 +9472,8 @@
                     context.SaveChanges();
                     ClearLog();
                 });
-=======
+        #endregion
+
         #region Issue23282
 
         [ConditionalFact]
@@ -9556,7 +9559,6 @@
 
             return (optionsBuilder.Options, testSqlLoggerFactory);
         }
->>>>>>> 2fa06f40
 
         #endregion
 
