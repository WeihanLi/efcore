﻿// Licensed to the .NET Foundation under one or more agreements.
// The .NET Foundation licenses this file to you under the MIT license.



// ReSharper disable InconsistentNaming
namespace Microsoft.EntityFrameworkCore.Query;

public class SimpleQuerySqlServerTest : SimpleQueryRelationalTestBase
{
    protected override ITestStoreFactory TestStoreFactory
        => SqlServerTestStoreFactory.Instance;

    public override async Task Multiple_nested_reference_navigations(bool async)
    {
        await base.Multiple_nested_reference_navigations(async);

        AssertSql(
            @"@__p_0='3'

SELECT TOP(1) [s].[Id], [s].[Email], [s].[Logon], [s].[ManagerId], [s].[Name], [s].[SecondaryManagerId]
FROM [Staff] AS [s]
WHERE [s].[Id] = @__p_0",
            //
            @"@__id_0='1'

SELECT TOP(2) [a].[Id], [a].[Complete], [a].[Deleted], [a].[PeriodEnd], [a].[PeriodStart], [a].[StaffId], [s].[Id], [s].[Email], [s].[Logon], [s].[ManagerId], [s].[Name], [s].[SecondaryManagerId], [s0].[Id], [s0].[Email], [s0].[Logon], [s0].[ManagerId], [s0].[Name], [s0].[SecondaryManagerId], [s1].[Id], [s1].[Email], [s1].[Logon], [s1].[ManagerId], [s1].[Name], [s1].[SecondaryManagerId]
FROM [Appraisals] AS [a]
INNER JOIN [Staff] AS [s] ON [a].[StaffId] = [s].[Id]
LEFT JOIN [Staff] AS [s0] ON [s].[ManagerId] = [s0].[Id]
LEFT JOIN [Staff] AS [s1] ON [s].[SecondaryManagerId] = [s1].[Id]
WHERE [a].[Id] = @__id_0");
    }

    public override async Task Comparing_enum_casted_to_byte_with_int_parameter(bool async)
    {
        await base.Comparing_enum_casted_to_byte_with_int_parameter(async);

        AssertSql(
            @"@__bitterTaste_0='1'

SELECT [i].[IceCreamId], [i].[Name], [i].[Taste]
FROM [IceCreams] AS [i]
WHERE [i].[Taste] = @__bitterTaste_0");
    }

    public override async Task Comparing_enum_casted_to_byte_with_int_constant(bool async)
    {
        await base.Comparing_enum_casted_to_byte_with_int_constant(async);

        AssertSql(
            @"SELECT [i].[IceCreamId], [i].[Name], [i].[Taste]
FROM [IceCreams] AS [i]
WHERE [i].[Taste] = 1");
    }

    public override async Task Comparing_byte_column_to_enum_in_vb_creating_double_cast(bool async)
    {
        await base.Comparing_byte_column_to_enum_in_vb_creating_double_cast(async);

        AssertSql(
            @"SELECT [f].[Id], [f].[Taste]
FROM [Food] AS [f]
WHERE [f].[Taste] = CAST(1 AS tinyint)");
    }

    public override async Task Null_check_removal_in_ternary_maintain_appropriate_cast(bool async)
    {
        await base.Null_check_removal_in_ternary_maintain_appropriate_cast(async);

        AssertSql(
            @"SELECT CAST([f].[Taste] AS tinyint) AS [Bar]
FROM [Food] AS [f]");
    }

    public override async Task Bool_discriminator_column_works(bool async)
    {
        await base.Bool_discriminator_column_works(async);

        AssertSql(
            @"SELECT [a].[Id], [a].[BlogId], [b].[Id], [b].[IsPhotoBlog], [b].[Title], [b].[NumberOfPhotos]
FROM [Authors] AS [a]
LEFT JOIN [Blog] AS [b] ON [a].[BlogId] = [b].[Id]");
    }

    public override async Task Count_member_over_IReadOnlyCollection_works(bool async)
    {
        await base.Count_member_over_IReadOnlyCollection_works(async);

        AssertSql(
            @"SELECT (
    SELECT COUNT(*)
    FROM [Books] AS [b]
    WHERE [a].[AuthorId] = [b].[AuthorId]) AS [BooksCount]
FROM [Authors] AS [a]");
    }

    public override async Task Multiple_different_entity_type_from_different_namespaces(bool async)
    {
        await base.Multiple_different_entity_type_from_different_namespaces(async);

        AssertSql(
            @"SELECT cast(null as int) AS MyValue");
    }

    public override async Task Unwrap_convert_node_over_projection_when_translating_contains_over_subquery(bool async)
    {
        await base.Unwrap_convert_node_over_projection_when_translating_contains_over_subquery(async);

        AssertSql(
            @"@__currentUserId_0='1'

SELECT CASE
    WHEN EXISTS (
        SELECT 1
        FROM [Memberships] AS [m]
        INNER JOIN [Users] AS [u0] ON [m].[UserId] = [u0].[Id]
        WHERE EXISTS (
            SELECT 1
            FROM [Memberships] AS [m0]
            WHERE [m0].[UserId] = @__currentUserId_0 AND [m0].[GroupId] = [m].[GroupId]) AND [u0].[Id] = [u].[Id]) THEN CAST(1 AS bit)
    ELSE CAST(0 AS bit)
END AS [HasAccess]
FROM [Users] AS [u]");
    }

    public override async Task Unwrap_convert_node_over_projection_when_translating_contains_over_subquery_2(bool async)
    {
        await base.Unwrap_convert_node_over_projection_when_translating_contains_over_subquery_2(async);

        AssertSql(
            @"@__currentUserId_0='1'

SELECT CASE
    WHEN EXISTS (
        SELECT 1
        FROM [Memberships] AS [m]
        INNER JOIN [Groups] AS [g] ON [m].[GroupId] = [g].[Id]
        INNER JOIN [Users] AS [u0] ON [m].[UserId] = [u0].[Id]
        WHERE EXISTS (
            SELECT 1
            FROM [Memberships] AS [m0]
            INNER JOIN [Groups] AS [g0] ON [m0].[GroupId] = [g0].[Id]
            WHERE [m0].[UserId] = @__currentUserId_0 AND [g0].[Id] = [g].[Id]) AND [u0].[Id] = [u].[Id]) THEN CAST(1 AS bit)
    ELSE CAST(0 AS bit)
END AS [HasAccess]
FROM [Users] AS [u]");
    }

    public override async Task Unwrap_convert_node_over_projection_when_translating_contains_over_subquery_3(bool async)
    {
        await base.Unwrap_convert_node_over_projection_when_translating_contains_over_subquery_3(async);

        AssertSql(
            @"@__currentUserId_0='1'

SELECT CASE
    WHEN EXISTS (
        SELECT 1
        FROM [Memberships] AS [m]
        INNER JOIN [Users] AS [u0] ON [m].[UserId] = [u0].[Id]
        WHERE EXISTS (
            SELECT 1
            FROM [Memberships] AS [m0]
            WHERE [m0].[UserId] = @__currentUserId_0 AND [m0].[GroupId] = [m].[GroupId]) AND [u0].[Id] = [u].[Id]) THEN CAST(1 AS bit)
    ELSE CAST(0 AS bit)
END AS [HasAccess]
FROM [Users] AS [u]");
    }

    public override async Task GroupBy_aggregate_on_right_side_of_join(bool async)
    {
        await base.GroupBy_aggregate_on_right_side_of_join(async);

        AssertSql(
            @"@__orderId_0='123456'

SELECT [o].[Id], [o].[CancellationDate], [o].[OrderId], [o].[ShippingDate]
FROM [OrderItems] AS [o]
INNER JOIN (
    SELECT [o0].[OrderId] AS [Key]
    FROM [OrderItems] AS [o0]
    WHERE [o0].[OrderId] = @__orderId_0
    GROUP BY [o0].[OrderId]
) AS [t] ON [o].[OrderId] = [t].[Key]
WHERE [o].[OrderId] = @__orderId_0
ORDER BY [o].[OrderId]");
<<<<<<< HEAD
    }

    public override async Task Enum_with_value_converter_matching_take_value(bool async)
    {
        await base.Enum_with_value_converter_matching_take_value(async);

        AssertSql(
            @"@__orderItemType_1='MyType1' (Nullable = false) (Size = 4000)
@__p_0='1'

SELECT [o1].[Id], COALESCE((
    SELECT TOP(1) [o2].[Price]
    FROM [OrderItems] AS [o2]
    WHERE [o1].[Id] = [o2].[OrderId] AND [o2].[Type] = @__orderItemType_1), 0.0E0) AS [SpecialSum]
FROM (
    SELECT TOP(@__p_0) [o].[Id]
    FROM [Orders] AS [o]
    WHERE EXISTS (
        SELECT 1
        FROM [OrderItems] AS [o0]
        WHERE [o].[Id] = [o0].[OrderId])
    ORDER BY [o].[Id]
) AS [t]
INNER JOIN [Orders] AS [o1] ON [t].[Id] = [o1].[Id]
ORDER BY [t].[Id]");
=======
        }

        public override async Task GroupBy_Aggregate_over_navigations_repeated(bool async)
        {
            await base.GroupBy_Aggregate_over_navigations_repeated(async);

            AssertSql(
                @"SELECT MIN([o].[HourlyRate]) AS [HourlyRate], MIN([c].[Id]) AS [CustomerId], MIN([c0].[Name]) AS [CustomerName]
FROM [TimeSheets] AS [t]
LEFT JOIN [Order] AS [o] ON [t].[OrderId] = [o].[Id]
INNER JOIN [Project] AS [p] ON [t].[ProjectId] = [p].[Id]
INNER JOIN [Customers] AS [c] ON [p].[CustomerId] = [c].[Id]
INNER JOIN [Project] AS [p0] ON [t].[ProjectId] = [p0].[Id]
INNER JOIN [Customers] AS [c0] ON [p0].[CustomerId] = [c0].[Id]
WHERE [t].[OrderId] IS NOT NULL
GROUP BY [t].[OrderId]");
        }

        public override async Task Aggregate_over_subquery_in_group_by_projection(bool async)
        {
            await base.Aggregate_over_subquery_in_group_by_projection(async);

            AssertSql(
                @"SELECT [o].[CustomerId], (
    SELECT MIN([o0].[HourlyRate])
    FROM [Order] AS [o0]
    WHERE [o0].[CustomerId] = [o].[CustomerId]) AS [CustomerMinHourlyRate], MIN([o].[HourlyRate]) AS [HourlyRate], COUNT(*) AS [Count]
FROM [Order] AS [o]
WHERE ([o].[Number] <> N'A1') OR [o].[Number] IS NULL
GROUP BY [o].[CustomerId], [o].[Number]");
        }

        public override async Task Aggregate_over_subquery_in_group_by_projection_2(bool async)
        {
            await base.Aggregate_over_subquery_in_group_by_projection_2(async);

            AssertSql(
                @"SELECT [t].[Value] AS [A], (
    SELECT MAX([t0].[Id])
    FROM [Table] AS [t0]
    WHERE ([t0].[Value] = ((
        SELECT MAX([t1].[Id])
        FROM [Table] AS [t1]
        WHERE ([t].[Value] = [t1].[Value]) OR ([t].[Value] IS NULL AND [t1].[Value] IS NULL)) * 6)) OR ([t0].[Value] IS NULL AND (
        SELECT MAX([t1].[Id])
        FROM [Table] AS [t1]
        WHERE ([t].[Value] = [t1].[Value]) OR ([t].[Value] IS NULL AND [t1].[Value] IS NULL)) IS NULL)) AS [B]
FROM [Table] AS [t]
GROUP BY [t].[Value]");
        }

        public override async Task Group_by_aggregate_in_subquery_projection_after_group_by(bool async)
        {
            await base.Group_by_aggregate_in_subquery_projection_after_group_by(async);

            AssertSql(
                @"SELECT [t].[Value] AS [A], COALESCE(SUM([t].[Id]), 0) AS [B], COALESCE((
    SELECT TOP(1) (
        SELECT COALESCE(SUM([t1].[Id]), 0)
        FROM [Table] AS [t1]
        WHERE ([t].[Value] = [t1].[Value]) OR ([t].[Value] IS NULL AND [t1].[Value] IS NULL)) + COALESCE(SUM([t0].[Id]), 0)
    FROM [Table] AS [t0]
    GROUP BY [t0].[Value]
    ORDER BY (SELECT 1)), 0) AS [C]
FROM [Table] AS [t]
GROUP BY [t].[Value]");
        }
>>>>>>> 22a1094f
    }
}<|MERGE_RESOLUTION|>--- conflicted
+++ resolved
@@ -185,7 +185,6 @@
 ) AS [t] ON [o].[OrderId] = [t].[Key]
 WHERE [o].[OrderId] = @__orderId_0
 ORDER BY [o].[OrderId]");
-<<<<<<< HEAD
     }
 
     public override async Task Enum_with_value_converter_matching_take_value(bool async)
@@ -199,27 +198,26 @@
 SELECT [o1].[Id], COALESCE((
     SELECT TOP(1) [o2].[Price]
     FROM [OrderItems] AS [o2]
-    WHERE [o1].[Id] = [o2].[OrderId] AND [o2].[Type] = @__orderItemType_1), 0.0E0) AS [SpecialSum]
+    WHERE [o1].[Id] = [o2].[Order26472Id] AND [o2].[Type] = @__orderItemType_1), 0.0E0) AS [SpecialSum]
 FROM (
     SELECT TOP(@__p_0) [o].[Id]
     FROM [Orders] AS [o]
     WHERE EXISTS (
         SELECT 1
         FROM [OrderItems] AS [o0]
-        WHERE [o].[Id] = [o0].[OrderId])
+        WHERE [o].[Id] = [o0].[Order26472Id])
     ORDER BY [o].[Id]
 ) AS [t]
 INNER JOIN [Orders] AS [o1] ON [t].[Id] = [o1].[Id]
 ORDER BY [t].[Id]");
-=======
-        }
-
-        public override async Task GroupBy_Aggregate_over_navigations_repeated(bool async)
-        {
-            await base.GroupBy_Aggregate_over_navigations_repeated(async);
-
-            AssertSql(
-                @"SELECT MIN([o].[HourlyRate]) AS [HourlyRate], MIN([c].[Id]) AS [CustomerId], MIN([c0].[Name]) AS [CustomerName]
+    }
+
+    public override async Task GroupBy_Aggregate_over_navigations_repeated(bool async)
+    {
+        await base.GroupBy_Aggregate_over_navigations_repeated(async);
+
+        AssertSql(
+            @"SELECT MIN([o].[HourlyRate]) AS [HourlyRate], MIN([c].[Id]) AS [CustomerId], MIN([c0].[Name]) AS [CustomerName]
 FROM [TimeSheets] AS [t]
 LEFT JOIN [Order] AS [o] ON [t].[OrderId] = [o].[Id]
 INNER JOIN [Project] AS [p] ON [t].[ProjectId] = [p].[Id]
@@ -228,57 +226,55 @@
 INNER JOIN [Customers] AS [c0] ON [p0].[CustomerId] = [c0].[Id]
 WHERE [t].[OrderId] IS NOT NULL
 GROUP BY [t].[OrderId]");
-        }
-
-        public override async Task Aggregate_over_subquery_in_group_by_projection(bool async)
-        {
-            await base.Aggregate_over_subquery_in_group_by_projection(async);
-
-            AssertSql(
-                @"SELECT [o].[CustomerId], (
+    }
+
+    public override async Task Aggregate_over_subquery_in_group_by_projection(bool async)
+    {
+        await base.Aggregate_over_subquery_in_group_by_projection(async);
+
+        AssertSql(
+            @"SELECT [o].[CustomerId], (
     SELECT MIN([o0].[HourlyRate])
     FROM [Order] AS [o0]
     WHERE [o0].[CustomerId] = [o].[CustomerId]) AS [CustomerMinHourlyRate], MIN([o].[HourlyRate]) AS [HourlyRate], COUNT(*) AS [Count]
 FROM [Order] AS [o]
-WHERE ([o].[Number] <> N'A1') OR [o].[Number] IS NULL
+WHERE [o].[Number] <> N'A1' OR [o].[Number] IS NULL
 GROUP BY [o].[CustomerId], [o].[Number]");
-        }
-
-        public override async Task Aggregate_over_subquery_in_group_by_projection_2(bool async)
-        {
-            await base.Aggregate_over_subquery_in_group_by_projection_2(async);
-
-            AssertSql(
-                @"SELECT [t].[Value] AS [A], (
+    }
+
+    public override async Task Aggregate_over_subquery_in_group_by_projection_2(bool async)
+    {
+        await base.Aggregate_over_subquery_in_group_by_projection_2(async);
+
+        AssertSql(
+            @"SELECT [t].[Value] AS [A], (
     SELECT MAX([t0].[Id])
     FROM [Table] AS [t0]
-    WHERE ([t0].[Value] = ((
+    WHERE [t0].[Value] = ((
         SELECT MAX([t1].[Id])
         FROM [Table] AS [t1]
-        WHERE ([t].[Value] = [t1].[Value]) OR ([t].[Value] IS NULL AND [t1].[Value] IS NULL)) * 6)) OR ([t0].[Value] IS NULL AND (
+        WHERE [t].[Value] = [t1].[Value] OR ([t].[Value] IS NULL AND [t1].[Value] IS NULL)) * 6) OR ([t0].[Value] IS NULL AND (
         SELECT MAX([t1].[Id])
         FROM [Table] AS [t1]
-        WHERE ([t].[Value] = [t1].[Value]) OR ([t].[Value] IS NULL AND [t1].[Value] IS NULL)) IS NULL)) AS [B]
+        WHERE [t].[Value] = [t1].[Value] OR ([t].[Value] IS NULL AND [t1].[Value] IS NULL)) IS NULL)) AS [B]
 FROM [Table] AS [t]
 GROUP BY [t].[Value]");
-        }
-
-        public override async Task Group_by_aggregate_in_subquery_projection_after_group_by(bool async)
-        {
-            await base.Group_by_aggregate_in_subquery_projection_after_group_by(async);
-
-            AssertSql(
-                @"SELECT [t].[Value] AS [A], COALESCE(SUM([t].[Id]), 0) AS [B], COALESCE((
+    }
+
+    public override async Task Group_by_aggregate_in_subquery_projection_after_group_by(bool async)
+    {
+        await base.Group_by_aggregate_in_subquery_projection_after_group_by(async);
+
+        AssertSql(
+            @"SELECT [t].[Value] AS [A], COALESCE(SUM([t].[Id]), 0) AS [B], COALESCE((
     SELECT TOP(1) (
         SELECT COALESCE(SUM([t1].[Id]), 0)
         FROM [Table] AS [t1]
-        WHERE ([t].[Value] = [t1].[Value]) OR ([t].[Value] IS NULL AND [t1].[Value] IS NULL)) + COALESCE(SUM([t0].[Id]), 0)
+        WHERE [t].[Value] = [t1].[Value] OR ([t].[Value] IS NULL AND [t1].[Value] IS NULL)) + COALESCE(SUM([t0].[Id]), 0)
     FROM [Table] AS [t0]
     GROUP BY [t0].[Value]
     ORDER BY (SELECT 1)), 0) AS [C]
 FROM [Table] AS [t]
 GROUP BY [t].[Value]");
-        }
->>>>>>> 22a1094f
     }
 }