// Licensed to the .NET Foundation under one or more agreements.
// The .NET Foundation licenses this file to you under the MIT license.

using Microsoft.EntityFrameworkCore.TestModels.Northwind;

// ReSharper disable UnusedParameter.Local
// ReSharper disable InconsistentNaming
namespace Microsoft.EntityFrameworkCore.Query;

public class NorthwindMiscellaneousQuerySqlServerTest : NorthwindMiscellaneousQueryRelationalTestBase<
    NorthwindQuerySqlServerFixture<NoopModelCustomizer>>
{
    public NorthwindMiscellaneousQuerySqlServerTest(
        NorthwindQuerySqlServerFixture<NoopModelCustomizer> fixture,
        ITestOutputHelper testOutputHelper)
        : base(fixture)
    {
        ClearLog();
        //Fixture.TestSqlLoggerFactory.SetTestOutputHelper(testOutputHelper);
    }

    protected override bool CanExecuteQueryString
        => true;

    public override void Shaper_command_caching_when_parameter_names_different()
    {
        base.Shaper_command_caching_when_parameter_names_different();

        AssertSql(
            @"SELECT COUNT(*)
FROM [Customers] AS [c]
WHERE [c].[CustomerID] = N'ALFKI'",
            //
            @"SELECT COUNT(*)
FROM [Customers] AS [c]
WHERE [c].[CustomerID] = N'ALFKI'");
    }

    public override void Can_convert_manually_build_expression_with_default()
    {
        base.Can_convert_manually_build_expression_with_default();

        AssertSql(
            @"SELECT COUNT(*)
FROM [Customers] AS [c]
WHERE [c].[City] IS NOT NULL",
            //
            @"SELECT COUNT(*)
FROM [Customers] AS [c]
WHERE [c].[City] IS NOT NULL");
    }

    public override void Lifting_when_subquery_nested_order_by_anonymous()
    {
        base.Lifting_when_subquery_nested_order_by_anonymous();

        AssertSql(
            @"@__p_0='2'

SELECT [o].[OrderID], [o].[CustomerID], [o].[EmployeeID], [o].[OrderDate]
FROM [Orders] AS [o]
INNER JOIN (
    SELECT DISTINCT [t].[CustomerID]
    FROM (
        SELECT TOP(@__p_0) [c].[CustomerID]
        FROM [Customers] AS [c]
        ORDER BY [c].[CustomerID]
    ) AS [t]
    CROSS JOIN [Customers] AS [c0]
) AS [t0] ON [o].[CustomerID] = [t0].[CustomerID]
ORDER BY [t0].[CustomerID]");
    }

    public override void Lifting_when_subquery_nested_order_by_simple()
    {
        base.Lifting_when_subquery_nested_order_by_simple();

        AssertSql(
            @"@__p_0='2'

SELECT [o].[OrderID], [o].[CustomerID], [o].[EmployeeID], [o].[OrderDate]
FROM [Orders] AS [o]
INNER JOIN (
    SELECT DISTINCT [t].[CustomerID]
    FROM (
        SELECT TOP(@__p_0) [c].[CustomerID]
        FROM [Customers] AS [c]
        ORDER BY [c].[CustomerID]
    ) AS [t]
    CROSS JOIN [Customers] AS [c0]
) AS [t0] ON [o].[CustomerID] = [t0].[CustomerID]
ORDER BY [t0].[CustomerID]");
    }

    private static T Scoper<T>(Func<T> getter)
        => getter();

    public override async Task Local_dictionary(bool async)
    {
        await base.Local_dictionary(async);

        AssertSql(
            @"@__p_0='ALFKI' (Size = 5) (DbType = StringFixedLength)

SELECT TOP(2) [c].[CustomerID], [c].[Address], [c].[City], [c].[CompanyName], [c].[ContactName], [c].[ContactTitle], [c].[Country], [c].[Fax], [c].[Phone], [c].[PostalCode], [c].[Region]
FROM [Customers] AS [c]
WHERE [c].[CustomerID] = @__p_0");
    }

    public override async Task Entity_equality_self(bool async)
    {
        await base.Entity_equality_self(async);

        AssertSql(
            @"SELECT [c].[CustomerID]
FROM [Customers] AS [c]");
    }

    public override async Task Entity_equality_local(bool async)
    {
        await base.Entity_equality_local(async);

        AssertSql(
            @"@__entity_equality_local_0_CustomerID='ANATR' (Size = 5) (DbType = StringFixedLength)

SELECT [c].[CustomerID]
FROM [Customers] AS [c]
WHERE [c].[CustomerID] = @__entity_equality_local_0_CustomerID");
    }

    public override async Task Entity_equality_local_composite_key(bool async)
    {
        await base.Entity_equality_local_composite_key(async);

        AssertSql(
            @"@__entity_equality_local_0_OrderID='10248' (Nullable = true)
@__entity_equality_local_0_ProductID='11' (Nullable = true)

SELECT [o].[OrderID], [o].[ProductID], [o].[Discount], [o].[Quantity], [o].[UnitPrice]
FROM [Order Details] AS [o]
WHERE [o].[OrderID] = @__entity_equality_local_0_OrderID AND [o].[ProductID] = @__entity_equality_local_0_ProductID");
    }

    public override async Task Entity_equality_local_double_check(bool async)
    {
        await base.Entity_equality_local_double_check(async);

        AssertSql(
            @"@__entity_equality_local_0_CustomerID='ANATR' (Size = 5) (DbType = StringFixedLength)

SELECT [c].[CustomerID]
FROM [Customers] AS [c]
WHERE [c].[CustomerID] = @__entity_equality_local_0_CustomerID AND @__entity_equality_local_0_CustomerID = [c].[CustomerID]");
    }

    public override async Task Join_with_entity_equality_local_on_both_sources(bool async)
    {
        await base.Join_with_entity_equality_local_on_both_sources(async);

        AssertSql(
            @"@__entity_equality_local_0_CustomerID='ANATR' (Size = 5) (DbType = StringFixedLength)

SELECT [c].[CustomerID]
FROM [Customers] AS [c]
INNER JOIN (
    SELECT [c0].[CustomerID]
    FROM [Customers] AS [c0]
    WHERE [c0].[CustomerID] = @__entity_equality_local_0_CustomerID
) AS [t] ON [c].[CustomerID] = [t].[CustomerID]
WHERE [c].[CustomerID] = @__entity_equality_local_0_CustomerID");
    }

    public override async Task Entity_equality_local_inline(bool async)
    {
        await base.Entity_equality_local_inline(async);

        AssertSql(
            @"SELECT [c].[CustomerID]
FROM [Customers] AS [c]
WHERE [c].[CustomerID] = N'ANATR'");
    }

    public override async Task Entity_equality_local_inline_composite_key(bool async)
    {
        await base.Entity_equality_local_inline_composite_key(async);

        AssertSql(
            @"SELECT [o].[OrderID], [o].[ProductID], [o].[Discount], [o].[Quantity], [o].[UnitPrice]
FROM [Order Details] AS [o]
WHERE [o].[OrderID] = 10248 AND [o].[ProductID] = 11");
    }

    public override async Task Entity_equality_null(bool async)
    {
        await base.Entity_equality_null(async);

        AssertSql(
            @"SELECT [c].[CustomerID]
FROM [Customers] AS [c]
WHERE 0 = 1");
    }

    public override async Task Entity_equality_null_composite_key(bool async)
    {
        await base.Entity_equality_null_composite_key(async);

        AssertSql(
            @"SELECT [o].[OrderID], [o].[ProductID], [o].[Discount], [o].[Quantity], [o].[UnitPrice]
FROM [Order Details] AS [o]
WHERE 0 = 1");
    }

    public override async Task Entity_equality_not_null(bool async)
    {
        await base.Entity_equality_not_null(async);

        AssertSql(
            @"SELECT [c].[CustomerID]
FROM [Customers] AS [c]");
    }

    public override async Task Entity_equality_not_null_composite_key(bool async)
    {
        await base.Entity_equality_not_null_composite_key(async);

        AssertSql(
            @"SELECT [o].[OrderID], [o].[ProductID], [o].[Discount], [o].[Quantity], [o].[UnitPrice]
FROM [Order Details] AS [o]");
    }

    public override async Task Entity_equality_through_nested_anonymous_type_projection(bool async)
    {
        await base.Entity_equality_through_nested_anonymous_type_projection(async);

        AssertSql(
            @"SELECT [c].[CustomerID], [c].[Address], [c].[City], [c].[CompanyName], [c].[ContactName], [c].[ContactTitle], [c].[Country], [c].[Fax], [c].[Phone], [c].[PostalCode], [c].[Region]
FROM [Orders] AS [o]
LEFT JOIN [Customers] AS [c] ON [o].[CustomerID] = [c].[CustomerID]
WHERE [c].[CustomerID] IS NOT NULL");
    }

    public override async Task Entity_equality_through_DTO_projection(bool async)
    {
        await base.Entity_equality_through_DTO_projection(async);

        AssertSql(
            @"SELECT [c].[CustomerID], [c].[Address], [c].[City], [c].[CompanyName], [c].[ContactName], [c].[ContactTitle], [c].[Country], [c].[Fax], [c].[Phone], [c].[PostalCode], [c].[Region]
FROM [Orders] AS [o]
LEFT JOIN [Customers] AS [c] ON [o].[CustomerID] = [c].[CustomerID]
WHERE [c].[CustomerID] IS NOT NULL");
    }

    public override async Task Entity_equality_through_subquery(bool async)
    {
        await base.Entity_equality_through_subquery(async);

        AssertSql(
            @"SELECT [c].[CustomerID]
FROM [Customers] AS [c]
WHERE EXISTS (
    SELECT 1
    FROM [Orders] AS [o]
    WHERE [c].[CustomerID] = [o].[CustomerID])");
    }

    public override async Task Entity_equality_through_include(bool async)
    {
        await base.Entity_equality_through_include(async);

        AssertSql(
            @"SELECT [c].[CustomerID]
FROM [Customers] AS [c]
WHERE 0 = 1");
    }

    public override async Task Entity_equality_orderby(bool async)
    {
        await base.Entity_equality_orderby(async);

        AssertSql(
            @"SELECT [c].[CustomerID], [c].[Address], [c].[City], [c].[CompanyName], [c].[ContactName], [c].[ContactTitle], [c].[Country], [c].[Fax], [c].[Phone], [c].[PostalCode], [c].[Region]
FROM [Customers] AS [c]
ORDER BY [c].[CustomerID]");
    }

    public override async Task Entity_equality_orderby_descending_composite_key(bool async)
    {
        await base.Entity_equality_orderby_descending_composite_key(async);

        AssertSql(
            @"SELECT [o].[OrderID], [o].[ProductID], [o].[Discount], [o].[Quantity], [o].[UnitPrice]
FROM [Order Details] AS [o]
ORDER BY [o].[OrderID] DESC, [o].[ProductID] DESC");
    }

    public override async Task Entity_equality_orderby_subquery(bool async)
    {
        await base.Entity_equality_orderby_subquery(async);

        AssertSql(
            @"SELECT [c].[CustomerID], [c].[Address], [c].[City], [c].[CompanyName], [c].[ContactName], [c].[ContactTitle], [c].[Country], [c].[Fax], [c].[Phone], [c].[PostalCode], [c].[Region]
FROM [Customers] AS [c]
ORDER BY (
    SELECT TOP(1) [o].[OrderID]
    FROM [Orders] AS [o]
    WHERE [c].[CustomerID] = [o].[CustomerID])");
    }

    public override async Task Entity_equality_orderby_descending_subquery_composite_key(bool async)
    {
        await base.Entity_equality_orderby_descending_subquery_composite_key(async);

        AssertSql(
            @"SELECT [o].[OrderID], [o].[CustomerID], [o].[EmployeeID], [o].[OrderDate]
FROM [Orders] AS [o]
ORDER BY (
    SELECT TOP(1) [o0].[OrderID]
    FROM [Order Details] AS [o0]
    WHERE [o].[OrderID] = [o0].[OrderID]) DESC, (
    SELECT TOP(1) [o1].[ProductID]
    FROM [Order Details] AS [o1]
    WHERE [o].[OrderID] = [o1].[OrderID]) DESC");
    }

    public override async Task Default_if_empty_top_level(bool async)
    {
        await base.Default_if_empty_top_level(async);

        AssertSql(
            @"SELECT [t].[EmployeeID], [t].[City], [t].[Country], [t].[FirstName], [t].[ReportsTo], [t].[Title]
FROM (
    SELECT NULL AS [empty]
) AS [e0]
LEFT JOIN (
    SELECT [e].[EmployeeID], [e].[City], [e].[Country], [e].[FirstName], [e].[ReportsTo], [e].[Title]
    FROM [Employees] AS [e]
    WHERE [e].[EmployeeID] = -1
) AS [t] ON 1 = 1");
    }

    public override async Task Join_with_default_if_empty_on_both_sources(bool async)
    {
        await base.Join_with_default_if_empty_on_both_sources(async);

        AssertSql(
            @"SELECT [t].[EmployeeID], [t].[City], [t].[Country], [t].[FirstName], [t].[ReportsTo], [t].[Title]
FROM (
    SELECT NULL AS [empty]
) AS [e0]
LEFT JOIN (
    SELECT [e].[EmployeeID], [e].[City], [e].[Country], [e].[FirstName], [e].[ReportsTo], [e].[Title]
    FROM [Employees] AS [e]
    WHERE [e].[EmployeeID] = -1
) AS [t] ON 1 = 1
INNER JOIN (
    SELECT [t1].[EmployeeID]
    FROM (
        SELECT NULL AS [empty]
    ) AS [e1]
    LEFT JOIN (
        SELECT [e2].[EmployeeID]
        FROM [Employees] AS [e2]
        WHERE [e2].[EmployeeID] = -1
    ) AS [t1] ON 1 = 1
) AS [t0] ON [t].[EmployeeID] = [t0].[EmployeeID]");
    }

    public override async Task Default_if_empty_top_level_followed_by_projecting_constant(bool async)
    {
        await base.Default_if_empty_top_level_followed_by_projecting_constant(async);

        AssertSql(
            @"SELECT N'Foo'
FROM (
    SELECT NULL AS [empty]
) AS [e0]
LEFT JOIN (
    SELECT [e].[EmployeeID], [e].[City], [e].[Country], [e].[FirstName], [e].[ReportsTo], [e].[Title]
    FROM [Employees] AS [e]
    WHERE [e].[EmployeeID] = -1
) AS [t] ON 1 = 1");
    }

    public override async Task Default_if_empty_top_level_positive(bool async)
    {
        await base.Default_if_empty_top_level_positive(async);

        AssertSql(
            @"SELECT [t].[EmployeeID], [t].[City], [t].[Country], [t].[FirstName], [t].[ReportsTo], [t].[Title]
FROM (
    SELECT NULL AS [empty]
) AS [e0]
LEFT JOIN (
    SELECT [e].[EmployeeID], [e].[City], [e].[Country], [e].[FirstName], [e].[ReportsTo], [e].[Title]
    FROM [Employees] AS [e]
    WHERE [e].[EmployeeID] > 0
) AS [t] ON 1 = 1");
    }

    public override async Task Default_if_empty_top_level_projection(bool async)
    {
        await base.Default_if_empty_top_level_projection(async);

        AssertSql(
            @"SELECT COALESCE([t].[EmployeeID], 0)
FROM (
    SELECT NULL AS [empty]
) AS [e0]
LEFT JOIN (
    SELECT [e].[EmployeeID]
    FROM [Employees] AS [e]
    WHERE [e].[EmployeeID] = -1
) AS [t] ON 1 = 1");
    }

    public override async Task Where_query_composition(bool async)
    {
        await base.Where_query_composition(async);

        AssertSql(
            @"SELECT [e].[EmployeeID], [e].[City], [e].[Country], [e].[FirstName], [e].[ReportsTo], [e].[Title]
FROM [Employees] AS [e]
WHERE [e].[FirstName] = (
    SELECT TOP(1) [e0].[FirstName]
    FROM [Employees] AS [e0]
<<<<<<< HEAD
    ORDER BY [e0].[EmployeeID]) OR ([e].[FirstName] IS NULL AND (
    SELECT TOP(1) [e0].[FirstName]
    FROM [Employees] AS [e0]
    ORDER BY [e0].[EmployeeID]) IS NULL)");
    }
=======
    ORDER BY [e0].[EmployeeID])) OR (([e].[FirstName] IS NULL) AND ((
    SELECT TOP(1) [e0].[FirstName]
    FROM [Employees] AS [e0]
    ORDER BY [e0].[EmployeeID]) IS NULL))");
        }
>>>>>>> 021fbcb7

    public override async Task Where_query_composition_is_null(bool async)
    {
        await base.Where_query_composition_is_null(async);

        AssertSql(
            @"@__p_0='3'

SELECT [t].[EmployeeID], [t].[City], [t].[Country], [t].[FirstName], [t].[ReportsTo], [t].[Title]
FROM (
    SELECT TOP(@__p_0) [e].[EmployeeID], [e].[City], [e].[Country], [e].[FirstName], [e].[ReportsTo], [e].[Title]
    FROM [Employees] AS [e]
    ORDER BY [e].[EmployeeID]
) AS [t]
WHERE NOT (EXISTS (
    SELECT 1
    FROM [Employees] AS [e0]
    WHERE [e0].[EmployeeID] = [t].[ReportsTo]))
ORDER BY [t].[EmployeeID]");
    }

    public override async Task Where_query_composition_is_not_null(bool async)
    {
        await base.Where_query_composition_is_not_null(async);

        AssertSql(
            @"@__p_0='4'
@__p_1='3'

SELECT [t].[EmployeeID], [t].[City], [t].[Country], [t].[FirstName], [t].[ReportsTo], [t].[Title]
FROM (
    SELECT [e].[EmployeeID], [e].[City], [e].[Country], [e].[FirstName], [e].[ReportsTo], [e].[Title]
    FROM [Employees] AS [e]
    ORDER BY [e].[EmployeeID]
    OFFSET @__p_0 ROWS FETCH NEXT @__p_1 ROWS ONLY
) AS [t]
WHERE EXISTS (
    SELECT 1
    FROM [Employees] AS [e0]
    WHERE [e0].[EmployeeID] = [t].[ReportsTo])
ORDER BY [t].[EmployeeID]");
    }

    public override async Task Where_query_composition_entity_equality_one_element_SingleOrDefault(bool async)
    {
        await base.Where_query_composition_entity_equality_one_element_SingleOrDefault(async);

        AssertSql(
            @"SELECT [e].[EmployeeID], [e].[City], [e].[Country], [e].[FirstName], [e].[ReportsTo], [e].[Title]
FROM [Employees] AS [e]
WHERE (
    SELECT TOP(1) [e0].[EmployeeID]
    FROM [Employees] AS [e0]
    WHERE [e0].[EmployeeID] = [e].[ReportsTo]) = 0");
    }

    public override async Task Where_query_composition_entity_equality_one_element_Single(bool async)
    {
        await base.Where_query_composition_entity_equality_one_element_Single(async);

        AssertSql(
            @"SELECT [e].[EmployeeID], [e].[City], [e].[Country], [e].[FirstName], [e].[ReportsTo], [e].[Title]
FROM [Employees] AS [e]
WHERE (
    SELECT TOP(1) [e0].[EmployeeID]
    FROM [Employees] AS [e0]
    WHERE [e0].[EmployeeID] = [e].[ReportsTo]) = 0");
    }

    public override async Task Where_query_composition_entity_equality_one_element_FirstOrDefault(bool async)
    {
        await base.Where_query_composition_entity_equality_one_element_FirstOrDefault(async);

        AssertSql(
            @"SELECT [e].[EmployeeID], [e].[City], [e].[Country], [e].[FirstName], [e].[ReportsTo], [e].[Title]
FROM [Employees] AS [e]
WHERE (
    SELECT TOP(1) [e0].[EmployeeID]
    FROM [Employees] AS [e0]
    WHERE [e0].[EmployeeID] = [e].[ReportsTo]) = 0");
    }

    public override async Task Where_query_composition_entity_equality_one_element_First(bool async)
    {
        await base.Where_query_composition_entity_equality_one_element_First(async);

        AssertSql(
            @"SELECT [e].[EmployeeID], [e].[City], [e].[Country], [e].[FirstName], [e].[ReportsTo], [e].[Title]
FROM [Employees] AS [e]
WHERE (
    SELECT TOP(1) [e0].[EmployeeID]
    FROM [Employees] AS [e0]
    WHERE [e0].[EmployeeID] = [e].[ReportsTo]) = 0");
    }

    public override async Task Where_query_composition_entity_equality_no_elements_SingleOrDefault(bool async)
    {
        await base.Where_query_composition_entity_equality_no_elements_SingleOrDefault(async);

        AssertSql(
            @"SELECT [e].[EmployeeID], [e].[City], [e].[Country], [e].[FirstName], [e].[ReportsTo], [e].[Title]
FROM [Employees] AS [e]
WHERE (
    SELECT TOP(1) [e0].[EmployeeID]
    FROM [Employees] AS [e0]
    WHERE [e0].[EmployeeID] = 42) = 0");
    }

    public override async Task Where_query_composition_entity_equality_no_elements_Single(bool async)
    {
        await base.Where_query_composition_entity_equality_no_elements_Single(async);

        AssertSql(
            @"SELECT [e].[EmployeeID], [e].[City], [e].[Country], [e].[FirstName], [e].[ReportsTo], [e].[Title]
FROM [Employees] AS [e]
WHERE (
    SELECT TOP(1) [e0].[EmployeeID]
    FROM [Employees] AS [e0]
    WHERE [e0].[EmployeeID] = 42) = 0");
    }

    public override async Task Where_query_composition_entity_equality_no_elements_FirstOrDefault(bool async)
    {
        await base.Where_query_composition_entity_equality_no_elements_FirstOrDefault(async);

        AssertSql(
            @"SELECT [e].[EmployeeID], [e].[City], [e].[Country], [e].[FirstName], [e].[ReportsTo], [e].[Title]
FROM [Employees] AS [e]
WHERE (
    SELECT TOP(1) [e0].[EmployeeID]
    FROM [Employees] AS [e0]
    WHERE [e0].[EmployeeID] = 42) = 0");
    }

    public override async Task Where_query_composition_entity_equality_no_elements_First(bool async)
    {
        await base.Where_query_composition_entity_equality_no_elements_First(async);

        AssertSql(
            @"SELECT [e].[EmployeeID], [e].[City], [e].[Country], [e].[FirstName], [e].[ReportsTo], [e].[Title]
FROM [Employees] AS [e]
WHERE (
    SELECT TOP(1) [e0].[EmployeeID]
    FROM [Employees] AS [e0]
    WHERE [e0].[EmployeeID] = 42) = 0");
    }

    public override async Task Where_query_composition_entity_equality_multiple_elements_SingleOrDefault(bool async)
    {
        await base.Where_query_composition_entity_equality_multiple_elements_SingleOrDefault(async);

        AssertSql(
            @"SELECT [e].[EmployeeID], [e].[City], [e].[Country], [e].[FirstName], [e].[ReportsTo], [e].[Title]
FROM [Employees] AS [e]
WHERE (
    SELECT TOP(1) [e0].[EmployeeID]
    FROM [Employees] AS [e0]
<<<<<<< HEAD
    WHERE [e0].[EmployeeID] <> [e].[ReportsTo] OR [e].[ReportsTo] IS NULL) = 0");
    }
=======
    WHERE ([e0].[EmployeeID] <> [e].[ReportsTo]) OR ([e].[ReportsTo] IS NULL)) = 0");
        }
>>>>>>> 021fbcb7

    public override async Task Where_query_composition_entity_equality_multiple_elements_Single(bool async)
    {
        await base.Where_query_composition_entity_equality_multiple_elements_Single(async);

        AssertSql(
            @"SELECT [e].[EmployeeID], [e].[City], [e].[Country], [e].[FirstName], [e].[ReportsTo], [e].[Title]
FROM [Employees] AS [e]
WHERE (
    SELECT TOP(1) [e0].[EmployeeID]
    FROM [Employees] AS [e0]
<<<<<<< HEAD
    WHERE [e0].[EmployeeID] <> [e].[ReportsTo] OR [e].[ReportsTo] IS NULL) = 0");
    }
=======
    WHERE ([e0].[EmployeeID] <> [e].[ReportsTo]) OR ([e].[ReportsTo] IS NULL)) = 0");
        }
>>>>>>> 021fbcb7

    public override async Task Where_query_composition_entity_equality_multiple_elements_FirstOrDefault(bool async)
    {
        await base.Where_query_composition_entity_equality_multiple_elements_FirstOrDefault(async);

        AssertSql(
            @"SELECT [e].[EmployeeID], [e].[City], [e].[Country], [e].[FirstName], [e].[ReportsTo], [e].[Title]
FROM [Employees] AS [e]
WHERE (
    SELECT TOP(1) [e0].[EmployeeID]
    FROM [Employees] AS [e0]
<<<<<<< HEAD
    WHERE [e0].[EmployeeID] <> [e].[ReportsTo] OR [e].[ReportsTo] IS NULL) = 0");
    }
=======
    WHERE ([e0].[EmployeeID] <> [e].[ReportsTo]) OR ([e].[ReportsTo] IS NULL)) = 0");
        }
>>>>>>> 021fbcb7

    public override async Task Where_query_composition_entity_equality_multiple_elements_First(bool async)
    {
        await base.Where_query_composition_entity_equality_multiple_elements_First(async);

        AssertSql(
            @"SELECT [e].[EmployeeID], [e].[City], [e].[Country], [e].[FirstName], [e].[ReportsTo], [e].[Title]
FROM [Employees] AS [e]
WHERE (
    SELECT TOP(1) [e0].[EmployeeID]
    FROM [Employees] AS [e0]
<<<<<<< HEAD
    WHERE [e0].[EmployeeID] <> [e].[ReportsTo] OR [e].[ReportsTo] IS NULL) = 0");
    }
=======
    WHERE ([e0].[EmployeeID] <> [e].[ReportsTo]) OR ([e].[ReportsTo] IS NULL)) = 0");
        }
>>>>>>> 021fbcb7

    public override async Task Where_query_composition2(bool async)
    {
        await base.Where_query_composition2(async);

        AssertSql(
            @"@__p_0='3'

SELECT [t].[EmployeeID], [t].[City], [t].[Country], [t].[FirstName], [t].[ReportsTo], [t].[Title]
FROM (
    SELECT TOP(@__p_0) [e].[EmployeeID], [e].[City], [e].[Country], [e].[FirstName], [e].[ReportsTo], [e].[Title]
    FROM [Employees] AS [e]
) AS [t]
WHERE [t].[FirstName] = (
    SELECT TOP(1) [e0].[FirstName]
    FROM [Employees] AS [e0]
<<<<<<< HEAD
    ORDER BY [e0].[EmployeeID]) OR ([t].[FirstName] IS NULL AND (
    SELECT TOP(1) [e0].[FirstName]
    FROM [Employees] AS [e0]
    ORDER BY [e0].[EmployeeID]) IS NULL)");
    }
=======
    ORDER BY [e0].[EmployeeID])) OR (([t].[FirstName] IS NULL) AND ((
    SELECT TOP(1) [e0].[FirstName]
    FROM [Employees] AS [e0]
    ORDER BY [e0].[EmployeeID]) IS NULL))");
        }
>>>>>>> 021fbcb7

    public override async Task Where_query_composition2_FirstOrDefault(bool async)
    {
        await base.Where_query_composition2_FirstOrDefault(async);

        AssertSql(
            @"@__p_0='3'

SELECT [t].[EmployeeID], [t].[City], [t].[Country], [t].[FirstName], [t].[ReportsTo], [t].[Title]
FROM (
    SELECT TOP(@__p_0) [e].[EmployeeID], [e].[City], [e].[Country], [e].[FirstName], [e].[ReportsTo], [e].[Title]
    FROM [Employees] AS [e]
) AS [t]
WHERE [t].[FirstName] = (
    SELECT TOP(1) [e0].[FirstName]
    FROM [Employees] AS [e0]
<<<<<<< HEAD
    ORDER BY [e0].[EmployeeID]) OR ([t].[FirstName] IS NULL AND (
    SELECT TOP(1) [e0].[FirstName]
    FROM [Employees] AS [e0]
    ORDER BY [e0].[EmployeeID]) IS NULL)");
    }
=======
    ORDER BY [e0].[EmployeeID])) OR (([t].[FirstName] IS NULL) AND ((
    SELECT TOP(1) [e0].[FirstName]
    FROM [Employees] AS [e0]
    ORDER BY [e0].[EmployeeID]) IS NULL))");
        }
>>>>>>> 021fbcb7

    public override async Task Where_query_composition2_FirstOrDefault_with_anonymous(bool async)
    {
        await base.Where_query_composition2_FirstOrDefault_with_anonymous(async);

        AssertSql(
            @"@__p_0='3'

SELECT [t].[EmployeeID], [t].[City], [t].[Country], [t].[FirstName], [t].[ReportsTo], [t].[Title]
FROM (
    SELECT TOP(@__p_0) [e].[EmployeeID], [e].[City], [e].[Country], [e].[FirstName], [e].[ReportsTo], [e].[Title]
    FROM [Employees] AS [e]
) AS [t]
WHERE [t].[FirstName] = (
    SELECT TOP(1) [e0].[FirstName]
    FROM [Employees] AS [e0]
<<<<<<< HEAD
    ORDER BY [e0].[EmployeeID]) OR ([t].[FirstName] IS NULL AND (
    SELECT TOP(1) [e0].[FirstName]
    FROM [Employees] AS [e0]
    ORDER BY [e0].[EmployeeID]) IS NULL)");
    }
=======
    ORDER BY [e0].[EmployeeID])) OR (([t].[FirstName] IS NULL) AND ((
    SELECT TOP(1) [e0].[FirstName]
    FROM [Employees] AS [e0]
    ORDER BY [e0].[EmployeeID]) IS NULL))");
        }
>>>>>>> 021fbcb7

    public override void Select_Subquery_Single()
    {
        base.Select_Subquery_Single();

        AssertSql(
            @"@__p_0='2'

SELECT [t0].[OrderID], [t0].[CustomerID], [t0].[EmployeeID], [t0].[OrderDate]
FROM (
    SELECT TOP(@__p_0) [o].[OrderID], [o].[ProductID]
    FROM [Order Details] AS [o]
    ORDER BY [o].[ProductID], [o].[OrderID]
) AS [t]
LEFT JOIN (
    SELECT [t1].[OrderID], [t1].[CustomerID], [t1].[EmployeeID], [t1].[OrderDate]
    FROM (
        SELECT [o0].[OrderID], [o0].[CustomerID], [o0].[EmployeeID], [o0].[OrderDate], ROW_NUMBER() OVER(PARTITION BY [o0].[OrderID] ORDER BY [o0].[OrderID]) AS [row]
        FROM [Orders] AS [o0]
    ) AS [t1]
    WHERE [t1].[row] <= 1
) AS [t0] ON [t].[OrderID] = [t0].[OrderID]
ORDER BY [t].[ProductID], [t].[OrderID]");
    }

    public override void Select_Where_Subquery_Deep_Single()
    {
        base.Select_Where_Subquery_Deep_Single();

        AssertSql(
            @"@__p_0='2'

SELECT TOP(@__p_0) [o].[OrderID], [o].[ProductID], [o].[Discount], [o].[Quantity], [o].[UnitPrice]
FROM [Order Details] AS [o]
WHERE [o].[OrderID] = 10344 AND (
    SELECT TOP(1) (
        SELECT TOP(1) [c].[City]
        FROM [Customers] AS [c]
        WHERE [o0].[CustomerID] = [c].[CustomerID])
    FROM [Orders] AS [o0]
    WHERE [o].[OrderID] = [o0].[OrderID]) = N'Seattle'");
    }

    public override void Select_Where_Subquery_Deep_First()
    {
        base.Select_Where_Subquery_Deep_First();

        AssertSql(
            @"@__p_0='2'

SELECT TOP(@__p_0) [o].[OrderID], [o].[ProductID], [o].[Discount], [o].[Quantity], [o].[UnitPrice]
FROM [Order Details] AS [o]
WHERE (
    SELECT TOP(1) (
        SELECT TOP(1) [c].[City]
        FROM [Customers] AS [c]
        WHERE [o0].[CustomerID] = [c].[CustomerID])
    FROM [Orders] AS [o0]
    WHERE [o].[OrderID] = [o0].[OrderID]) = N'Seattle'");
    }

    public override void Select_Where_Subquery_Equality()
    {
        base.Select_Where_Subquery_Equality();

        AssertSql(
            @"@__p_0='1'

SELECT [t].[OrderID], [t].[CustomerID], [t].[EmployeeID], [t].[OrderDate]
FROM (
    SELECT TOP(@__p_0) [o].[OrderID], [o].[CustomerID], [o].[EmployeeID], [o].[OrderDate]
    FROM [Orders] AS [o]
    ORDER BY [o].[OrderID]
) AS [t]
WHERE (
    SELECT COUNT(*)
    FROM (
        SELECT TOP(2) [o0].[OrderID], [o0].[ProductID], [o0].[Discount], [o0].[Quantity], [o0].[UnitPrice]
        FROM [Order Details] AS [o0]
        ORDER BY [o0].[OrderID]
    ) AS [t0]
    WHERE (
        SELECT TOP(1) [c].[Country]
        FROM [Customers] AS [c]
        WHERE [c].[CustomerID] = [t].[CustomerID]
        ORDER BY [c].[CustomerID]) = (
        SELECT TOP(1) [c0].[Country]
        FROM [Orders] AS [o1]
        INNER JOIN [Customers] AS [c0] ON [o1].[CustomerID] = [c0].[CustomerID]
        WHERE [o1].[OrderID] = [t0].[OrderID]
<<<<<<< HEAD
        ORDER BY [o1].[OrderID], [c0].[CustomerID]) OR ((
=======
        ORDER BY [o1].[OrderID], [c0].[CustomerID])) OR (((
>>>>>>> 021fbcb7
        SELECT TOP(1) [c].[Country]
        FROM [Customers] AS [c]
        WHERE [c].[CustomerID] = [t].[CustomerID]
        ORDER BY [c].[CustomerID]) IS NULL) AND ((
        SELECT TOP(1) [c0].[Country]
        FROM [Orders] AS [o1]
        INNER JOIN [Customers] AS [c0] ON [o1].[CustomerID] = [c0].[CustomerID]
        WHERE [o1].[OrderID] = [t0].[OrderID]
        ORDER BY [o1].[OrderID], [c0].[CustomerID]) IS NULL))) > 0
ORDER BY [t].[OrderID]");
    }

    public override async Task Where_subquery_anon(bool async)
    {
        await base.Where_subquery_anon(async);

        AssertSql(
            @"@__p_0='3'

SELECT [t].[EmployeeID], [t].[City], [t].[Country], [t].[FirstName], [t].[ReportsTo], [t].[Title], [t0].[OrderID], [t0].[CustomerID], [t0].[EmployeeID], [t0].[OrderDate]
FROM (
    SELECT TOP(@__p_0) [e].[EmployeeID], [e].[City], [e].[Country], [e].[FirstName], [e].[ReportsTo], [e].[Title]
    FROM [Employees] AS [e]
    ORDER BY [e].[EmployeeID]
) AS [t]
CROSS JOIN (
    SELECT TOP(5) [o].[OrderID], [o].[CustomerID], [o].[EmployeeID], [o].[OrderDate]
    FROM [Orders] AS [o]
    ORDER BY [o].[OrderID]
) AS [t0]
WHERE [t].[EmployeeID] = [t0].[EmployeeID]
ORDER BY [t].[EmployeeID]");
    }

    public override async Task Where_subquery_anon_nested(bool async)
    {
        await base.Where_subquery_anon_nested(async);

        AssertSql(
            @"@__p_0='3'

SELECT [t].[EmployeeID], [t].[City], [t].[Country], [t].[FirstName], [t].[ReportsTo], [t].[Title], [t0].[OrderID], [t0].[CustomerID], [t0].[EmployeeID], [t0].[OrderDate], [t1].[CustomerID], [t1].[Address], [t1].[City], [t1].[CompanyName], [t1].[ContactName], [t1].[ContactTitle], [t1].[Country], [t1].[Fax], [t1].[Phone], [t1].[PostalCode], [t1].[Region]
FROM (
    SELECT TOP(@__p_0) [e].[EmployeeID], [e].[City], [e].[Country], [e].[FirstName], [e].[ReportsTo], [e].[Title]
    FROM [Employees] AS [e]
    ORDER BY [e].[EmployeeID]
) AS [t]
CROSS JOIN (
    SELECT TOP(5) [o].[OrderID], [o].[CustomerID], [o].[EmployeeID], [o].[OrderDate]
    FROM [Orders] AS [o]
    ORDER BY [o].[OrderID]
) AS [t0]
CROSS JOIN (
    SELECT TOP(2) [c].[CustomerID], [c].[Address], [c].[City], [c].[CompanyName], [c].[ContactName], [c].[ContactTitle], [c].[Country], [c].[Fax], [c].[Phone], [c].[PostalCode], [c].[Region]
    FROM [Customers] AS [c]
    ORDER BY [c].[CustomerID]
) AS [t1]
WHERE [t].[City] = N'Seattle'
ORDER BY [t].[EmployeeID]");
    }

    public override async Task OrderBy_SelectMany(bool async)
    {
        await base.OrderBy_SelectMany(async);

        AssertSql(
            @"SELECT [c].[ContactName], [t].[OrderID]
FROM [Customers] AS [c]
CROSS JOIN (
    SELECT TOP(3) [o].[OrderID], [o].[CustomerID]
    FROM [Orders] AS [o]
    ORDER BY [o].[OrderID]
) AS [t]
WHERE [c].[CustomerID] = [t].[CustomerID]
ORDER BY [c].[CustomerID]");
    }

    public override async Task Let_any_subquery_anonymous(bool async)
    {
        await base.Let_any_subquery_anonymous(async);

        AssertSql(
            @"SELECT [c].[CustomerID], [c].[Address], [c].[City], [c].[CompanyName], [c].[ContactName], [c].[ContactTitle], [c].[Country], [c].[Fax], [c].[Phone], [c].[PostalCode], [c].[Region], CASE
    WHEN EXISTS (
        SELECT 1
        FROM [Orders] AS [o]
        WHERE [o].[CustomerID] = [c].[CustomerID]) THEN CAST(1 AS bit)
    ELSE CAST(0 AS bit)
END AS [hasOrders]
FROM [Customers] AS [c]
WHERE [c].[CustomerID] LIKE N'A%'
ORDER BY [c].[CustomerID]");
    }

    public override async Task OrderBy_arithmetic(bool async)
    {
        await base.OrderBy_arithmetic(async);

        AssertSql(
            @"SELECT [e].[EmployeeID], [e].[City], [e].[Country], [e].[FirstName], [e].[ReportsTo], [e].[Title]
FROM [Employees] AS [e]
ORDER BY [e].[EmployeeID] - [e].[EmployeeID]");
    }

    public override async Task OrderBy_condition_comparison(bool async)
    {
        await base.OrderBy_condition_comparison(async);

        AssertSql(
            @"SELECT [p].[ProductID], [p].[Discontinued], [p].[ProductName], [p].[SupplierID], [p].[UnitPrice], [p].[UnitsInStock]
FROM [Products] AS [p]
ORDER BY CASE
    WHEN [p].[UnitsInStock] > CAST(0 AS smallint) THEN CAST(1 AS bit)
    ELSE CAST(0 AS bit)
END, [p].[ProductID]");
    }

    public override async Task OrderBy_ternary_conditions(bool async)
        => await base.OrderBy_ternary_conditions(async);

    // issue #18774
    //            AssertSql(
    //                @"SELECT [p].[ProductID], [p].[Discontinued], [p].[ProductName], [p].[SupplierID], [p].[UnitPrice], [p].[UnitsInStock]
    //FROM [Products] AS [p]
    //ORDER BY CASE
    //    WHEN (([p].[UnitsInStock] > CAST(10 AS smallint)) AND ([p].[ProductID] > 40)) OR (([p].[UnitsInStock] <= CAST(10 AS smallint)) AND ([p].[ProductID] <= 40))
    //    THEN CAST(1 AS bit) ELSE CAST(0 AS bit)
    //END, [p].[ProductID]");
    public override void OrderBy_any()
    {
        base.OrderBy_any();

        AssertSql(
            @"SELECT [c].[CustomerID], [c].[Address], [c].[City], [c].[CompanyName], [c].[ContactName], [c].[ContactTitle], [c].[Country], [c].[Fax], [c].[Phone], [c].[PostalCode], [c].[Region]
FROM [Customers] AS [c]
ORDER BY CASE
    WHEN EXISTS (
        SELECT 1
        FROM [Orders] AS [o]
        WHERE [c].[CustomerID] = [o].[CustomerID] AND [o].[OrderID] > 11000) THEN CAST(1 AS bit)
    ELSE CAST(0 AS bit)
END, [c].[CustomerID]");
    }

    public override async Task Skip(bool async)
    {
        await base.Skip(async);

        AssertSql(
            @"@__p_0='5'

SELECT [c].[CustomerID], [c].[Address], [c].[City], [c].[CompanyName], [c].[ContactName], [c].[ContactTitle], [c].[Country], [c].[Fax], [c].[Phone], [c].[PostalCode], [c].[Region]
FROM [Customers] AS [c]
ORDER BY [c].[CustomerID]
OFFSET @__p_0 ROWS");
    }

    public override async Task Skip_no_orderby(bool async)
    {
        await base.Skip_no_orderby(async);

        AssertSql(
            @"@__p_0='5'

SELECT [c].[CustomerID], [c].[Address], [c].[City], [c].[CompanyName], [c].[ContactName], [c].[ContactTitle], [c].[Country], [c].[Fax], [c].[Phone], [c].[PostalCode], [c].[Region]
FROM [Customers] AS [c]
ORDER BY (SELECT 1)
OFFSET @__p_0 ROWS");
    }

    public override async Task Skip_orderby_const(bool async)
    {
        await base.Skip_orderby_const(async);

        AssertSql(
            @"@__p_0='5'

SELECT [c].[CustomerID], [c].[Address], [c].[City], [c].[CompanyName], [c].[ContactName], [c].[ContactTitle], [c].[Country], [c].[Fax], [c].[Phone], [c].[PostalCode], [c].[Region]
FROM [Customers] AS [c]
ORDER BY (SELECT 1)
OFFSET @__p_0 ROWS");
    }

    public override async Task Skip_Take(bool async)
    {
        await base.Skip_Take(async);

        AssertSql(
            @"@__p_0='5'
@__p_1='10'

SELECT [c].[CustomerID], [c].[Address], [c].[City], [c].[CompanyName], [c].[ContactName], [c].[ContactTitle], [c].[Country], [c].[Fax], [c].[Phone], [c].[PostalCode], [c].[Region]
FROM [Customers] AS [c]
ORDER BY [c].[ContactName]
OFFSET @__p_0 ROWS FETCH NEXT @__p_1 ROWS ONLY");
    }

    public override async Task Join_Customers_Orders_Skip_Take(bool async)
    {
        await base.Join_Customers_Orders_Skip_Take(async);

        AssertSql(
            @"@__p_0='10'
@__p_1='5'

SELECT [c].[ContactName], [o].[OrderID]
FROM [Customers] AS [c]
INNER JOIN [Orders] AS [o] ON [c].[CustomerID] = [o].[CustomerID]
ORDER BY [o].[OrderID]
OFFSET @__p_0 ROWS FETCH NEXT @__p_1 ROWS ONLY");
    }

    public override async Task Join_Customers_Orders_Skip_Take_followed_by_constant_projection(bool async)
    {
        await base.Join_Customers_Orders_Skip_Take_followed_by_constant_projection(async);

        AssertSql(
            @"@__p_0='10'
@__p_1='5'

SELECT N'Foo'
FROM [Customers] AS [c]
INNER JOIN [Orders] AS [o] ON [c].[CustomerID] = [o].[CustomerID]
ORDER BY [o].[OrderID]
OFFSET @__p_0 ROWS FETCH NEXT @__p_1 ROWS ONLY");
    }

    public override async Task Join_Customers_Orders_Projection_With_String_Concat_Skip_Take(bool async)
    {
        await base.Join_Customers_Orders_Projection_With_String_Concat_Skip_Take(async);

        AssertSql(
            @"@__p_0='10'
@__p_1='5'

SELECT (COALESCE([c].[ContactName], N'') + N' ') + COALESCE([c].[ContactTitle], N'') AS [Contact], [o].[OrderID]
FROM [Customers] AS [c]
INNER JOIN [Orders] AS [o] ON [c].[CustomerID] = [o].[CustomerID]
ORDER BY [o].[OrderID]
OFFSET @__p_0 ROWS FETCH NEXT @__p_1 ROWS ONLY");
    }

    public override async Task Join_Customers_Orders_Orders_Skip_Take_Same_Properties(bool async)
    {
        await base.Join_Customers_Orders_Orders_Skip_Take_Same_Properties(async);

        AssertSql(
            @"@__p_0='10'
@__p_1='5'

SELECT [o].[OrderID], [c].[CustomerID] AS [CustomerIDA], [c0].[CustomerID] AS [CustomerIDB], [c].[ContactName] AS [ContactNameA], [c0].[ContactName] AS [ContactNameB]
FROM [Orders] AS [o]
INNER JOIN [Customers] AS [c] ON [o].[CustomerID] = [c].[CustomerID]
INNER JOIN [Customers] AS [c0] ON [o].[CustomerID] = [c0].[CustomerID]
ORDER BY [o].[OrderID]
OFFSET @__p_0 ROWS FETCH NEXT @__p_1 ROWS ONLY");
    }

    public override async Task Ternary_should_not_evaluate_both_sides(bool async)
    {
        await base.Ternary_should_not_evaluate_both_sides(async);

        AssertSql(
            @"@__p_0='none' (Size = 4000)
@__p_1='none' (Size = 4000)
@__p_2='none' (Size = 4000)

SELECT [c].[CustomerID], @__p_0 AS [Data1], @__p_1 AS [Data2], @__p_2 AS [Data3]
FROM [Customers] AS [c]");
    }

    public override async Task Ternary_should_not_evaluate_both_sides_with_parameter(bool async)
    {
        await base.Ternary_should_not_evaluate_both_sides_with_parameter(async);

        AssertSql(
            @"SELECT CAST(1 AS bit) AS [Data1]
FROM [Orders] AS [o]");
    }

    public override async Task Take_Skip(bool async)
    {
        await base.Take_Skip(async);

        AssertSql(
            @"@__p_0='10'
@__p_1='5'

SELECT [t].[CustomerID], [t].[Address], [t].[City], [t].[CompanyName], [t].[ContactName], [t].[ContactTitle], [t].[Country], [t].[Fax], [t].[Phone], [t].[PostalCode], [t].[Region]
FROM (
    SELECT TOP(@__p_0) [c].[CustomerID], [c].[Address], [c].[City], [c].[CompanyName], [c].[ContactName], [c].[ContactTitle], [c].[Country], [c].[Fax], [c].[Phone], [c].[PostalCode], [c].[Region]
    FROM [Customers] AS [c]
    ORDER BY [c].[ContactName]
) AS [t]
ORDER BY [t].[ContactName]
OFFSET @__p_1 ROWS");
    }

    public override async Task Take_Skip_Distinct(bool async)
    {
        await base.Take_Skip_Distinct(async);

        AssertSql(
            @"@__p_0='10'
@__p_1='5'

SELECT DISTINCT [t0].[CustomerID], [t0].[Address], [t0].[City], [t0].[CompanyName], [t0].[ContactName], [t0].[ContactTitle], [t0].[Country], [t0].[Fax], [t0].[Phone], [t0].[PostalCode], [t0].[Region]
FROM (
    SELECT [t].[CustomerID], [t].[Address], [t].[City], [t].[CompanyName], [t].[ContactName], [t].[ContactTitle], [t].[Country], [t].[Fax], [t].[Phone], [t].[PostalCode], [t].[Region]
    FROM (
        SELECT TOP(@__p_0) [c].[CustomerID], [c].[Address], [c].[City], [c].[CompanyName], [c].[ContactName], [c].[ContactTitle], [c].[Country], [c].[Fax], [c].[Phone], [c].[PostalCode], [c].[Region]
        FROM [Customers] AS [c]
        ORDER BY [c].[ContactName]
    ) AS [t]
    ORDER BY [t].[ContactName]
    OFFSET @__p_1 ROWS
) AS [t0]");
    }

    public override async Task Take_Skip_Distinct_Caching(bool async)
    {
        await base.Take_Skip_Distinct_Caching(async);

        AssertSql(
            @"@__p_0='10'
@__p_1='5'

SELECT DISTINCT [t0].[CustomerID], [t0].[Address], [t0].[City], [t0].[CompanyName], [t0].[ContactName], [t0].[ContactTitle], [t0].[Country], [t0].[Fax], [t0].[Phone], [t0].[PostalCode], [t0].[Region]
FROM (
    SELECT [t].[CustomerID], [t].[Address], [t].[City], [t].[CompanyName], [t].[ContactName], [t].[ContactTitle], [t].[Country], [t].[Fax], [t].[Phone], [t].[PostalCode], [t].[Region]
    FROM (
        SELECT TOP(@__p_0) [c].[CustomerID], [c].[Address], [c].[City], [c].[CompanyName], [c].[ContactName], [c].[ContactTitle], [c].[Country], [c].[Fax], [c].[Phone], [c].[PostalCode], [c].[Region]
        FROM [Customers] AS [c]
        ORDER BY [c].[ContactName]
    ) AS [t]
    ORDER BY [t].[ContactName]
    OFFSET @__p_1 ROWS
) AS [t0]",
            //
            @"@__p_0='15'
@__p_1='10'

SELECT DISTINCT [t0].[CustomerID], [t0].[Address], [t0].[City], [t0].[CompanyName], [t0].[ContactName], [t0].[ContactTitle], [t0].[Country], [t0].[Fax], [t0].[Phone], [t0].[PostalCode], [t0].[Region]
FROM (
    SELECT [t].[CustomerID], [t].[Address], [t].[City], [t].[CompanyName], [t].[ContactName], [t].[ContactTitle], [t].[Country], [t].[Fax], [t].[Phone], [t].[PostalCode], [t].[Region]
    FROM (
        SELECT TOP(@__p_0) [c].[CustomerID], [c].[Address], [c].[City], [c].[CompanyName], [c].[ContactName], [c].[ContactTitle], [c].[Country], [c].[Fax], [c].[Phone], [c].[PostalCode], [c].[Region]
        FROM [Customers] AS [c]
        ORDER BY [c].[ContactName]
    ) AS [t]
    ORDER BY [t].[ContactName]
    OFFSET @__p_1 ROWS
) AS [t0]");
    }

    public override async Task Take_Distinct_Count(bool async)
    {
        await base.Take_Distinct_Count(async);

        AssertSql(
            @"@__p_0='5'

SELECT COUNT(*)
FROM (
    SELECT DISTINCT [t].[OrderID], [t].[CustomerID], [t].[EmployeeID], [t].[OrderDate]
    FROM (
        SELECT TOP(@__p_0) [o].[OrderID], [o].[CustomerID], [o].[EmployeeID], [o].[OrderDate]
        FROM [Orders] AS [o]
    ) AS [t]
) AS [t0]");
    }

    public override async Task Take_Where_Distinct_Count(bool async)
    {
        await base.Take_Where_Distinct_Count(async);

        AssertSql(
            @"@__p_0='5'

SELECT COUNT(*)
FROM (
    SELECT DISTINCT [t].[OrderID], [t].[CustomerID], [t].[EmployeeID], [t].[OrderDate]
    FROM (
        SELECT TOP(@__p_0) [o].[OrderID], [o].[CustomerID], [o].[EmployeeID], [o].[OrderDate]
        FROM [Orders] AS [o]
        WHERE [o].[CustomerID] = N'FRANK'
    ) AS [t]
) AS [t0]");
    }

    public override async Task Queryable_simple(bool async)
    {
        await base.Queryable_simple(async);

        AssertSql(
            @"SELECT [c].[CustomerID], [c].[Address], [c].[City], [c].[CompanyName], [c].[ContactName], [c].[ContactTitle], [c].[Country], [c].[Fax], [c].[Phone], [c].[PostalCode], [c].[Region]
FROM [Customers] AS [c]");
    }

    public override async Task Queryable_simple_anonymous(bool async)
    {
        await base.Queryable_simple_anonymous(async);

        AssertSql(
            @"SELECT [c].[CustomerID], [c].[Address], [c].[City], [c].[CompanyName], [c].[ContactName], [c].[ContactTitle], [c].[Country], [c].[Fax], [c].[Phone], [c].[PostalCode], [c].[Region]
FROM [Customers] AS [c]");
    }

    public override async Task Queryable_nested_simple(bool async)
    {
        await base.Queryable_nested_simple(async);

        AssertSql(
            @"SELECT [c].[CustomerID], [c].[Address], [c].[City], [c].[CompanyName], [c].[ContactName], [c].[ContactTitle], [c].[Country], [c].[Fax], [c].[Phone], [c].[PostalCode], [c].[Region]
FROM [Customers] AS [c]");
    }

    public override async Task Queryable_simple_anonymous_projection_subquery(bool async)
    {
        await base.Queryable_simple_anonymous_projection_subquery(async);

        AssertSql(
            @"@__p_0='91'

SELECT TOP(@__p_0) [c].[City]
FROM [Customers] AS [c]");
    }

    public override async Task Queryable_simple_anonymous_subquery(bool async)
    {
        await base.Queryable_simple_anonymous_subquery(async);

        AssertSql(
            @"@__p_0='91'

SELECT TOP(@__p_0) [c].[CustomerID], [c].[Address], [c].[City], [c].[CompanyName], [c].[ContactName], [c].[ContactTitle], [c].[Country], [c].[Fax], [c].[Phone], [c].[PostalCode], [c].[Region]
FROM [Customers] AS [c]");
    }

    public override async Task Take_simple(bool async)
    {
        await base.Take_simple(async);

        AssertSql(
            @"@__p_0='10'

SELECT TOP(@__p_0) [c].[CustomerID], [c].[Address], [c].[City], [c].[CompanyName], [c].[ContactName], [c].[ContactTitle], [c].[Country], [c].[Fax], [c].[Phone], [c].[PostalCode], [c].[Region]
FROM [Customers] AS [c]
ORDER BY [c].[CustomerID]");
    }

    public override async Task Take_simple_parameterized(bool async)
    {
        await base.Take_simple_parameterized(async);

        AssertSql(
            @"@__p_0='10'

SELECT TOP(@__p_0) [c].[CustomerID], [c].[Address], [c].[City], [c].[CompanyName], [c].[ContactName], [c].[ContactTitle], [c].[Country], [c].[Fax], [c].[Phone], [c].[PostalCode], [c].[Region]
FROM [Customers] AS [c]
ORDER BY [c].[CustomerID]");
    }

    public override async Task Take_simple_projection(bool async)
    {
        await base.Take_simple_projection(async);

        AssertSql(
            @"@__p_0='10'

SELECT TOP(@__p_0) [c].[City]
FROM [Customers] AS [c]
ORDER BY [c].[CustomerID]");
    }

    public override async Task Take_subquery_projection(bool async)
    {
        await base.Take_subquery_projection(async);

        AssertSql(
            @"@__p_0='2'

SELECT TOP(@__p_0) [c].[City]
FROM [Customers] AS [c]
ORDER BY [c].[CustomerID]");
    }

    public override async Task OrderBy_Take_Count(bool async)
    {
        await base.OrderBy_Take_Count(async);

        AssertSql(
            @"@__p_0='5'

SELECT COUNT(*)
FROM (
    SELECT TOP(@__p_0) [o].[OrderID], [o].[CustomerID], [o].[EmployeeID], [o].[OrderDate]
    FROM [Orders] AS [o]
    ORDER BY [o].[OrderID]
) AS [t]");
    }

    public override async Task Take_OrderBy_Count(bool async)
    {
        await base.Take_OrderBy_Count(async);

        AssertSql(
            @"@__p_0='5'

SELECT COUNT(*)
FROM (
    SELECT TOP(@__p_0) [o].[OrderID], [o].[CustomerID], [o].[EmployeeID], [o].[OrderDate]
    FROM [Orders] AS [o]
) AS [t]");
    }

    public override async Task Any_simple(bool async)
    {
        await base.Any_simple(async);

        AssertSql(
            @"SELECT CASE
    WHEN EXISTS (
        SELECT 1
        FROM [Customers] AS [c]) THEN CAST(1 AS bit)
    ELSE CAST(0 AS bit)
END");
    }

    public override async Task Any_predicate(bool async)
    {
        await base.Any_predicate(async);

        AssertSql(
            @"SELECT CASE
    WHEN EXISTS (
        SELECT 1
        FROM [Customers] AS [c]
        WHERE ([c].[ContactName] IS NOT NULL) AND ([c].[ContactName] LIKE N'A%')) THEN CAST(1 AS bit)
    ELSE CAST(0 AS bit)
END");
    }

    public override async Task Any_nested_negated(bool async)
    {
        await base.Any_nested_negated(async);

        AssertSql(
            @"SELECT [c].[CustomerID], [c].[Address], [c].[City], [c].[CompanyName], [c].[ContactName], [c].[ContactTitle], [c].[Country], [c].[Fax], [c].[Phone], [c].[PostalCode], [c].[Region]
FROM [Customers] AS [c]
WHERE NOT (EXISTS (
    SELECT 1
    FROM [Orders] AS [o]
<<<<<<< HEAD
    WHERE [o].[CustomerID] IS NOT NULL AND ([o].[CustomerID] LIKE N'A%')))");
    }
=======
    WHERE ([o].[CustomerID] IS NOT NULL) AND ([o].[CustomerID] LIKE N'A%')))");
        }
>>>>>>> 021fbcb7

    public override async Task Any_nested_negated2(bool async)
    {
        await base.Any_nested_negated2(async);

        AssertSql(
            @"SELECT [c].[CustomerID], [c].[Address], [c].[City], [c].[CompanyName], [c].[ContactName], [c].[ContactTitle], [c].[Country], [c].[Fax], [c].[Phone], [c].[PostalCode], [c].[Region]
FROM [Customers] AS [c]
<<<<<<< HEAD
WHERE ([c].[City] <> N'London' OR [c].[City] IS NULL) AND NOT (EXISTS (
    SELECT 1
    FROM [Orders] AS [o]
    WHERE [o].[CustomerID] IS NOT NULL AND ([o].[CustomerID] LIKE N'A%')))");
    }
=======
WHERE (([c].[City] <> N'London') OR ([c].[City] IS NULL)) AND NOT (EXISTS (
    SELECT 1
    FROM [Orders] AS [o]
    WHERE ([o].[CustomerID] IS NOT NULL) AND ([o].[CustomerID] LIKE N'A%')))");
        }
>>>>>>> 021fbcb7

    public override async Task Any_nested_negated3(bool async)
    {
        await base.Any_nested_negated3(async);

        AssertSql(
            @"SELECT [c].[CustomerID], [c].[Address], [c].[City], [c].[CompanyName], [c].[ContactName], [c].[ContactTitle], [c].[Country], [c].[Fax], [c].[Phone], [c].[PostalCode], [c].[Region]
FROM [Customers] AS [c]
WHERE NOT (EXISTS (
    SELECT 1
    FROM [Orders] AS [o]
<<<<<<< HEAD
    WHERE [o].[CustomerID] IS NOT NULL AND ([o].[CustomerID] LIKE N'A%'))) AND ([c].[City] <> N'London' OR [c].[City] IS NULL)");
    }
=======
    WHERE ([o].[CustomerID] IS NOT NULL) AND ([o].[CustomerID] LIKE N'A%'))) AND (([c].[City] <> N'London') OR ([c].[City] IS NULL))");
        }
>>>>>>> 021fbcb7

    public override async Task Any_nested(bool async)
    {
        await base.Any_nested(async);

        AssertSql(
            @"SELECT [c].[CustomerID], [c].[Address], [c].[City], [c].[CompanyName], [c].[ContactName], [c].[ContactTitle], [c].[Country], [c].[Fax], [c].[Phone], [c].[PostalCode], [c].[Region]
FROM [Customers] AS [c]
WHERE EXISTS (
    SELECT 1
    FROM [Orders] AS [o]
<<<<<<< HEAD
    WHERE [o].[CustomerID] IS NOT NULL AND ([o].[CustomerID] LIKE N'A%'))");
    }
=======
    WHERE ([o].[CustomerID] IS NOT NULL) AND ([o].[CustomerID] LIKE N'A%'))");
        }
>>>>>>> 021fbcb7

    public override async Task Any_nested2(bool async)
    {
        await base.Any_nested2(async);

        AssertSql(
            @"SELECT [c].[CustomerID], [c].[Address], [c].[City], [c].[CompanyName], [c].[ContactName], [c].[ContactTitle], [c].[Country], [c].[Fax], [c].[Phone], [c].[PostalCode], [c].[Region]
FROM [Customers] AS [c]
<<<<<<< HEAD
WHERE ([c].[City] <> N'London' OR [c].[City] IS NULL) AND EXISTS (
    SELECT 1
    FROM [Orders] AS [o]
    WHERE [o].[CustomerID] IS NOT NULL AND ([o].[CustomerID] LIKE N'A%'))");
    }
=======
WHERE (([c].[City] <> N'London') OR ([c].[City] IS NULL)) AND EXISTS (
    SELECT 1
    FROM [Orders] AS [o]
    WHERE ([o].[CustomerID] IS NOT NULL) AND ([o].[CustomerID] LIKE N'A%'))");
        }
>>>>>>> 021fbcb7

    public override async Task Any_nested3(bool async)
    {
        await base.Any_nested3(async);

        AssertSql(
            @"SELECT [c].[CustomerID], [c].[Address], [c].[City], [c].[CompanyName], [c].[ContactName], [c].[ContactTitle], [c].[Country], [c].[Fax], [c].[Phone], [c].[PostalCode], [c].[Region]
FROM [Customers] AS [c]
WHERE EXISTS (
    SELECT 1
    FROM [Orders] AS [o]
<<<<<<< HEAD
    WHERE [o].[CustomerID] IS NOT NULL AND ([o].[CustomerID] LIKE N'A%')) AND ([c].[City] <> N'London' OR [c].[City] IS NULL)");
    }
=======
    WHERE ([o].[CustomerID] IS NOT NULL) AND ([o].[CustomerID] LIKE N'A%')) AND (([c].[City] <> N'London') OR ([c].[City] IS NULL))");
        }
>>>>>>> 021fbcb7

    public override void Any_with_multiple_conditions_still_uses_exists()
    {
        base.Any_with_multiple_conditions_still_uses_exists();

        AssertSql(
            @"SELECT [c].[CustomerID], [c].[Address], [c].[City], [c].[CompanyName], [c].[ContactName], [c].[ContactTitle], [c].[Country], [c].[Fax], [c].[Phone], [c].[PostalCode], [c].[Region]
FROM [Customers] AS [c]
WHERE [c].[City] = N'London' AND EXISTS (
    SELECT 1
    FROM [Orders] AS [o]
    WHERE [c].[CustomerID] = [o].[CustomerID] AND [o].[EmployeeID] = 1)");
    }

    public override async Task All_top_level(bool async)
    {
        await base.All_top_level(async);

        AssertSql(
            @"SELECT CASE
    WHEN NOT EXISTS (
        SELECT 1
        FROM [Customers] AS [c]
        WHERE ([c].[ContactName] IS NULL) OR NOT ([c].[ContactName] LIKE N'A%')) THEN CAST(1 AS bit)
    ELSE CAST(0 AS bit)
END");
    }

    public override async Task All_top_level_column(bool async)
    {
        await base.All_top_level_column(async);

        AssertSql(
            @"SELECT CASE
    WHEN NOT EXISTS (
        SELECT 1
        FROM [Customers] AS [c]
<<<<<<< HEAD
        WHERE ([c].[ContactName] <> N'' OR [c].[ContactName] IS NULL) AND ([c].[ContactName] IS NULL OR LEFT([c].[ContactName], LEN([c].[ContactName])) <> [c].[ContactName])) THEN CAST(1 AS bit)
=======
        WHERE (([c].[ContactName] <> N'') OR ([c].[ContactName] IS NULL)) AND (([c].[ContactName] IS NULL) OR (LEFT([c].[ContactName], LEN([c].[ContactName])) <> [c].[ContactName]))) THEN CAST(1 AS bit)
>>>>>>> 021fbcb7
    ELSE CAST(0 AS bit)
END");
    }

    public override async Task All_top_level_subquery(bool async)
    {
        await base.All_top_level_subquery(async);

        AssertSql(
            @"SELECT CASE
    WHEN NOT EXISTS (
        SELECT 1
        FROM [Customers] AS [c]
        WHERE NOT (EXISTS (
            SELECT 1
            FROM [Customers] AS [c0]
            WHERE EXISTS (
                SELECT 1
                FROM [Customers] AS [c1]
                WHERE [c].[CustomerID] = [c1].[CustomerID])))) THEN CAST(1 AS bit)
    ELSE CAST(0 AS bit)
END");
    }

    public override async Task All_top_level_subquery_ef_property(bool async)
    {
        await base.All_top_level_subquery_ef_property(async);

        AssertSql(
            @"SELECT CASE
    WHEN NOT EXISTS (
        SELECT 1
        FROM [Customers] AS [c]
        WHERE NOT (EXISTS (
            SELECT 1
            FROM [Customers] AS [c0]
            WHERE EXISTS (
                SELECT 1
                FROM [Customers] AS [c1]
                WHERE [c].[CustomerID] = [c1].[CustomerID])))) THEN CAST(1 AS bit)
    ELSE CAST(0 AS bit)
END");
    }

    public override async Task Where_select_many_or(bool async)
    {
        await base.Where_select_many_or(async);

        AssertSql(
            @"SELECT [c].[CustomerID], [c].[Address], [c].[City], [c].[CompanyName], [c].[ContactName], [c].[ContactTitle], [c].[Country], [c].[Fax], [c].[Phone], [c].[PostalCode], [c].[Region], [e].[EmployeeID], [e].[City], [e].[Country], [e].[FirstName], [e].[ReportsTo], [e].[Title]
FROM [Customers] AS [c]
CROSS JOIN [Employees] AS [e]
WHERE [c].[City] = N'London' OR [e].[City] = N'London'");
    }

    public override async Task Where_select_many_or2(bool async)
    {
        await base.Where_select_many_or2(async);

        AssertSql(
            @"SELECT [c].[CustomerID], [c].[Address], [c].[City], [c].[CompanyName], [c].[ContactName], [c].[ContactTitle], [c].[Country], [c].[Fax], [c].[Phone], [c].[PostalCode], [c].[Region], [e].[EmployeeID], [e].[City], [e].[Country], [e].[FirstName], [e].[ReportsTo], [e].[Title]
FROM [Customers] AS [c]
CROSS JOIN [Employees] AS [e]
WHERE [c].[City] IN (N'London', N'Berlin')");
    }

    public override async Task Where_select_many_or3(bool async)
    {
        await base.Where_select_many_or3(async);

        AssertSql(
            @"SELECT [c].[CustomerID], [c].[Address], [c].[City], [c].[CompanyName], [c].[ContactName], [c].[ContactTitle], [c].[Country], [c].[Fax], [c].[Phone], [c].[PostalCode], [c].[Region], [e].[EmployeeID], [e].[City], [e].[Country], [e].[FirstName], [e].[ReportsTo], [e].[Title]
FROM [Customers] AS [c]
CROSS JOIN [Employees] AS [e]
WHERE [c].[City] IN (N'London', N'Berlin', N'Seattle')");
    }

    public override async Task Where_select_many_or4(bool async)
    {
        await base.Where_select_many_or4(async);

        AssertSql(
            @"SELECT [c].[CustomerID], [c].[Address], [c].[City], [c].[CompanyName], [c].[ContactName], [c].[ContactTitle], [c].[Country], [c].[Fax], [c].[Phone], [c].[PostalCode], [c].[Region], [e].[EmployeeID], [e].[City], [e].[Country], [e].[FirstName], [e].[ReportsTo], [e].[Title]
FROM [Customers] AS [c]
CROSS JOIN [Employees] AS [e]
WHERE [c].[City] IN (N'London', N'Berlin', N'Seattle', N'Lisboa')");
    }

    public override async Task Where_select_many_or_with_parameter(bool async)
    {
        await base.Where_select_many_or_with_parameter(async);

        AssertSql(
            @"@__london_0='London' (Size = 4000)
@__lisboa_1='Lisboa' (Size = 4000)

SELECT [c].[CustomerID], [c].[Address], [c].[City], [c].[CompanyName], [c].[ContactName], [c].[ContactTitle], [c].[Country], [c].[Fax], [c].[Phone], [c].[PostalCode], [c].[Region], [e].[EmployeeID], [e].[City], [e].[Country], [e].[FirstName], [e].[ReportsTo], [e].[Title]
FROM [Customers] AS [c]
CROSS JOIN [Employees] AS [e]
WHERE [c].[City] = @__london_0 OR [c].[City] = N'Berlin' OR [c].[City] = N'Seattle' OR [c].[City] = @__lisboa_1");
    }

    public override async Task SelectMany_simple_subquery(bool async)
    {
        await base.SelectMany_simple_subquery(async);

        AssertSql(
            @"@__p_0='9'

SELECT [c].[CustomerID], [c].[Address], [c].[City], [c].[CompanyName], [c].[ContactName], [c].[ContactTitle], [c].[Country], [c].[Fax], [c].[Phone], [c].[PostalCode], [c].[Region], [t].[EmployeeID], [t].[City], [t].[Country], [t].[FirstName], [t].[ReportsTo], [t].[Title]
FROM (
    SELECT TOP(@__p_0) [e].[EmployeeID], [e].[City], [e].[Country], [e].[FirstName], [e].[ReportsTo], [e].[Title]
    FROM [Employees] AS [e]
) AS [t]
CROSS JOIN [Customers] AS [c]");
    }

    public override async Task SelectMany_simple1(bool async)
    {
        await base.SelectMany_simple1(async);

        AssertSql(
            @"SELECT [c].[CustomerID], [c].[Address], [c].[City], [c].[CompanyName], [c].[ContactName], [c].[ContactTitle], [c].[Country], [c].[Fax], [c].[Phone], [c].[PostalCode], [c].[Region], [e].[EmployeeID], [e].[City], [e].[Country], [e].[FirstName], [e].[ReportsTo], [e].[Title]
FROM [Employees] AS [e]
CROSS JOIN [Customers] AS [c]");
    }

    public override async Task SelectMany_simple2(bool async)
    {
        await base.SelectMany_simple2(async);

        AssertSql(
            @"SELECT [e].[EmployeeID], [e].[City], [e].[Country], [e].[FirstName], [e].[ReportsTo], [e].[Title], [c].[CustomerID], [c].[Address], [c].[City], [c].[CompanyName], [c].[ContactName], [c].[ContactTitle], [c].[Country], [c].[Fax], [c].[Phone], [c].[PostalCode], [c].[Region], [e0].[FirstName]
FROM [Employees] AS [e]
CROSS JOIN [Customers] AS [c]
CROSS JOIN [Employees] AS [e0]");
    }

    public override async Task SelectMany_entity_deep(bool async)
    {
        await base.SelectMany_entity_deep(async);

        AssertSql(
            @"SELECT [e0].[EmployeeID], [e0].[City], [e0].[Country], [e0].[FirstName], [e0].[ReportsTo], [e0].[Title], [e1].[EmployeeID], [e1].[City], [e1].[Country], [e1].[FirstName], [e1].[ReportsTo], [e1].[Title], [e].[EmployeeID], [e].[City], [e].[Country], [e].[FirstName], [e].[ReportsTo], [e].[Title], [e2].[EmployeeID], [e2].[City], [e2].[Country], [e2].[FirstName], [e2].[ReportsTo], [e2].[Title]
FROM [Employees] AS [e]
CROSS JOIN [Employees] AS [e0]
CROSS JOIN [Employees] AS [e1]
CROSS JOIN [Employees] AS [e2]");
    }

    public override async Task SelectMany_projection1(bool async)
    {
        await base.SelectMany_projection1(async);

        AssertSql(
            @"SELECT [e].[City], [e0].[Country]
FROM [Employees] AS [e]
CROSS JOIN [Employees] AS [e0]");
    }

    public override async Task SelectMany_projection2(bool async)
    {
        await base.SelectMany_projection2(async);

        AssertSql(
            @"SELECT [e].[City], [e0].[Country], [e1].[FirstName]
FROM [Employees] AS [e]
CROSS JOIN [Employees] AS [e0]
CROSS JOIN [Employees] AS [e1]");
    }

    public override async Task SelectMany_Count(bool async)
    {
        await base.SelectMany_Count(async);

        AssertSql(
            @"SELECT COUNT(*)
FROM [Customers] AS [c]
CROSS JOIN [Orders] AS [o]");
    }

    public override async Task SelectMany_LongCount(bool async)
    {
        await base.SelectMany_LongCount(async);

        AssertSql(
            @"SELECT COUNT_BIG(*)
FROM [Customers] AS [c]
CROSS JOIN [Orders] AS [o]");
    }

    public override async Task SelectMany_OrderBy_ThenBy_Any(bool async)
    {
        await base.SelectMany_OrderBy_ThenBy_Any(async);

        AssertSql(
            @"SELECT CASE
    WHEN EXISTS (
        SELECT 1
        FROM [Customers] AS [c]
        CROSS JOIN [Orders] AS [o]) THEN CAST(1 AS bit)
    ELSE CAST(0 AS bit)
END");
    }

    public override async Task Join_Where_Count(bool async)
    {
        await base.Join_Where_Count(async);

        AssertSql(
            @"SELECT COUNT(*)
FROM [Customers] AS [c]
INNER JOIN [Orders] AS [o] ON [c].[CustomerID] = [o].[CustomerID]
WHERE [c].[CustomerID] = N'ALFKI'");
    }

    public override async Task Where_Join_Any(bool async)
    {
        await base.Where_Join_Any(async);

        AssertSql(
            @"SELECT [c].[CustomerID], [c].[Address], [c].[City], [c].[CompanyName], [c].[ContactName], [c].[ContactTitle], [c].[Country], [c].[Fax], [c].[Phone], [c].[PostalCode], [c].[Region]
FROM [Customers] AS [c]
WHERE [c].[CustomerID] = N'ALFKI' AND EXISTS (
    SELECT 1
    FROM [Orders] AS [o]
    WHERE [c].[CustomerID] = [o].[CustomerID] AND [o].[OrderDate] = '2008-10-24T00:00:00.000')");
    }

    public override async Task Where_Join_Exists(bool async)
    {
        await base.Where_Join_Exists(async);

        AssertSql(
            @"SELECT [c].[CustomerID], [c].[Address], [c].[City], [c].[CompanyName], [c].[ContactName], [c].[ContactTitle], [c].[Country], [c].[Fax], [c].[Phone], [c].[PostalCode], [c].[Region]
FROM [Customers] AS [c]
WHERE ([c].[CustomerID] = N'ALFKI') AND EXISTS (
    SELECT 1
    FROM [Orders] AS [o]
    WHERE ([c].[CustomerID] = [o].[CustomerID]) AND ([o].[OrderDate] = '2008-10-24T00:00:00.000'))");
    }

    public override async Task Where_Join_Exists_Inequality(bool async)
    {
        await base.Where_Join_Exists_Inequality(async);

        AssertSql(
            @"SELECT [c].[CustomerID], [c].[Address], [c].[City], [c].[CompanyName], [c].[ContactName], [c].[ContactTitle], [c].[Country], [c].[Fax], [c].[Phone], [c].[PostalCode], [c].[Region]
FROM [Customers] AS [c]
WHERE ([c].[CustomerID] = N'ALFKI') AND EXISTS (
    SELECT 1
    FROM [Orders] AS [o]
    WHERE ([c].[CustomerID] = [o].[CustomerID]) AND (([o].[OrderDate] <> '2008-10-24T00:00:00.000') OR [o].[OrderDate] IS NULL))");
    }

    public override async Task Where_Join_Exists_Constant(bool async)
    {
        await base.Where_Join_Exists_Constant(async);

        AssertSql(
            @"SELECT [c].[CustomerID], [c].[Address], [c].[City], [c].[CompanyName], [c].[ContactName], [c].[ContactTitle], [c].[Country], [c].[Fax], [c].[Phone], [c].[PostalCode], [c].[Region]
FROM [Customers] AS [c]
WHERE ([c].[CustomerID] = N'ALFKI') AND EXISTS (
    SELECT 1
    FROM [Orders] AS [o]
    WHERE 0 = 1)");
    }

    public override async Task Where_Join_Not_Exists(bool async)
    {
        await base.Where_Join_Not_Exists(async);

        AssertSql(
            @"SELECT [c].[CustomerID], [c].[Address], [c].[City], [c].[CompanyName], [c].[ContactName], [c].[ContactTitle], [c].[Country], [c].[Fax], [c].[Phone], [c].[PostalCode], [c].[Region]
FROM [Customers] AS [c]
WHERE ([c].[CustomerID] = N'ALFKI') AND NOT EXISTS (
    SELECT 1
    FROM [Orders] AS [o]
    WHERE 0 = 1)");
    }

    public override async Task Join_OrderBy_Count(bool async)
    {
        await base.Join_OrderBy_Count(async);

        AssertSql(
            @"SELECT COUNT(*)
FROM [Customers] AS [c]
INNER JOIN [Orders] AS [o] ON [c].[CustomerID] = [o].[CustomerID]");
    }

    public override async Task Multiple_joins_Where_Order_Any(bool async)
    {
        await base.Multiple_joins_Where_Order_Any(async);

        AssertSql(
            @"SELECT CASE
    WHEN EXISTS (
        SELECT 1
        FROM [Customers] AS [c]
        INNER JOIN [Orders] AS [o] ON [c].[CustomerID] = [o].[CustomerID]
        INNER JOIN [Order Details] AS [o0] ON [o].[OrderID] = [o0].[OrderID]
        WHERE [c].[City] = N'London') THEN CAST(1 AS bit)
    ELSE CAST(0 AS bit)
END");
    }

    public override async Task Where_join_select(bool async)
    {
        await base.Where_join_select(async);

        AssertSql(
            @"SELECT [c].[CustomerID], [c].[Address], [c].[City], [c].[CompanyName], [c].[ContactName], [c].[ContactTitle], [c].[Country], [c].[Fax], [c].[Phone], [c].[PostalCode], [c].[Region]
FROM [Customers] AS [c]
INNER JOIN [Orders] AS [o] ON [c].[CustomerID] = [o].[CustomerID]
WHERE [c].[CustomerID] = N'ALFKI'");
    }

    public override async Task Where_orderby_join_select(bool async)
    {
        await base.Where_orderby_join_select(async);

        AssertSql(
            @"SELECT [c].[CustomerID], [c].[Address], [c].[City], [c].[CompanyName], [c].[ContactName], [c].[ContactTitle], [c].[Country], [c].[Fax], [c].[Phone], [c].[PostalCode], [c].[Region]
FROM [Customers] AS [c]
INNER JOIN [Orders] AS [o] ON [c].[CustomerID] = [o].[CustomerID]
WHERE [c].[CustomerID] <> N'ALFKI'
ORDER BY [c].[CustomerID]");
    }

    public override async Task Where_join_orderby_join_select(bool async)
    {
        await base.Where_join_orderby_join_select(async);

        AssertSql(
            @"SELECT [c].[CustomerID], [c].[Address], [c].[City], [c].[CompanyName], [c].[ContactName], [c].[ContactTitle], [c].[Country], [c].[Fax], [c].[Phone], [c].[PostalCode], [c].[Region]
FROM [Customers] AS [c]
INNER JOIN [Orders] AS [o] ON [c].[CustomerID] = [o].[CustomerID]
INNER JOIN [Order Details] AS [o0] ON [o].[OrderID] = [o0].[OrderID]
WHERE [c].[CustomerID] <> N'ALFKI'
ORDER BY [c].[CustomerID]");
    }

    public override async Task Where_select_many(bool async)
    {
        await base.Where_select_many(async);

        AssertSql(
            @"SELECT [c].[CustomerID], [c].[Address], [c].[City], [c].[CompanyName], [c].[ContactName], [c].[ContactTitle], [c].[Country], [c].[Fax], [c].[Phone], [c].[PostalCode], [c].[Region]
FROM [Customers] AS [c]
CROSS JOIN [Orders] AS [o]
WHERE [c].[CustomerID] = N'ALFKI'");
    }

    public override async Task Where_orderby_select_many(bool async)
    {
        await base.Where_orderby_select_many(async);

        AssertSql(
            @"SELECT [c].[CustomerID], [c].[Address], [c].[City], [c].[CompanyName], [c].[ContactName], [c].[ContactTitle], [c].[Country], [c].[Fax], [c].[Phone], [c].[PostalCode], [c].[Region]
FROM [Customers] AS [c]
CROSS JOIN [Orders] AS [o]
WHERE [c].[CustomerID] = N'ALFKI'
ORDER BY [c].[CustomerID]");
    }

    public override async Task SelectMany_cartesian_product_with_ordering(bool async)
    {
        await base.SelectMany_cartesian_product_with_ordering(async);

        AssertSql(
            @"SELECT [c].[CustomerID], [c].[Address], [c].[City], [c].[CompanyName], [c].[ContactName], [c].[ContactTitle], [c].[Country], [c].[Fax], [c].[Phone], [c].[PostalCode], [c].[Region], [e].[City]
FROM [Customers] AS [c]
CROSS JOIN [Employees] AS [e]
<<<<<<< HEAD
WHERE [c].[City] = [e].[City] OR ([c].[City] IS NULL AND [e].[City] IS NULL)
=======
WHERE ([c].[City] = [e].[City]) OR (([c].[City] IS NULL) AND ([e].[City] IS NULL))
>>>>>>> 021fbcb7
ORDER BY [e].[City], [c].[CustomerID] DESC");
    }

    public override async Task SelectMany_Joined_DefaultIfEmpty(bool async)
    {
        await base.SelectMany_Joined_DefaultIfEmpty(async);

        AssertSql(
            @"SELECT [c].[ContactName], [o].[OrderID], [o].[CustomerID], [o].[EmployeeID], [o].[OrderDate]
FROM [Customers] AS [c]
LEFT JOIN [Orders] AS [o] ON [c].[CustomerID] = [o].[CustomerID]");
    }

    public override async Task SelectMany_Joined_DefaultIfEmpty2(bool async)
    {
        await base.SelectMany_Joined_DefaultIfEmpty2(async);

        AssertSql(
            @"SELECT [o].[OrderID], [o].[CustomerID], [o].[EmployeeID], [o].[OrderDate]
FROM [Customers] AS [c]
LEFT JOIN [Orders] AS [o] ON [c].[CustomerID] = [o].[CustomerID]");
    }

    public override async Task SelectMany_Joined_DefaultIfEmpty3(bool async)
    {
        await base.SelectMany_Joined_DefaultIfEmpty3(async);

        AssertSql(
            @"SELECT [t].[OrderID], [t].[CustomerID], [t].[EmployeeID], [t].[OrderDate]
FROM [Customers] AS [c]
LEFT JOIN (
    SELECT [o].[OrderID], [o].[CustomerID], [o].[EmployeeID], [o].[OrderDate]
    FROM [Orders] AS [o]
    WHERE EXISTS (
        SELECT 1
        FROM [Order Details] AS [o0]
        WHERE [o].[OrderID] = [o0].[OrderID])
) AS [t] ON [c].[CustomerID] = [t].[CustomerID]");
    }

    public override async Task SelectMany_Joined_Take(bool async)
    {
        await base.SelectMany_Joined_Take(async);

        AssertSql(
            @"SELECT [c].[ContactName], [t0].[OrderID], [t0].[CustomerID], [t0].[EmployeeID], [t0].[OrderDate]
FROM [Customers] AS [c]
INNER JOIN (
    SELECT [t].[OrderID], [t].[CustomerID], [t].[EmployeeID], [t].[OrderDate]
    FROM (
        SELECT [o].[OrderID], [o].[CustomerID], [o].[EmployeeID], [o].[OrderDate], ROW_NUMBER() OVER(PARTITION BY [o].[CustomerID] ORDER BY [o].[OrderID]) AS [row]
        FROM [Orders] AS [o]
    ) AS [t]
    WHERE [t].[row] <= 4
) AS [t0] ON [c].[CustomerID] = [t0].[CustomerID]");
    }

    public override async Task Take_with_single(bool async)
    {
        await base.Take_with_single(async);

        AssertSql(
            @"@__p_0='1'

SELECT TOP(2) [t].[CustomerID], [t].[Address], [t].[City], [t].[CompanyName], [t].[ContactName], [t].[ContactTitle], [t].[Country], [t].[Fax], [t].[Phone], [t].[PostalCode], [t].[Region]
FROM (
    SELECT TOP(@__p_0) [c].[CustomerID], [c].[Address], [c].[City], [c].[CompanyName], [c].[ContactName], [c].[ContactTitle], [c].[Country], [c].[Fax], [c].[Phone], [c].[PostalCode], [c].[Region]
    FROM [Customers] AS [c]
    ORDER BY [c].[CustomerID]
) AS [t]
ORDER BY [t].[CustomerID]");
    }

    public override async Task Take_with_single_select_many(bool async)
    {
        await base.Take_with_single_select_many(async);

        AssertSql(
            @"@__p_0='1'

SELECT TOP(2) [t].[CustomerID], [t].[Address], [t].[City], [t].[CompanyName], [t].[ContactName], [t].[ContactTitle], [t].[Country], [t].[Fax], [t].[Phone], [t].[PostalCode], [t].[Region], [t].[OrderID], [t].[CustomerID0], [t].[EmployeeID], [t].[OrderDate]
FROM (
    SELECT TOP(@__p_0) [c].[CustomerID], [c].[Address], [c].[City], [c].[CompanyName], [c].[ContactName], [c].[ContactTitle], [c].[Country], [c].[Fax], [c].[Phone], [c].[PostalCode], [c].[Region], [o].[OrderID], [o].[CustomerID] AS [CustomerID0], [o].[EmployeeID], [o].[OrderDate]
    FROM [Customers] AS [c]
    CROSS JOIN [Orders] AS [o]
    ORDER BY [c].[CustomerID], [o].[OrderID]
) AS [t]
ORDER BY [t].[CustomerID], [t].[OrderID]");
    }

    public override async Task Distinct_Skip(bool async)
    {
        await base.Distinct_Skip(async);

        AssertSql(
            @"@__p_0='5'

SELECT [t].[CustomerID], [t].[Address], [t].[City], [t].[CompanyName], [t].[ContactName], [t].[ContactTitle], [t].[Country], [t].[Fax], [t].[Phone], [t].[PostalCode], [t].[Region]
FROM (
    SELECT DISTINCT [c].[CustomerID], [c].[Address], [c].[City], [c].[CompanyName], [c].[ContactName], [c].[ContactTitle], [c].[Country], [c].[Fax], [c].[Phone], [c].[PostalCode], [c].[Region]
    FROM [Customers] AS [c]
) AS [t]
ORDER BY [t].[CustomerID]
OFFSET @__p_0 ROWS");
    }

    public override async Task Distinct_Skip_Take(bool async)
    {
        await base.Distinct_Skip_Take(async);

        AssertSql(
            @"@__p_0='5'
@__p_1='10'

SELECT [t].[CustomerID], [t].[Address], [t].[City], [t].[CompanyName], [t].[ContactName], [t].[ContactTitle], [t].[Country], [t].[Fax], [t].[Phone], [t].[PostalCode], [t].[Region]
FROM (
    SELECT DISTINCT [c].[CustomerID], [c].[Address], [c].[City], [c].[CompanyName], [c].[ContactName], [c].[ContactTitle], [c].[Country], [c].[Fax], [c].[Phone], [c].[PostalCode], [c].[Region]
    FROM [Customers] AS [c]
) AS [t]
ORDER BY [t].[ContactName]
OFFSET @__p_0 ROWS FETCH NEXT @__p_1 ROWS ONLY");
    }

    public override async Task Skip_Distinct(bool async)
    {
        await base.Skip_Distinct(async);

        AssertSql(
            @"@__p_0='5'

SELECT DISTINCT [t].[CustomerID], [t].[Address], [t].[City], [t].[CompanyName], [t].[ContactName], [t].[ContactTitle], [t].[Country], [t].[Fax], [t].[Phone], [t].[PostalCode], [t].[Region]
FROM (
    SELECT [c].[CustomerID], [c].[Address], [c].[City], [c].[CompanyName], [c].[ContactName], [c].[ContactTitle], [c].[Country], [c].[Fax], [c].[Phone], [c].[PostalCode], [c].[Region]
    FROM [Customers] AS [c]
    ORDER BY [c].[ContactName]
    OFFSET @__p_0 ROWS
) AS [t]");
    }

    public override async Task Skip_Take_Distinct(bool async)
    {
        await base.Skip_Take_Distinct(async);

        AssertSql(
            @"@__p_0='5'
@__p_1='10'

SELECT DISTINCT [t].[CustomerID], [t].[Address], [t].[City], [t].[CompanyName], [t].[ContactName], [t].[ContactTitle], [t].[Country], [t].[Fax], [t].[Phone], [t].[PostalCode], [t].[Region]
FROM (
    SELECT [c].[CustomerID], [c].[Address], [c].[City], [c].[CompanyName], [c].[ContactName], [c].[ContactTitle], [c].[Country], [c].[Fax], [c].[Phone], [c].[PostalCode], [c].[Region]
    FROM [Customers] AS [c]
    ORDER BY [c].[ContactName]
    OFFSET @__p_0 ROWS FETCH NEXT @__p_1 ROWS ONLY
) AS [t]");
    }

    public override async Task Skip_Take_Any(bool async)
    {
        await base.Skip_Take_Any(async);

        AssertSql(
            @"@__p_0='5'
@__p_1='10'

SELECT CASE
    WHEN EXISTS (
        SELECT 1
        FROM [Customers] AS [c]
        ORDER BY [c].[ContactName]
        OFFSET @__p_0 ROWS FETCH NEXT @__p_1 ROWS ONLY) THEN CAST(1 AS bit)
    ELSE CAST(0 AS bit)
END");
    }

    public override async Task Skip_Take_All(bool async)
    {
        await base.Skip_Take_All(async);

        AssertSql(
            @"@__p_0='4'
@__p_1='7'

SELECT CASE
    WHEN NOT EXISTS (
        SELECT 1
        FROM (
            SELECT [c].[CustomerID], [c].[Address], [c].[City], [c].[CompanyName], [c].[ContactName], [c].[ContactTitle], [c].[Country], [c].[Fax], [c].[Phone], [c].[PostalCode], [c].[Region]
            FROM [Customers] AS [c]
            ORDER BY [c].[CustomerID]
            OFFSET @__p_0 ROWS FETCH NEXT @__p_1 ROWS ONLY
        ) AS [t]
        WHERE NOT ([t].[CustomerID] LIKE N'B%')) THEN CAST(1 AS bit)
    ELSE CAST(0 AS bit)
END");
    }

    public override async Task Take_All(bool async)
    {
        await base.Take_All(async);

        AssertSql(
            @"@__p_0='4'

SELECT CASE
    WHEN NOT EXISTS (
        SELECT 1
        FROM (
            SELECT TOP(@__p_0) [c].[CustomerID], [c].[Address], [c].[City], [c].[CompanyName], [c].[ContactName], [c].[ContactTitle], [c].[Country], [c].[Fax], [c].[Phone], [c].[PostalCode], [c].[Region]
            FROM [Customers] AS [c]
            ORDER BY [c].[CustomerID]
        ) AS [t]
        WHERE NOT ([t].[CustomerID] LIKE N'A%')) THEN CAST(1 AS bit)
    ELSE CAST(0 AS bit)
END");
    }

    public override async Task Skip_Take_Any_with_predicate(bool async)
    {
        await base.Skip_Take_Any_with_predicate(async);

        AssertSql(
            @"@__p_0='5'
@__p_1='7'

SELECT CASE
    WHEN EXISTS (
        SELECT 1
        FROM (
            SELECT [c].[CustomerID], [c].[Address], [c].[City], [c].[CompanyName], [c].[ContactName], [c].[ContactTitle], [c].[Country], [c].[Fax], [c].[Phone], [c].[PostalCode], [c].[Region]
            FROM [Customers] AS [c]
            ORDER BY [c].[CustomerID]
            OFFSET @__p_0 ROWS FETCH NEXT @__p_1 ROWS ONLY
        ) AS [t]
        WHERE [t].[CustomerID] LIKE N'C%') THEN CAST(1 AS bit)
    ELSE CAST(0 AS bit)
END");
    }

    public override async Task Take_Any_with_predicate(bool async)
    {
        await base.Take_Any_with_predicate(async);

        AssertSql(
            @"@__p_0='5'

SELECT CASE
    WHEN EXISTS (
        SELECT 1
        FROM (
            SELECT TOP(@__p_0) [c].[CustomerID], [c].[Address], [c].[City], [c].[CompanyName], [c].[ContactName], [c].[ContactTitle], [c].[Country], [c].[Fax], [c].[Phone], [c].[PostalCode], [c].[Region]
            FROM [Customers] AS [c]
            ORDER BY [c].[CustomerID]
        ) AS [t]
        WHERE [t].[CustomerID] LIKE N'B%') THEN CAST(1 AS bit)
    ELSE CAST(0 AS bit)
END");
    }

    public override async Task OrderBy(bool async)
    {
        await base.OrderBy(async);

        AssertSql(
            @"SELECT [c].[CustomerID], [c].[Address], [c].[City], [c].[CompanyName], [c].[ContactName], [c].[ContactTitle], [c].[Country], [c].[Fax], [c].[Phone], [c].[PostalCode], [c].[Region]
FROM [Customers] AS [c]
ORDER BY [c].[CustomerID]");
    }

    public override async Task OrderBy_true(bool async)
    {
        await base.OrderBy_true(async);

        AssertSql(
            @"SELECT [c].[CustomerID], [c].[Address], [c].[City], [c].[CompanyName], [c].[ContactName], [c].[ContactTitle], [c].[Country], [c].[Fax], [c].[Phone], [c].[PostalCode], [c].[Region]
FROM [Customers] AS [c]");
    }

    public override async Task OrderBy_integer(bool async)
    {
        await base.OrderBy_integer(async);

        AssertSql(
            @"SELECT [c].[CustomerID], [c].[Address], [c].[City], [c].[CompanyName], [c].[ContactName], [c].[ContactTitle], [c].[Country], [c].[Fax], [c].[Phone], [c].[PostalCode], [c].[Region]
FROM [Customers] AS [c]");
    }

    public override async Task OrderBy_parameter(bool async)
    {
        await base.OrderBy_parameter(async);

        AssertSql(
            @"SELECT [c].[CustomerID], [c].[Address], [c].[City], [c].[CompanyName], [c].[ContactName], [c].[ContactTitle], [c].[Country], [c].[Fax], [c].[Phone], [c].[PostalCode], [c].[Region]
FROM [Customers] AS [c]");
    }

    public override async Task OrderBy_anon(bool async)
    {
        await base.OrderBy_anon(async);

        AssertSql(
            @"SELECT [c].[CustomerID]
FROM [Customers] AS [c]
ORDER BY [c].[CustomerID]");
    }

    public override async Task OrderBy_anon2(bool async)
    {
        await base.OrderBy_anon2(async);

        AssertSql(
            @"SELECT [c].[CustomerID], [c].[Address], [c].[City], [c].[CompanyName], [c].[ContactName], [c].[ContactTitle], [c].[Country], [c].[Fax], [c].[Phone], [c].[PostalCode], [c].[Region]
FROM [Customers] AS [c]
ORDER BY [c].[CustomerID]");
    }

    public override async Task Distinct_Take(bool async)
    {
        await base.Distinct_Take(async);

        AssertSql(
            @"@__p_0='5'

SELECT TOP(@__p_0) [t].[OrderID], [t].[CustomerID], [t].[EmployeeID], [t].[OrderDate]
FROM (
    SELECT DISTINCT [o].[OrderID], [o].[CustomerID], [o].[EmployeeID], [o].[OrderDate]
    FROM [Orders] AS [o]
) AS [t]
ORDER BY [t].[OrderID]");
    }

    public override async Task Distinct_Take_Count(bool async)
    {
        await base.Distinct_Take_Count(async);

        AssertSql(
            @"@__p_0='5'

SELECT COUNT(*)
FROM (
    SELECT DISTINCT TOP(@__p_0) [o].[OrderID], [o].[CustomerID], [o].[EmployeeID], [o].[OrderDate]
    FROM [Orders] AS [o]
) AS [t]");
    }

    public override async Task OrderBy_shadow(bool async)
    {
        await base.OrderBy_shadow(async);

        AssertSql(
            @"SELECT [e].[EmployeeID], [e].[City], [e].[Country], [e].[FirstName], [e].[ReportsTo], [e].[Title]
FROM [Employees] AS [e]
ORDER BY [e].[Title], [e].[EmployeeID]");
    }

    public override async Task OrderBy_multiple(bool async)
    {
        await base.OrderBy_multiple(async);

        AssertSql(
            @"SELECT [c].[City]
FROM [Customers] AS [c]
WHERE [c].[CustomerID] LIKE N'A%'
ORDER BY [c].[Country], [c].[City]");
    }

    public override async Task OrderBy_ThenBy_Any(bool async)
    {
        await base.OrderBy_ThenBy_Any(async);

        AssertSql(
            @"SELECT CASE
    WHEN EXISTS (
        SELECT 1
        FROM [Customers] AS [c]) THEN CAST(1 AS bit)
    ELSE CAST(0 AS bit)
END");
    }

    public override async Task OrderBy_correlated_subquery1(bool async)
    {
        await base.OrderBy_correlated_subquery1(async);

        AssertSql(
            @"SELECT [c].[CustomerID], [c].[Address], [c].[City], [c].[CompanyName], [c].[ContactName], [c].[ContactTitle], [c].[Country], [c].[Fax], [c].[Phone], [c].[PostalCode], [c].[Region]
FROM [Customers] AS [c]
WHERE [c].[CustomerID] LIKE N'A%'
ORDER BY CASE
    WHEN EXISTS (
        SELECT 1
        FROM [Customers] AS [c0]
        WHERE [c0].[CustomerID] = [c].[CustomerID]) THEN CAST(1 AS bit)
    ELSE CAST(0 AS bit)
END, [c].[CustomerID]");
    }

    public override async Task OrderBy_correlated_subquery2(bool async)
    {
        await base.OrderBy_correlated_subquery2(async);

        AssertSql(
            @"SELECT [o].[OrderID], [o].[CustomerID], [o].[EmployeeID], [o].[OrderDate]
FROM [Orders] AS [o]
WHERE [o].[OrderID] <= 10250 AND ((
    SELECT TOP(1) [c].[City]
    FROM [Customers] AS [c]
    ORDER BY CASE
        WHEN EXISTS (
            SELECT 1
            FROM [Customers] AS [c0]
            WHERE [c0].[CustomerID] = N'ALFKI') THEN CAST(1 AS bit)
        ELSE CAST(0 AS bit)
<<<<<<< HEAD
    END) <> N'Nowhere' OR (
=======
    END) <> N'Nowhere') OR ((
>>>>>>> 021fbcb7
    SELECT TOP(1) [c].[City]
    FROM [Customers] AS [c]
    ORDER BY CASE
        WHEN EXISTS (
            SELECT 1
            FROM [Customers] AS [c0]
            WHERE [c0].[CustomerID] = N'ALFKI') THEN CAST(1 AS bit)
        ELSE CAST(0 AS bit)
<<<<<<< HEAD
    END) IS NULL)");
    }
=======
    END) IS NULL))");
        }
>>>>>>> 021fbcb7

    public override async Task Where_subquery_recursive_trivial(bool async)
    {
        await base.Where_subquery_recursive_trivial(async);

        AssertSql(
            @"SELECT [e].[EmployeeID], [e].[City], [e].[Country], [e].[FirstName], [e].[ReportsTo], [e].[Title]
FROM [Employees] AS [e]
WHERE EXISTS (
    SELECT 1
    FROM [Employees] AS [e0]
    WHERE EXISTS (
        SELECT 1
        FROM [Employees] AS [e1]))
ORDER BY [e].[EmployeeID]");
    }

    public override void Select_DTO_distinct_translated_to_server()
    {
        base.Select_DTO_distinct_translated_to_server();

        AssertSql(
            @"SELECT DISTINCT 1
FROM [Orders] AS [o]
WHERE [o].[OrderID] < 10300");
    }

    public override void Select_DTO_constructor_distinct_translated_to_server()
    {
        base.Select_DTO_constructor_distinct_translated_to_server();

        AssertSql(
            @"SELECT DISTINCT [o].[CustomerID]
FROM [Orders] AS [o]
WHERE [o].[OrderID] < 10300");
    }

    public override void Select_DTO_constructor_distinct_with_navigation_translated_to_server()
    {
        base.Select_DTO_constructor_distinct_with_navigation_translated_to_server();

        AssertSql(
            @"SELECT DISTINCT [c].[City]
FROM [Orders] AS [o]
LEFT JOIN [Customers] AS [c] ON [o].[CustomerID] = [c].[CustomerID]
WHERE [o].[OrderID] < 10300");
    }

    public override void Select_DTO_constructor_distinct_with_collection_projection_translated_to_server()
    {
        base.Select_DTO_constructor_distinct_with_collection_projection_translated_to_server();

        AssertSql(
            @"SELECT [t].[CustomerID], [o0].[OrderID], [o0].[CustomerID], [o0].[EmployeeID], [o0].[OrderDate]
FROM (
    SELECT DISTINCT [o].[CustomerID]
    FROM [Orders] AS [o]
    WHERE [o].[OrderID] < 10300
) AS [t]
LEFT JOIN [Orders] AS [o0] ON [t].[CustomerID] = [o0].[CustomerID]
ORDER BY [t].[CustomerID], [o0].[OrderID]");
    }

    public override void Select_DTO_with_member_init_distinct_translated_to_server()
    {
        base.Select_DTO_with_member_init_distinct_translated_to_server();

        AssertSql(
            @"SELECT DISTINCT [o].[CustomerID] AS [Id], [o].[OrderID] AS [Count]
FROM [Orders] AS [o]
WHERE [o].[OrderID] < 10300");
    }

    public override void Select_nested_collection_count_using_DTO()
    {
        base.Select_nested_collection_count_using_DTO();

        AssertSql(
            @"SELECT [c].[CustomerID] AS [Id], (
    SELECT COUNT(*)
    FROM [Orders] AS [o]
    WHERE [c].[CustomerID] = [o].[CustomerID]) AS [Count]
FROM [Customers] AS [c]
WHERE [c].[CustomerID] LIKE N'A%'");
    }

    public override async Task Select_DTO_with_member_init_distinct_in_subquery_translated_to_server(bool async)
    {
        await base.Select_DTO_with_member_init_distinct_in_subquery_translated_to_server(async);

        AssertSql(
            @"SELECT [c].[CustomerID], [c].[Address], [c].[City], [c].[CompanyName], [c].[ContactName], [c].[ContactTitle], [c].[Country], [c].[Fax], [c].[Phone], [c].[PostalCode], [c].[Region]
FROM (
    SELECT DISTINCT [o].[CustomerID] AS [Id], [o].[OrderID] AS [Count]
    FROM [Orders] AS [o]
    WHERE [o].[OrderID] < 10300
) AS [t]
INNER JOIN [Customers] AS [c] ON [t].[Id] = [c].[CustomerID]");
    }

    public override async Task Select_DTO_with_member_init_distinct_in_subquery_translated_to_server_2(bool async)
    {
        await base.Select_DTO_with_member_init_distinct_in_subquery_translated_to_server_2(async);

        AssertSql(
            @"SELECT [c].[CustomerID], [c].[Address], [c].[City], [c].[CompanyName], [c].[ContactName], [c].[ContactTitle], [c].[Country], [c].[Fax], [c].[Phone], [c].[PostalCode], [c].[Region]
FROM (
    SELECT DISTINCT [o].[CustomerID] AS [Id], [o].[OrderID] AS [Count]
    FROM [Orders] AS [o]
    WHERE [o].[OrderID] < 10300
) AS [t]
INNER JOIN [Customers] AS [c] ON [t].[Id] = [c].[CustomerID]");
    }

    public override void Select_DTO_with_member_init_distinct_in_subquery_used_in_projection_translated_to_server()
    {
        base.Select_DTO_with_member_init_distinct_in_subquery_used_in_projection_translated_to_server();

        AssertSql(
            @"SELECT [c].[CustomerID], [c].[Address], [c].[City], [c].[CompanyName], [c].[ContactName], [c].[ContactTitle], [c].[Country], [c].[Fax], [c].[Phone], [c].[PostalCode], [c].[Region], [t].[Id], [t].[Count]
FROM [Customers] AS [c]
CROSS JOIN (
    SELECT DISTINCT [o].[CustomerID] AS [Id], [o].[OrderID] AS [Count]
    FROM [Orders] AS [o]
    WHERE [o].[OrderID] < 10300
) AS [t]
WHERE [c].[CustomerID] LIKE N'A%'");
    }

    public override async Task Select_correlated_subquery_filtered(bool async)
    {
        await base.Select_correlated_subquery_filtered(async);

        AssertSql(
            @"SELECT [c].[CustomerID], [o].[OrderID], [o].[CustomerID], [o].[EmployeeID], [o].[OrderDate]
FROM [Customers] AS [c]
LEFT JOIN [Orders] AS [o] ON [c].[CustomerID] = [o].[CustomerID]
WHERE [c].[CustomerID] LIKE N'A%'
ORDER BY [c].[CustomerID]");
    }

    public override async Task Select_correlated_subquery_ordered(bool async)
    {
        await base.Select_correlated_subquery_ordered(async);

        AssertSql(
            @"@__p_0='3'

SELECT [t].[CustomerID], [t0].[OrderID], [t0].[CustomerID], [t0].[EmployeeID], [t0].[OrderDate]
FROM (
    SELECT TOP(@__p_0) [c].[CustomerID]
    FROM [Customers] AS [c]
    ORDER BY [c].[CustomerID]
) AS [t]
OUTER APPLY (
    SELECT [o].[OrderID], [o].[CustomerID], [o].[EmployeeID], [o].[OrderDate], [t].[CustomerID] AS [CustomerID0]
    FROM [Orders] AS [o]
    ORDER BY [o].[OrderID], [t].[CustomerID]
    OFFSET 100 ROWS FETCH NEXT 2 ROWS ONLY
) AS [t0]
ORDER BY [t].[CustomerID], [t0].[OrderID], [t0].[CustomerID0]");
    }

    public override async Task Where_subquery_on_bool(bool async)
    {
        await base.Where_subquery_on_bool(async);

        AssertSql(
            @"SELECT [p].[ProductID], [p].[Discontinued], [p].[ProductName], [p].[SupplierID], [p].[UnitPrice], [p].[UnitsInStock]
FROM [Products] AS [p]
WHERE EXISTS (
    SELECT 1
    FROM [Products] AS [p0]
    WHERE [p0].[ProductName] = N'Chai')");
    }

    public override async Task Where_subquery_on_collection(bool async)
    {
        await base.Where_subquery_on_collection(async);

        AssertSql(
            @"SELECT [p].[ProductID], [p].[Discontinued], [p].[ProductName], [p].[SupplierID], [p].[UnitPrice], [p].[UnitsInStock]
FROM [Products] AS [p]
WHERE EXISTS (
    SELECT 1
    FROM [Order Details] AS [o]
    WHERE [o].[ProductID] = [p].[ProductID] AND [o].[Quantity] = CAST(5 AS smallint))");
    }

    public override async Task Select_many_cross_join_same_collection(bool async)
    {
        await base.Select_many_cross_join_same_collection(async);

        AssertSql(
            @"SELECT [c0].[CustomerID], [c0].[Address], [c0].[City], [c0].[CompanyName], [c0].[ContactName], [c0].[ContactTitle], [c0].[Country], [c0].[Fax], [c0].[Phone], [c0].[PostalCode], [c0].[Region]
FROM [Customers] AS [c]
CROSS JOIN [Customers] AS [c0]");
    }

    public override async Task OrderBy_null_coalesce_operator(bool async)
    {
        await base.OrderBy_null_coalesce_operator(async);

        AssertSql(
            @"SELECT [c].[CustomerID], [c].[Address], [c].[City], [c].[CompanyName], [c].[ContactName], [c].[ContactTitle], [c].[Country], [c].[Fax], [c].[Phone], [c].[PostalCode], [c].[Region]
FROM [Customers] AS [c]
ORDER BY COALESCE([c].[Region], N'ZZ'), [c].[CustomerID]");
    }

    public override async Task Select_null_coalesce_operator(bool async)
        => await base.Select_null_coalesce_operator(async);

    // issue #16038
    //            AssertSql(
    //                @"SELECT [c].[CustomerID], [c].[CompanyName], COALESCE([c].[Region], N'ZZ') AS [Region]
    //FROM [Customers] AS [c]
    //ORDER BY [Region], [c].[CustomerID]");
    public override async Task OrderBy_conditional_operator(bool async)
    {
        await base.OrderBy_conditional_operator(async);

        AssertSql(
            @"SELECT [c].[CustomerID], [c].[Address], [c].[City], [c].[CompanyName], [c].[ContactName], [c].[ContactTitle], [c].[Country], [c].[Fax], [c].[Phone], [c].[PostalCode], [c].[Region]
FROM [Customers] AS [c]
ORDER BY CASE
    WHEN [c].[Region] IS NULL THEN N'ZZ'
    ELSE [c].[Region]
END, [c].[CustomerID]");
    }

    public override async Task Null_Coalesce_Short_Circuit(bool async)
    {
        await base.Null_Coalesce_Short_Circuit(async);

        AssertSql(
            @"@__p_0='False'

SELECT [t].[CustomerID], [t].[Address], [t].[City], [t].[CompanyName], [t].[ContactName], [t].[ContactTitle], [t].[Country], [t].[Fax], [t].[Phone], [t].[PostalCode], [t].[Region], @__p_0 AS [Test]
FROM (
    SELECT DISTINCT [c].[CustomerID], [c].[Address], [c].[City], [c].[CompanyName], [c].[ContactName], [c].[ContactTitle], [c].[Country], [c].[Fax], [c].[Phone], [c].[PostalCode], [c].[Region]
    FROM [Customers] AS [c]
) AS [t]");
    }

    public override async Task Null_Coalesce_Short_Circuit_with_server_correlated_leftover(bool async)
    {
        await base.Null_Coalesce_Short_Circuit_with_server_correlated_leftover(async);

        AssertSql(
            @"SELECT CAST(0 AS bit) AS [Result]
FROM [Customers] AS [c]");
    }

    public override async Task OrderBy_conditional_operator_where_condition_false(bool async)
    {
        await base.OrderBy_conditional_operator_where_condition_false(async);

        AssertSql(
            @"SELECT [c].[CustomerID], [c].[Address], [c].[City], [c].[CompanyName], [c].[ContactName], [c].[ContactTitle], [c].[Country], [c].[Fax], [c].[Phone], [c].[PostalCode], [c].[Region]
FROM [Customers] AS [c]
ORDER BY [c].[City]");
    }

    public override async Task OrderBy_comparison_operator(bool async)
    {
        await base.OrderBy_comparison_operator(async);

        AssertSql(
            @"SELECT [c].[CustomerID], [c].[Address], [c].[City], [c].[CompanyName], [c].[ContactName], [c].[ContactTitle], [c].[Country], [c].[Fax], [c].[Phone], [c].[PostalCode], [c].[Region]
FROM [Customers] AS [c]
ORDER BY CASE
<<<<<<< HEAD
    WHEN [c].[Region] = N'ASK' AND [c].[Region] IS NOT NULL THEN CAST(1 AS bit)
=======
    WHEN ([c].[Region] = N'ASK') AND ([c].[Region] IS NOT NULL) THEN CAST(1 AS bit)
>>>>>>> 021fbcb7
    ELSE CAST(0 AS bit)
END");
    }

    public override async Task Projection_null_coalesce_operator(bool async)
    {
        await base.Projection_null_coalesce_operator(async);

        AssertSql(
            @"SELECT [c].[CustomerID], [c].[CompanyName], COALESCE([c].[Region], N'ZZ') AS [Region]
FROM [Customers] AS [c]");
    }

    public override async Task Filter_coalesce_operator(bool async)
    {
        await base.Filter_coalesce_operator(async);

        AssertSql(
            @"SELECT [c].[CustomerID], [c].[Address], [c].[City], [c].[CompanyName], [c].[ContactName], [c].[ContactTitle], [c].[Country], [c].[Fax], [c].[Phone], [c].[PostalCode], [c].[Region]
FROM [Customers] AS [c]
WHERE COALESCE([c].[CompanyName], [c].[ContactName]) = N'The Big Cheese'");
    }

    public override async Task Take_skip_null_coalesce_operator(bool async)
    {
        await base.Take_skip_null_coalesce_operator(async);

        AssertSql(
            @"@__p_0='10'
@__p_1='5'

SELECT DISTINCT [t0].[CustomerID], [t0].[Address], [t0].[City], [t0].[CompanyName], [t0].[ContactName], [t0].[ContactTitle], [t0].[Country], [t0].[Fax], [t0].[Phone], [t0].[PostalCode], [t0].[Region]
FROM (
    SELECT [t].[CustomerID], [t].[Address], [t].[City], [t].[CompanyName], [t].[ContactName], [t].[ContactTitle], [t].[Country], [t].[Fax], [t].[Phone], [t].[PostalCode], [t].[Region]
    FROM (
        SELECT TOP(@__p_0) [c].[CustomerID], [c].[Address], [c].[City], [c].[CompanyName], [c].[ContactName], [c].[ContactTitle], [c].[Country], [c].[Fax], [c].[Phone], [c].[PostalCode], [c].[Region], COALESCE([c].[Region], N'ZZ') AS [c]
        FROM [Customers] AS [c]
        ORDER BY COALESCE([c].[Region], N'ZZ')
    ) AS [t]
    ORDER BY [t].[c]
    OFFSET @__p_1 ROWS
) AS [t0]");
    }

    public override async Task Select_take_null_coalesce_operator(bool async)
        => await base.Select_take_null_coalesce_operator(async);

    // issue #16038
    //            AssertSql(
    //                @"@__p_0='5'
    //SELECT TOP(@__p_0) [c].[CustomerID], [c].[CompanyName], COALESCE([c].[Region], N'ZZ') AS [Region]
    //FROM [Customers] AS [c]
    //ORDER BY [Region]");
    public override async Task Select_take_skip_null_coalesce_operator(bool async)
    {
        await base.Select_take_skip_null_coalesce_operator(async);

        AssertSql(
            @"@__p_0='10'
@__p_1='5'

SELECT [t].[CustomerID], [t].[CompanyName], COALESCE([t].[Region], N'ZZ') AS [Region]
FROM (
    SELECT TOP(@__p_0) [c].[CustomerID], [c].[CompanyName], [c].[Region], COALESCE([c].[Region], N'ZZ') AS [c]
    FROM [Customers] AS [c]
    ORDER BY COALESCE([c].[Region], N'ZZ')
) AS [t]
ORDER BY [t].[c]
OFFSET @__p_1 ROWS");
    }

    public override async Task Select_take_skip_null_coalesce_operator2(bool async)
    {
        await base.Select_take_skip_null_coalesce_operator2(async);

        AssertSql(
            @"@__p_0='10'
@__p_1='5'

SELECT [t].[CustomerID], [t].[CompanyName], [t].[Region]
FROM (
    SELECT TOP(@__p_0) [c].[CustomerID], [c].[CompanyName], [c].[Region], COALESCE([c].[Region], N'ZZ') AS [c]
    FROM [Customers] AS [c]
    ORDER BY COALESCE([c].[Region], N'ZZ')
) AS [t]
ORDER BY [t].[c]
OFFSET @__p_1 ROWS");
    }

    public override async Task Select_take_skip_null_coalesce_operator3(bool async)
    {
        await base.Select_take_skip_null_coalesce_operator3(async);

        AssertSql(
            @"@__p_0='10'
@__p_1='5'

SELECT [t].[CustomerID], [t].[Address], [t].[City], [t].[CompanyName], [t].[ContactName], [t].[ContactTitle], [t].[Country], [t].[Fax], [t].[Phone], [t].[PostalCode], [t].[Region]
FROM (
    SELECT TOP(@__p_0) [c].[CustomerID], [c].[Address], [c].[City], [c].[CompanyName], [c].[ContactName], [c].[ContactTitle], [c].[Country], [c].[Fax], [c].[Phone], [c].[PostalCode], [c].[Region], COALESCE([c].[Region], N'ZZ') AS [c]
    FROM [Customers] AS [c]
    ORDER BY COALESCE([c].[Region], N'ZZ')
) AS [t]
ORDER BY [t].[c]
OFFSET @__p_1 ROWS");
    }

    public override void Selected_column_can_coalesce()
    {
        base.Selected_column_can_coalesce();

        AssertSql(
            @"SELECT [c].[CustomerID], [c].[Address], [c].[City], [c].[CompanyName], [c].[ContactName], [c].[ContactTitle], [c].[Country], [c].[Fax], [c].[Phone], [c].[PostalCode], [c].[Region]
FROM [Customers] AS [c]
ORDER BY COALESCE([c].[Region], N'ZZ')");
    }

    public override async Task DateTime_parse_is_inlined(bool async)
    {
        await base.DateTime_parse_is_inlined(async);

        AssertSql(
            @"SELECT [o].[OrderID], [o].[CustomerID], [o].[EmployeeID], [o].[OrderDate]
FROM [Orders] AS [o]
WHERE [o].[OrderDate] > '1998-01-01T12:00:00.000'");
    }

    public override async Task DateTime_parse_is_parameterized_when_from_closure(bool async)
    {
        await base.DateTime_parse_is_parameterized_when_from_closure(async);

        AssertSql(
            @"@__Parse_0='1998-01-01T12:00:00.0000000' (Nullable = true) (DbType = DateTime)

SELECT [o].[OrderID], [o].[CustomerID], [o].[EmployeeID], [o].[OrderDate]
FROM [Orders] AS [o]
WHERE [o].[OrderDate] > @__Parse_0");
    }

    public override async Task New_DateTime_is_inlined(bool async)
    {
        await base.New_DateTime_is_inlined(async);

        AssertSql(
            @"SELECT [o].[OrderID], [o].[CustomerID], [o].[EmployeeID], [o].[OrderDate]
FROM [Orders] AS [o]
WHERE [o].[OrderDate] > '1998-01-01T12:00:00.000'");
    }

    public override async Task New_DateTime_is_parameterized_when_from_closure(bool async)
    {
        await base.New_DateTime_is_parameterized_when_from_closure(async);

        AssertSql(
            @"@__p_0='1998-01-01T12:00:00.0000000' (Nullable = true) (DbType = DateTime)

SELECT [o].[OrderID], [o].[CustomerID], [o].[EmployeeID], [o].[OrderDate]
FROM [Orders] AS [o]
WHERE [o].[OrderDate] > @__p_0",
            //
            @"@__p_0='1998-01-01T11:00:00.0000000' (Nullable = true) (DbType = DateTime)

SELECT [o].[OrderID], [o].[CustomerID], [o].[EmployeeID], [o].[OrderDate]
FROM [Orders] AS [o]
WHERE [o].[OrderDate] > @__p_0");
    }

    public override async Task Environment_newline_is_funcletized(bool async)
    {
        await base.Environment_newline_is_funcletized(async);

        AssertSql(
            @"@__NewLine_0='
' (Size = 5)

SELECT [c].[CustomerID], [c].[Address], [c].[City], [c].[CompanyName], [c].[ContactName], [c].[ContactTitle], [c].[Country], [c].[Fax], [c].[Phone], [c].[PostalCode], [c].[Region]
FROM [Customers] AS [c]
WHERE (@__NewLine_0 LIKE N'') OR CHARINDEX(@__NewLine_0, [c].[CustomerID]) > 0");
    }

    public override async Task Concat_string_int(bool async)
    {
        await base.Concat_string_int(async);

        AssertSql(
            @"SELECT CAST([o].[OrderID] AS nchar(5)) + COALESCE([o].[CustomerID], N'')
FROM [Orders] AS [o]");
    }

    public override async Task Concat_int_string(bool async)
    {
        await base.Concat_int_string(async);

        AssertSql(
            @"SELECT COALESCE([o].[CustomerID], N'') + CAST([o].[OrderID] AS nchar(5))
FROM [Orders] AS [o]");
    }

    public override async Task Concat_parameter_string_int(bool async)
    {
        await base.Concat_parameter_string_int(async);

        AssertSql(
            @"@__parameter_0='-' (Size = 4000)

SELECT @__parameter_0 + CAST([o].[OrderID] AS nvarchar(max))
FROM [Orders] AS [o]");
    }

    public override async Task Concat_constant_string_int(bool async)
    {
        await base.Concat_constant_string_int(async);

        AssertSql(
            @"SELECT N'-' + CAST([o].[OrderID] AS nvarchar(max))
FROM [Orders] AS [o]");
    }

    public override async Task String_concat_with_navigation1(bool async)
    {
        await base.String_concat_with_navigation1(async);

        AssertSql(
            @"SELECT (COALESCE([o].[CustomerID], N'') + N' ') + COALESCE([c].[City], N'')
FROM [Orders] AS [o]
LEFT JOIN [Customers] AS [c] ON [o].[CustomerID] = [c].[CustomerID]");
    }

    public override async Task String_concat_with_navigation2(bool async)
    {
        await base.String_concat_with_navigation2(async);

        AssertSql(
            @"SELECT (COALESCE([c].[City], N'') + N' ') + COALESCE([c].[City], N'')
FROM [Orders] AS [o]
LEFT JOIN [Customers] AS [c] ON [o].[CustomerID] = [c].[CustomerID]");
    }

    public override async Task Select_bitwise_or(bool async)
    {
        await base.Select_bitwise_or(async);

        AssertSql(
            @"SELECT [c].[CustomerID], CASE
    WHEN [c].[CustomerID] = N'ALFKI' THEN CAST(1 AS bit)
    ELSE CAST(0 AS bit)
END | CASE
    WHEN [c].[CustomerID] = N'ANATR' THEN CAST(1 AS bit)
    ELSE CAST(0 AS bit)
END AS [Value]
FROM [Customers] AS [c]
ORDER BY [c].[CustomerID]");
    }

    public override async Task Select_bitwise_or_multiple(bool async)
    {
        await base.Select_bitwise_or_multiple(async);

        AssertSql(
            @"SELECT [c].[CustomerID], (CASE
    WHEN [c].[CustomerID] = N'ALFKI' THEN CAST(1 AS bit)
    ELSE CAST(0 AS bit)
END | CASE
    WHEN [c].[CustomerID] = N'ANATR' THEN CAST(1 AS bit)
    ELSE CAST(0 AS bit)
END) | CASE
    WHEN [c].[CustomerID] = N'ANTON' THEN CAST(1 AS bit)
    ELSE CAST(0 AS bit)
END AS [Value]
FROM [Customers] AS [c]
ORDER BY [c].[CustomerID]");
    }

    public override async Task Select_bitwise_and(bool async)
    {
        await base.Select_bitwise_and(async);

        AssertSql(
            @"SELECT [c].[CustomerID], CASE
    WHEN [c].[CustomerID] = N'ALFKI' THEN CAST(1 AS bit)
    ELSE CAST(0 AS bit)
END & CASE
    WHEN [c].[CustomerID] = N'ANATR' THEN CAST(1 AS bit)
    ELSE CAST(0 AS bit)
END AS [Value]
FROM [Customers] AS [c]
ORDER BY [c].[CustomerID]");
    }

    public override async Task Select_bitwise_and_or(bool async)
    {
        await base.Select_bitwise_and_or(async);

        AssertSql(
            @"SELECT [c].[CustomerID], (CASE
    WHEN [c].[CustomerID] = N'ALFKI' THEN CAST(1 AS bit)
    ELSE CAST(0 AS bit)
END & CASE
    WHEN [c].[CustomerID] = N'ANATR' THEN CAST(1 AS bit)
    ELSE CAST(0 AS bit)
END) | CASE
    WHEN [c].[CustomerID] = N'ANTON' THEN CAST(1 AS bit)
    ELSE CAST(0 AS bit)
END AS [Value]
FROM [Customers] AS [c]
ORDER BY [c].[CustomerID]");
    }

    public override async Task Where_bitwise_or_with_logical_or(bool async)
    {
        await base.Where_bitwise_or_with_logical_or(async);

        AssertSql(
            @"SELECT [c].[CustomerID], [c].[Address], [c].[City], [c].[CompanyName], [c].[ContactName], [c].[ContactTitle], [c].[Country], [c].[Fax], [c].[Phone], [c].[PostalCode], [c].[Region]
FROM [Customers] AS [c]
WHERE (CASE
    WHEN [c].[CustomerID] = N'ALFKI' THEN CAST(1 AS bit)
    ELSE CAST(0 AS bit)
END | CASE
    WHEN [c].[CustomerID] = N'ANATR' THEN CAST(1 AS bit)
    ELSE CAST(0 AS bit)
END) = CAST(1 AS bit) OR [c].[CustomerID] = N'ANTON'");
    }

    public override async Task Where_bitwise_and_with_logical_and(bool async)
    {
        await base.Where_bitwise_and_with_logical_and(async);

        AssertSql(
            @"SELECT [c].[CustomerID], [c].[Address], [c].[City], [c].[CompanyName], [c].[ContactName], [c].[ContactTitle], [c].[Country], [c].[Fax], [c].[Phone], [c].[PostalCode], [c].[Region]
FROM [Customers] AS [c]
WHERE (CASE
    WHEN [c].[CustomerID] = N'ALFKI' THEN CAST(1 AS bit)
    ELSE CAST(0 AS bit)
END & CASE
    WHEN [c].[CustomerID] = N'ANATR' THEN CAST(1 AS bit)
    ELSE CAST(0 AS bit)
END) = CAST(1 AS bit) AND [c].[CustomerID] = N'ANTON'");
    }

    public override async Task Where_bitwise_or_with_logical_and(bool async)
    {
        await base.Where_bitwise_or_with_logical_and(async);

        AssertSql(
            @"SELECT [c].[CustomerID], [c].[Address], [c].[City], [c].[CompanyName], [c].[ContactName], [c].[ContactTitle], [c].[Country], [c].[Fax], [c].[Phone], [c].[PostalCode], [c].[Region]
FROM [Customers] AS [c]
WHERE (CASE
    WHEN [c].[CustomerID] = N'ALFKI' THEN CAST(1 AS bit)
    ELSE CAST(0 AS bit)
END | CASE
    WHEN [c].[CustomerID] = N'ANATR' THEN CAST(1 AS bit)
    ELSE CAST(0 AS bit)
END) = CAST(1 AS bit) AND [c].[Country] = N'Germany'");
    }

    public override async Task Where_bitwise_and_with_logical_or(bool async)
    {
        await base.Where_bitwise_and_with_logical_or(async);

        AssertSql(
            @"SELECT [c].[CustomerID], [c].[Address], [c].[City], [c].[CompanyName], [c].[ContactName], [c].[ContactTitle], [c].[Country], [c].[Fax], [c].[Phone], [c].[PostalCode], [c].[Region]
FROM [Customers] AS [c]
WHERE (CASE
    WHEN [c].[CustomerID] = N'ALFKI' THEN CAST(1 AS bit)
    ELSE CAST(0 AS bit)
END & CASE
    WHEN [c].[CustomerID] = N'ANATR' THEN CAST(1 AS bit)
    ELSE CAST(0 AS bit)
END) = CAST(1 AS bit) OR [c].[CustomerID] = N'ANTON'");
    }

    public override async Task Where_bitwise_binary_not(bool async)
    {
        await base.Where_bitwise_binary_not(async);

        AssertSql(
            @"@__negatedId_0='-10249'

SELECT [o].[OrderID], [o].[CustomerID], [o].[EmployeeID], [o].[OrderDate]
FROM [Orders] AS [o]
WHERE ~[o].[OrderID] = @__negatedId_0");
    }

    public override async Task Where_bitwise_binary_and(bool async)
    {
        await base.Where_bitwise_binary_and(async);

        AssertSql(
            @"SELECT [o].[OrderID], [o].[CustomerID], [o].[EmployeeID], [o].[OrderDate]
FROM [Orders] AS [o]
WHERE ([o].[OrderID] & 10248) = 10248");
    }

    public override async Task Where_bitwise_binary_or(bool async)
    {
        await base.Where_bitwise_binary_or(async);

        AssertSql(
            @"SELECT [o].[OrderID], [o].[CustomerID], [o].[EmployeeID], [o].[OrderDate]
FROM [Orders] AS [o]
WHERE ([o].[OrderID] | 10248) = 10248");
    }

    public override async Task Select_bitwise_or_with_logical_or(bool async)
    {
        await base.Select_bitwise_or_with_logical_or(async);

        AssertSql(
            @"SELECT [c].[CustomerID], CASE
    WHEN (CASE
        WHEN [c].[CustomerID] = N'ALFKI' THEN CAST(1 AS bit)
        ELSE CAST(0 AS bit)
    END | CASE
        WHEN [c].[CustomerID] = N'ANATR' THEN CAST(1 AS bit)
        ELSE CAST(0 AS bit)
    END) = CAST(1 AS bit) OR [c].[CustomerID] = N'ANTON' THEN CAST(1 AS bit)
    ELSE CAST(0 AS bit)
END AS [Value]
FROM [Customers] AS [c]
ORDER BY [c].[CustomerID]");
    }

    public override async Task Select_bitwise_and_with_logical_and(bool async)
    {
        await base.Select_bitwise_and_with_logical_and(async);

        AssertSql(
            @"SELECT [c].[CustomerID], CASE
    WHEN (CASE
        WHEN [c].[CustomerID] = N'ALFKI' THEN CAST(1 AS bit)
        ELSE CAST(0 AS bit)
    END & CASE
        WHEN [c].[CustomerID] = N'ANATR' THEN CAST(1 AS bit)
        ELSE CAST(0 AS bit)
    END) = CAST(1 AS bit) AND [c].[CustomerID] = N'ANTON' THEN CAST(1 AS bit)
    ELSE CAST(0 AS bit)
END AS [Value]
FROM [Customers] AS [c]
ORDER BY [c].[CustomerID]");
    }

    public override async Task Handle_materialization_properly_when_more_than_two_query_sources_are_involved(bool async)
    {
        await base.Handle_materialization_properly_when_more_than_two_query_sources_are_involved(async);

        AssertSql(
            @"SELECT TOP(1) [c].[CustomerID], [c].[Address], [c].[City], [c].[CompanyName], [c].[ContactName], [c].[ContactTitle], [c].[Country], [c].[Fax], [c].[Phone], [c].[PostalCode], [c].[Region]
FROM [Customers] AS [c]
CROSS JOIN [Orders] AS [o]
CROSS JOIN [Employees] AS [e]
ORDER BY [c].[CustomerID]");
    }

    public override async Task Parameter_extraction_short_circuits_1(bool async)
    {
        await base.Parameter_extraction_short_circuits_1(async);

        AssertSql(
            @"@__dateFilter_Value_Month_0='7'
@__dateFilter_Value_Year_1='1996'

SELECT [o].[OrderID], [o].[CustomerID], [o].[EmployeeID], [o].[OrderDate]
FROM [Orders] AS [o]
<<<<<<< HEAD
WHERE [o].[OrderID] < 10400 AND [o].[OrderDate] IS NOT NULL AND DATEPART(month, [o].[OrderDate]) = @__dateFilter_Value_Month_0 AND DATEPART(year, [o].[OrderDate]) = @__dateFilter_Value_Year_1",
            //
            @"SELECT [o].[OrderID], [o].[CustomerID], [o].[EmployeeID], [o].[OrderDate]
=======
WHERE ([o].[OrderID] < 10400) AND ((([o].[OrderDate] IS NOT NULL) AND (DATEPART(month, [o].[OrderDate]) = @__dateFilter_Value_Month_0)) AND (DATEPART(year, [o].[OrderDate]) = @__dateFilter_Value_Year_1))",
                //
                @"SELECT [o].[OrderID], [o].[CustomerID], [o].[EmployeeID], [o].[OrderDate]
>>>>>>> 021fbcb7
FROM [Orders] AS [o]
WHERE [o].[OrderID] < 10400");
    }

    public override async Task Parameter_extraction_short_circuits_2(bool async)
    {
        await base.Parameter_extraction_short_circuits_2(async);

        AssertSql(
            @"@__dateFilter_Value_Month_0='7'
@__dateFilter_Value_Year_1='1996'

SELECT [o].[OrderID], [o].[CustomerID], [o].[EmployeeID], [o].[OrderDate]
FROM [Orders] AS [o]
<<<<<<< HEAD
WHERE [o].[OrderID] < 10400 AND [o].[OrderDate] IS NOT NULL AND DATEPART(month, [o].[OrderDate]) = @__dateFilter_Value_Month_0 AND DATEPART(year, [o].[OrderDate]) = @__dateFilter_Value_Year_1",
            //
            @"SELECT [o].[OrderID], [o].[CustomerID], [o].[EmployeeID], [o].[OrderDate]
=======
WHERE ([o].[OrderID] < 10400) AND ((([o].[OrderDate] IS NOT NULL) AND (DATEPART(month, [o].[OrderDate]) = @__dateFilter_Value_Month_0)) AND (DATEPART(year, [o].[OrderDate]) = @__dateFilter_Value_Year_1))",
                //
                @"SELECT [o].[OrderID], [o].[CustomerID], [o].[EmployeeID], [o].[OrderDate]
>>>>>>> 021fbcb7
FROM [Orders] AS [o]
WHERE 0 = 1");
    }

    public override async Task Parameter_extraction_short_circuits_3(bool async)
    {
        await base.Parameter_extraction_short_circuits_3(async);

        AssertSql(
            @"@__dateFilter_Value_Month_0='7'
@__dateFilter_Value_Year_1='1996'

SELECT [o].[OrderID], [o].[CustomerID], [o].[EmployeeID], [o].[OrderDate]
FROM [Orders] AS [o]
<<<<<<< HEAD
WHERE [o].[OrderID] < 10400 OR ([o].[OrderDate] IS NOT NULL AND DATEPART(month, [o].[OrderDate]) = @__dateFilter_Value_Month_0 AND DATEPART(year, [o].[OrderDate]) = @__dateFilter_Value_Year_1)",
            //
            @"SELECT [o].[OrderID], [o].[CustomerID], [o].[EmployeeID], [o].[OrderDate]
=======
WHERE ([o].[OrderID] < 10400) OR ((([o].[OrderDate] IS NOT NULL) AND (DATEPART(month, [o].[OrderDate]) = @__dateFilter_Value_Month_0)) AND (DATEPART(year, [o].[OrderDate]) = @__dateFilter_Value_Year_1))",
                //
                @"SELECT [o].[OrderID], [o].[CustomerID], [o].[EmployeeID], [o].[OrderDate]
>>>>>>> 021fbcb7
FROM [Orders] AS [o]");
    }

    public override async Task Subquery_member_pushdown_does_not_change_original_subquery_model(bool async)
    {
        await base.Subquery_member_pushdown_does_not_change_original_subquery_model(async);

        AssertSql(
            @"@__p_0='3'

SELECT [t].[OrderID] AS [OrderId], (
    SELECT TOP(1) [c0].[City]
    FROM [Customers] AS [c0]
    WHERE [c0].[CustomerID] = [t].[CustomerID]) AS [City]
FROM (
    SELECT TOP(@__p_0) [o].[OrderID], [o].[CustomerID]
    FROM [Orders] AS [o]
    ORDER BY [o].[OrderID]
) AS [t]
ORDER BY (
    SELECT TOP(1) [c].[City]
    FROM [Customers] AS [c]
    WHERE [c].[CustomerID] = [t].[CustomerID])");
    }

    public override async Task Subquery_member_pushdown_does_not_change_original_subquery_model2(bool async)
    {
        await base.Subquery_member_pushdown_does_not_change_original_subquery_model2(async);

        AssertSql(
            @"@__p_0='3'

SELECT [t].[OrderID] AS [OrderId], (
    SELECT TOP(1) [c0].[City]
    FROM [Customers] AS [c0]
    WHERE [c0].[CustomerID] = [t].[CustomerID]) AS [City]
FROM (
    SELECT TOP(@__p_0) [o].[OrderID], [o].[CustomerID]
    FROM [Orders] AS [o]
    ORDER BY [o].[OrderID]
) AS [t]
ORDER BY (
    SELECT TOP(1) [c].[City]
    FROM [Customers] AS [c]
    WHERE [c].[CustomerID] = [t].[CustomerID])");
    }

    public override async Task Query_expression_with_to_string_and_contains(bool async)
    {
        await base.Query_expression_with_to_string_and_contains(async);

        AssertSql(
            @"SELECT [o].[CustomerID]
FROM [Orders] AS [o]
<<<<<<< HEAD
WHERE [o].[OrderDate] IS NOT NULL AND (CONVERT(varchar(10), [o].[EmployeeID]) LIKE N'%10%')");
    }
=======
WHERE ([o].[OrderDate] IS NOT NULL) AND (CONVERT(varchar(10), [o].[EmployeeID]) LIKE N'%10%')");
        }
>>>>>>> 021fbcb7

    public override async Task Select_expression_long_to_string(bool async)
    {
        await base.Select_expression_long_to_string(async);

        AssertSql(
            @"SELECT CONVERT(varchar(20), CAST([o].[OrderID] AS bigint)) AS [ShipName]
FROM [Orders] AS [o]
WHERE [o].[OrderDate] IS NOT NULL");
    }

    public override async Task Select_expression_int_to_string(bool async)
    {
        await base.Select_expression_int_to_string(async);

        AssertSql(
            @"SELECT CONVERT(varchar(11), [o].[OrderID]) AS [ShipName]
FROM [Orders] AS [o]
WHERE [o].[OrderDate] IS NOT NULL");
    }

    public override async Task ToString_with_formatter_is_evaluated_on_the_client(bool async)
    {
        await base.ToString_with_formatter_is_evaluated_on_the_client(async);

        AssertSql(
            @"SELECT [o].[OrderID]
FROM [Orders] AS [o]
WHERE [o].[OrderDate] IS NOT NULL",
            //
            @"SELECT [o].[OrderID]
FROM [Orders] AS [o]
WHERE [o].[OrderDate] IS NOT NULL");
    }

    public override async Task Select_expression_other_to_string(bool async)
    {
        await base.Select_expression_other_to_string(async);

        AssertSql(
            @"SELECT CONVERT(varchar(100), [o].[OrderDate]) AS [ShipName]
FROM [Orders] AS [o]
WHERE [o].[OrderDate] IS NOT NULL");
    }

    public override async Task Select_expression_date_add_year(bool async)
    {
        await base.Select_expression_date_add_year(async);

        AssertSql(
            @"SELECT DATEADD(year, CAST(1 AS int), [o].[OrderDate]) AS [OrderDate]
FROM [Orders] AS [o]
WHERE [o].[OrderDate] IS NOT NULL");
    }

    public override async Task Select_expression_datetime_add_month(bool async)
    {
        await base.Select_expression_datetime_add_month(async);

        AssertSql(
            @"SELECT DATEADD(month, CAST(1 AS int), [o].[OrderDate]) AS [OrderDate]
FROM [Orders] AS [o]
WHERE [o].[OrderDate] IS NOT NULL");
    }

    public override async Task Select_expression_datetime_add_hour(bool async)
    {
        await base.Select_expression_datetime_add_hour(async);

        AssertSql(
            @"SELECT DATEADD(hour, CAST(1.0E0 AS int), [o].[OrderDate]) AS [OrderDate]
FROM [Orders] AS [o]
WHERE [o].[OrderDate] IS NOT NULL");
    }

    public override async Task Select_expression_datetime_add_minute(bool async)
    {
        await base.Select_expression_datetime_add_minute(async);

        AssertSql(
            @"SELECT DATEADD(minute, CAST(1.0E0 AS int), [o].[OrderDate]) AS [OrderDate]
FROM [Orders] AS [o]
WHERE [o].[OrderDate] IS NOT NULL");
    }

    public override async Task Select_expression_datetime_add_second(bool async)
    {
        await base.Select_expression_datetime_add_second(async);

        AssertSql(
            @"SELECT DATEADD(second, CAST(1.0E0 AS int), [o].[OrderDate]) AS [OrderDate]
FROM [Orders] AS [o]
WHERE [o].[OrderDate] IS NOT NULL");
    }

    public override async Task Select_expression_date_add_milliseconds_above_the_range(bool async)
    {
        await base.Select_expression_date_add_milliseconds_above_the_range(async);

        AssertSql(
            @"SELECT [o].[OrderDate]
FROM [Orders] AS [o]
WHERE [o].[OrderDate] IS NOT NULL");
    }

    public override async Task Select_expression_date_add_milliseconds_below_the_range(bool async)
    {
        await base.Select_expression_date_add_milliseconds_below_the_range(async);

        AssertSql(
            @"SELECT [o].[OrderDate]
FROM [Orders] AS [o]
WHERE [o].[OrderDate] IS NOT NULL");
    }

    public override async Task Select_expression_date_add_milliseconds_large_number_divided(bool async)
    {
        await base.Select_expression_date_add_milliseconds_large_number_divided(async);

        AssertSql(
            @"@__millisecondsPerDay_0='86400000'

SELECT DATEADD(millisecond, CAST(CAST((CAST(DATEPART(millisecond, [o].[OrderDate]) AS bigint) % @__millisecondsPerDay_0) AS float) AS int), DATEADD(day, CAST(CAST((CAST(DATEPART(millisecond, [o].[OrderDate]) AS bigint) / @__millisecondsPerDay_0) AS float) AS int), [o].[OrderDate])) AS [OrderDate]
FROM [Orders] AS [o]
WHERE [o].[OrderDate] IS NOT NULL");
    }

    public override async Task Add_minutes_on_constant_value(bool async)
    {
        await base.Add_minutes_on_constant_value(async);

        AssertSql(
            @"SELECT DATEADD(minute, CAST(CAST(([o].[OrderID] % 25) AS float) AS int), '1900-01-01T00:00:00.000') AS [Test]
FROM [Orders] AS [o]
WHERE [o].[OrderID] < 10500
ORDER BY [o].[OrderID]");
    }

    public override async Task Select_expression_references_are_updated_correctly_with_subquery(bool async)
    {
        await base.Select_expression_references_are_updated_correctly_with_subquery(async);

        AssertSql(
            @"@__nextYear_0='2017'

SELECT DISTINCT DATEPART(year, [o].[OrderDate])
FROM [Orders] AS [o]
<<<<<<< HEAD
WHERE [o].[OrderDate] IS NOT NULL AND DATEPART(year, [o].[OrderDate]) < @__nextYear_0");
    }
=======
WHERE ([o].[OrderDate] IS NOT NULL) AND (DATEPART(year, [o].[OrderDate]) < @__nextYear_0)");
        }
>>>>>>> 021fbcb7

    public override async Task DefaultIfEmpty_without_group_join(bool async)
    {
        await base.DefaultIfEmpty_without_group_join(async);

        AssertSql(
            @"SELECT [t].[CustomerID]
FROM (
    SELECT NULL AS [empty]
) AS [e]
LEFT JOIN (
    SELECT [c].[CustomerID]
    FROM [Customers] AS [c]
    WHERE [c].[City] = N'London'
) AS [t] ON 1 = 1
WHERE [t].[CustomerID] IS NOT NULL");
    }

    public override async Task DefaultIfEmpty_in_subquery(bool async)
    {
        await base.DefaultIfEmpty_in_subquery(async);

        AssertSql(
            @"SELECT [c].[CustomerID], [o].[OrderID]
FROM [Customers] AS [c]
LEFT JOIN [Orders] AS [o] ON [c].[CustomerID] = [o].[CustomerID]
WHERE [o].[OrderID] IS NOT NULL");
    }

    public override async Task DefaultIfEmpty_in_subquery_not_correlated(bool async)
    {
        await base.DefaultIfEmpty_in_subquery_not_correlated(async);

        AssertSql(
            @"SELECT [c].[CustomerID], [t0].[OrderID]
FROM [Customers] AS [c]
CROSS JOIN (
    SELECT [t].[OrderID]
    FROM (
        SELECT NULL AS [empty]
    ) AS [e]
    LEFT JOIN (
        SELECT [o].[OrderID]
        FROM [Orders] AS [o]
        WHERE [o].[OrderID] > 15000
    ) AS [t] ON 1 = 1
) AS [t0]");
    }

    public override async Task DefaultIfEmpty_in_subquery_nested(bool async)
    {
        await base.DefaultIfEmpty_in_subquery_nested(async);

        AssertSql(
            @"SELECT [c].[CustomerID], [t0].[OrderID], [o0].[OrderDate]
FROM [Customers] AS [c]
CROSS JOIN (
    SELECT [t].[OrderID]
    FROM (
        SELECT NULL AS [empty]
    ) AS [e]
    LEFT JOIN (
        SELECT [o].[OrderID]
        FROM [Orders] AS [o]
        WHERE [o].[OrderID] > 15000
    ) AS [t] ON 1 = 1
) AS [t0]
LEFT JOIN [Orders] AS [o0] ON [c].[CustomerID] = [o0].[CustomerID]
<<<<<<< HEAD
WHERE [c].[City] = N'Seattle' AND [t0].[OrderID] IS NOT NULL AND [o0].[OrderID] IS NOT NULL
=======
WHERE ([c].[City] = N'Seattle') AND (([t0].[OrderID] IS NOT NULL) AND ([o0].[OrderID] IS NOT NULL))
>>>>>>> 021fbcb7
ORDER BY [t0].[OrderID], [o0].[OrderDate]");
    }

    public override async Task DefaultIfEmpty_in_subquery_nested_filter_order_comparison(bool async)
    {
        await base.DefaultIfEmpty_in_subquery_nested_filter_order_comparison(async);

        AssertSql(
            @"SELECT [c].[CustomerID], [t0].[OrderID], [t1].[OrderDate]
FROM [Customers] AS [c]
CROSS JOIN (
    SELECT [t].[OrderID]
    FROM (
        SELECT NULL AS [empty]
    ) AS [e]
    LEFT JOIN (
        SELECT [o].[OrderID]
        FROM [Orders] AS [o]
        WHERE [o].[OrderID] > 15000
    ) AS [t] ON 1 = 1
) AS [t0]
OUTER APPLY (
    SELECT [o0].[OrderID], [o0].[OrderDate]
    FROM [Orders] AS [o0]
    WHERE [o0].[OrderID] <= CAST(LEN([c].[CustomerID]) AS int)
) AS [t1]
<<<<<<< HEAD
WHERE [c].[City] = N'Seattle' AND [t0].[OrderID] IS NOT NULL AND [t1].[OrderID] IS NOT NULL
=======
WHERE ([c].[City] = N'Seattle') AND (([t0].[OrderID] IS NOT NULL) AND ([t1].[OrderID] IS NOT NULL))
>>>>>>> 021fbcb7
ORDER BY [t0].[OrderID], [t1].[OrderDate]");
    }

    public override async Task OrderBy_skip_take(bool async)
    {
        await base.OrderBy_skip_take(async);

        AssertSql(
            @"@__p_0='5'
@__p_1='8'

SELECT [c].[CustomerID], [c].[Address], [c].[City], [c].[CompanyName], [c].[ContactName], [c].[ContactTitle], [c].[Country], [c].[Fax], [c].[Phone], [c].[PostalCode], [c].[Region]
FROM [Customers] AS [c]
ORDER BY [c].[ContactTitle], [c].[ContactName]
OFFSET @__p_0 ROWS FETCH NEXT @__p_1 ROWS ONLY");
    }

    public override async Task OrderBy_skip_skip_take(bool async)
    {
        await base.OrderBy_skip_skip_take(async);

        AssertSql(
            @"@__p_0='5'
@__p_1='8'
@__p_2='3'

SELECT [t].[CustomerID], [t].[Address], [t].[City], [t].[CompanyName], [t].[ContactName], [t].[ContactTitle], [t].[Country], [t].[Fax], [t].[Phone], [t].[PostalCode], [t].[Region]
FROM (
    SELECT [c].[CustomerID], [c].[Address], [c].[City], [c].[CompanyName], [c].[ContactName], [c].[ContactTitle], [c].[Country], [c].[Fax], [c].[Phone], [c].[PostalCode], [c].[Region]
    FROM [Customers] AS [c]
    ORDER BY [c].[ContactTitle], [c].[ContactName]
    OFFSET @__p_0 ROWS
) AS [t]
ORDER BY [t].[ContactTitle], [t].[ContactName]
OFFSET @__p_1 ROWS FETCH NEXT @__p_2 ROWS ONLY");
    }

    public override async Task OrderBy_skip_take_take(bool async)
    {
        await base.OrderBy_skip_take_take(async);

        AssertSql(
            @"@__p_2='3'
@__p_0='5'
@__p_1='8'

SELECT TOP(@__p_2) [t].[CustomerID], [t].[Address], [t].[City], [t].[CompanyName], [t].[ContactName], [t].[ContactTitle], [t].[Country], [t].[Fax], [t].[Phone], [t].[PostalCode], [t].[Region]
FROM (
    SELECT [c].[CustomerID], [c].[Address], [c].[City], [c].[CompanyName], [c].[ContactName], [c].[ContactTitle], [c].[Country], [c].[Fax], [c].[Phone], [c].[PostalCode], [c].[Region]
    FROM [Customers] AS [c]
    ORDER BY [c].[ContactTitle], [c].[ContactName]
    OFFSET @__p_0 ROWS FETCH NEXT @__p_1 ROWS ONLY
) AS [t]
ORDER BY [t].[ContactTitle], [t].[ContactName]");
    }

    public override async Task OrderBy_skip_take_take_take_take(bool async)
    {
        await base.OrderBy_skip_take_take_take_take(async);

        AssertSql(
            @"@__p_0='5'
@__p_3='8'
@__p_2='10'
@__p_1='15'

SELECT TOP(@__p_0) [t1].[CustomerID], [t1].[Address], [t1].[City], [t1].[CompanyName], [t1].[ContactName], [t1].[ContactTitle], [t1].[Country], [t1].[Fax], [t1].[Phone], [t1].[PostalCode], [t1].[Region]
FROM (
    SELECT TOP(@__p_3) [t0].[CustomerID], [t0].[Address], [t0].[City], [t0].[CompanyName], [t0].[ContactName], [t0].[ContactTitle], [t0].[Country], [t0].[Fax], [t0].[Phone], [t0].[PostalCode], [t0].[Region]
    FROM (
        SELECT TOP(@__p_2) [t].[CustomerID], [t].[Address], [t].[City], [t].[CompanyName], [t].[ContactName], [t].[ContactTitle], [t].[Country], [t].[Fax], [t].[Phone], [t].[PostalCode], [t].[Region]
        FROM (
            SELECT [c].[CustomerID], [c].[Address], [c].[City], [c].[CompanyName], [c].[ContactName], [c].[ContactTitle], [c].[Country], [c].[Fax], [c].[Phone], [c].[PostalCode], [c].[Region]
            FROM [Customers] AS [c]
            ORDER BY [c].[ContactTitle], [c].[ContactName]
            OFFSET @__p_0 ROWS FETCH NEXT @__p_1 ROWS ONLY
        ) AS [t]
        ORDER BY [t].[ContactTitle], [t].[ContactName]
    ) AS [t0]
    ORDER BY [t0].[ContactTitle], [t0].[ContactName]
) AS [t1]
ORDER BY [t1].[ContactTitle], [t1].[ContactName]");
    }

    public override async Task OrderBy_skip_take_skip_take_skip(bool async)
    {
        await base.OrderBy_skip_take_skip_take_skip(async);

        AssertSql(
            @"@__p_0='5'
@__p_1='15'
@__p_2='2'
@__p_3='8'

SELECT [t0].[CustomerID], [t0].[Address], [t0].[City], [t0].[CompanyName], [t0].[ContactName], [t0].[ContactTitle], [t0].[Country], [t0].[Fax], [t0].[Phone], [t0].[PostalCode], [t0].[Region]
FROM (
    SELECT [t].[CustomerID], [t].[Address], [t].[City], [t].[CompanyName], [t].[ContactName], [t].[ContactTitle], [t].[Country], [t].[Fax], [t].[Phone], [t].[PostalCode], [t].[Region]
    FROM (
        SELECT [c].[CustomerID], [c].[Address], [c].[City], [c].[CompanyName], [c].[ContactName], [c].[ContactTitle], [c].[Country], [c].[Fax], [c].[Phone], [c].[PostalCode], [c].[Region]
        FROM [Customers] AS [c]
        ORDER BY [c].[ContactTitle], [c].[ContactName]
        OFFSET @__p_0 ROWS FETCH NEXT @__p_1 ROWS ONLY
    ) AS [t]
    ORDER BY [t].[ContactTitle], [t].[ContactName]
    OFFSET @__p_2 ROWS FETCH NEXT @__p_3 ROWS ONLY
) AS [t0]
ORDER BY [t0].[ContactTitle], [t0].[ContactName]
OFFSET @__p_0 ROWS");
    }

    public override async Task OrderBy_skip_take_distinct(bool async)
    {
        await base.OrderBy_skip_take_distinct(async);

        AssertSql(
            @"@__p_0='5'
@__p_1='15'

SELECT DISTINCT [t].[CustomerID], [t].[Address], [t].[City], [t].[CompanyName], [t].[ContactName], [t].[ContactTitle], [t].[Country], [t].[Fax], [t].[Phone], [t].[PostalCode], [t].[Region]
FROM (
    SELECT [c].[CustomerID], [c].[Address], [c].[City], [c].[CompanyName], [c].[ContactName], [c].[ContactTitle], [c].[Country], [c].[Fax], [c].[Phone], [c].[PostalCode], [c].[Region]
    FROM [Customers] AS [c]
    ORDER BY [c].[ContactTitle], [c].[ContactName]
    OFFSET @__p_0 ROWS FETCH NEXT @__p_1 ROWS ONLY
) AS [t]");
    }

    public override async Task OrderBy_coalesce_take_distinct(bool async)
    {
        await base.OrderBy_coalesce_take_distinct(async);

        AssertSql(
            @"@__p_0='15'

SELECT DISTINCT [t].[ProductID], [t].[Discontinued], [t].[ProductName], [t].[SupplierID], [t].[UnitPrice], [t].[UnitsInStock]
FROM (
    SELECT TOP(@__p_0) [p].[ProductID], [p].[Discontinued], [p].[ProductName], [p].[SupplierID], [p].[UnitPrice], [p].[UnitsInStock]
    FROM [Products] AS [p]
    ORDER BY COALESCE([p].[UnitPrice], 0.0)
) AS [t]");
    }

    public override async Task OrderBy_coalesce_skip_take_distinct(bool async)
    {
        await base.OrderBy_coalesce_skip_take_distinct(async);

        AssertSql(
            @"@__p_0='5'
@__p_1='15'

SELECT DISTINCT [t].[ProductID], [t].[Discontinued], [t].[ProductName], [t].[SupplierID], [t].[UnitPrice], [t].[UnitsInStock]
FROM (
    SELECT [p].[ProductID], [p].[Discontinued], [p].[ProductName], [p].[SupplierID], [p].[UnitPrice], [p].[UnitsInStock]
    FROM [Products] AS [p]
    ORDER BY COALESCE([p].[UnitPrice], 0.0)
    OFFSET @__p_0 ROWS FETCH NEXT @__p_1 ROWS ONLY
) AS [t]");
    }

    public override async Task OrderBy_coalesce_skip_take_distinct_take(bool async)
    {
        await base.OrderBy_coalesce_skip_take_distinct_take(async);

        AssertSql(
            @"@__p_0='5'
@__p_1='15'

SELECT DISTINCT TOP(@__p_0) [t].[ProductID], [t].[Discontinued], [t].[ProductName], [t].[SupplierID], [t].[UnitPrice], [t].[UnitsInStock]
FROM (
    SELECT [p].[ProductID], [p].[Discontinued], [p].[ProductName], [p].[SupplierID], [p].[UnitPrice], [p].[UnitsInStock]
    FROM [Products] AS [p]
    ORDER BY COALESCE([p].[UnitPrice], 0.0)
    OFFSET @__p_0 ROWS FETCH NEXT @__p_1 ROWS ONLY
) AS [t]");
    }

    public override async Task OrderBy_skip_take_distinct_orderby_take(bool async)
    {
        await base.OrderBy_skip_take_distinct_orderby_take(async);

        AssertSql(
            @"@__p_2='8'
@__p_0='5'
@__p_1='15'

SELECT TOP(@__p_2) [t0].[CustomerID], [t0].[Address], [t0].[City], [t0].[CompanyName], [t0].[ContactName], [t0].[ContactTitle], [t0].[Country], [t0].[Fax], [t0].[Phone], [t0].[PostalCode], [t0].[Region]
FROM (
    SELECT DISTINCT [t].[CustomerID], [t].[Address], [t].[City], [t].[CompanyName], [t].[ContactName], [t].[ContactTitle], [t].[Country], [t].[Fax], [t].[Phone], [t].[PostalCode], [t].[Region]
    FROM (
        SELECT [c].[CustomerID], [c].[Address], [c].[City], [c].[CompanyName], [c].[ContactName], [c].[ContactTitle], [c].[Country], [c].[Fax], [c].[Phone], [c].[PostalCode], [c].[Region]
        FROM [Customers] AS [c]
        ORDER BY [c].[ContactTitle], [c].[ContactName]
        OFFSET @__p_0 ROWS FETCH NEXT @__p_1 ROWS ONLY
    ) AS [t]
) AS [t0]
ORDER BY [t0].[ContactTitle]");
    }

    public override async Task No_orderby_added_for_fully_translated_manually_constructed_LOJ(bool async)
    {
        await base.No_orderby_added_for_fully_translated_manually_constructed_LOJ(async);

        AssertSql(
            @"SELECT [e].[City] AS [City1], [e0].[City] AS [City2]
FROM [Employees] AS [e]
LEFT JOIN [Employees] AS [e0] ON [e].[EmployeeID] = [e0].[ReportsTo]");
    }

    public override async Task No_orderby_added_for_client_side_GroupJoin_dependent_to_principal_LOJ(bool async)
    {
        await base.No_orderby_added_for_client_side_GroupJoin_dependent_to_principal_LOJ(async);

        AssertSql(
            @"SELECT [o].[OrderID], [o].[CustomerID] AS [Id1], [o].[EmployeeID], [o].[OrderDate], [c].[CustomerID], [c].[Address], [c].[City], [c].[CompanyName], [c].[ContactName], [c].[ContactTitle], [c].[Country], [c].[Fax], [c].[Phone], [c].[PostalCode], [c].[Region]
FROM [Orders] AS [o]
LEFT JOIN [Customers] AS [c] ON [o].[CustomerID] = [c].[CustomerID]");
    }

    public override async Task No_orderby_added_for_client_side_GroupJoin_dependent_to_principal_LOJ_with_additional_join_condition1(
        bool async)
    {
        await base.No_orderby_added_for_client_side_GroupJoin_dependent_to_principal_LOJ_with_additional_join_condition1(async);

        AssertSql(
            @"SELECT [o].[OrderID], [o].[CustomerID] AS [Id1], [o].[EmployeeID], [o].[OrderDate], [c].[CustomerID], [c].[Address], [c].[City], [c].[CompanyName], [c].[ContactName], [c].[ContactTitle], [c].[Country], [c].[Fax], [c].[Phone], [c].[PostalCode], [c].[Region]
FROM [Orders] AS [o]
LEFT JOIN [Customers] AS [c] ON ([o].[CustomerID] = [c].[CustomerID]) AND ([o].[OrderID] = 10000)");
    }

    public override async Task No_orderby_added_for_client_side_GroupJoin_dependent_to_principal_LOJ_with_additional_join_condition2(
        bool async)
    {
        await base.No_orderby_added_for_client_side_GroupJoin_dependent_to_principal_LOJ_with_additional_join_condition2(async);

        AssertSql(
            @"SELECT [o].[OrderID], [o].[CustomerID] AS [Id1], [o].[EmployeeID], [o].[OrderDate], [c].[CustomerID], [c].[Address], [c].[City], [c].[CompanyName], [c].[ContactName], [c].[ContactTitle], [c].[Country], [c].[Fax], [c].[Phone], [c].[PostalCode], [c].[Region]
FROM [Orders] AS [o]
LEFT JOIN [Customers] AS [c] ON ([o].[OrderID] = 10000) AND ([o].[CustomerID] = [c].[CustomerID])");
    }

    public override async Task Orderby_added_for_client_side_GroupJoin_principal_to_dependent_LOJ(bool async)
    {
        await base.Orderby_added_for_client_side_GroupJoin_principal_to_dependent_LOJ(async);

        AssertSql(
            @"SELECT [e1].[EmployeeID], [e1].[City] AS [City1], [e1].[Country], [e1].[FirstName], [e1].[ReportsTo], [e1].[Title], [e2].[EmployeeID], [e2].[City], [e2].[Country], [e2].[FirstName], [e2].[ReportsTo], [e2].[Title]
FROM [Employees] AS [e1]
LEFT JOIN [Employees] AS [e2] ON [e1].[EmployeeID] = [e2].[ReportsTo]
ORDER BY [e1].[EmployeeID]");
    }

    public override async Task Contains_with_DateTime_Date(bool async)
    {
        await base.Contains_with_DateTime_Date(async);

        AssertSql(
            @"SELECT [o].[OrderID], [o].[CustomerID], [o].[EmployeeID], [o].[OrderDate]
FROM [Orders] AS [o]
WHERE CONVERT(date, [o].[OrderDate]) IN ('1996-07-04T00:00:00.000', '1996-07-16T00:00:00.000')",
            //
            @"SELECT [o].[OrderID], [o].[CustomerID], [o].[EmployeeID], [o].[OrderDate]
FROM [Orders] AS [o]
WHERE CONVERT(date, [o].[OrderDate]) = '1996-07-04T00:00:00.000'");
    }

    public override async Task Contains_with_subquery_involving_join_binds_to_correct_table(bool async)
    {
        await base.Contains_with_subquery_involving_join_binds_to_correct_table(async);

        AssertSql(
            @"SELECT [o].[OrderID], [o].[CustomerID], [o].[EmployeeID], [o].[OrderDate]
FROM [Orders] AS [o]
WHERE [o].[OrderID] > 11000 AND EXISTS (
    SELECT 1
    FROM [Order Details] AS [o0]
    INNER JOIN [Products] AS [p] ON [o0].[ProductID] = [p].[ProductID]
    WHERE [p].[ProductName] = N'Chai' AND [o0].[OrderID] = [o].[OrderID])");
    }

    public override async Task Complex_query_with_repeated_query_model_compiles_correctly(bool async)
    {
        await base.Complex_query_with_repeated_query_model_compiles_correctly(async);

        AssertSql(
            @"SELECT [c].[CustomerID], [c].[Address], [c].[City], [c].[CompanyName], [c].[ContactName], [c].[ContactTitle], [c].[Country], [c].[Fax], [c].[Phone], [c].[PostalCode], [c].[Region]
FROM [Customers] AS [c]
WHERE [c].[CustomerID] = N'ALFKI' AND EXISTS (
    SELECT 1
    FROM [Customers] AS [c0]
    WHERE EXISTS (
        SELECT 1
        FROM [Customers] AS [c1]))");
    }

    public override async Task Complex_query_with_repeated_nested_query_model_compiles_correctly(bool async)
    {
        await base.Complex_query_with_repeated_nested_query_model_compiles_correctly(async);

        AssertSql(
            @"SELECT [c].[CustomerID], [c].[Address], [c].[City], [c].[CompanyName], [c].[ContactName], [c].[ContactTitle], [c].[Country], [c].[Fax], [c].[Phone], [c].[PostalCode], [c].[Region]
FROM [Customers] AS [c]
WHERE [c].[CustomerID] = N'ALFKI' AND EXISTS (
    SELECT 1
    FROM [Customers] AS [c0]
    WHERE EXISTS (
        SELECT 1
        FROM [Customers] AS [c1]
        WHERE EXISTS (
            SELECT DISTINCT 1
            FROM (
                SELECT TOP(10) [c2].[CustomerID], [c2].[Address], [c2].[City], [c2].[CompanyName], [c2].[ContactName], [c2].[ContactTitle], [c2].[Country], [c2].[Fax], [c2].[Phone], [c2].[PostalCode], [c2].[Region]
                FROM [Customers] AS [c2]
                ORDER BY [c2].[CustomerID]
            ) AS [t])))");
    }

    public override async Task Anonymous_member_distinct_where(bool async)
    {
        await base.Anonymous_member_distinct_where(async);

        AssertSql(
            @"SELECT DISTINCT [c].[CustomerID]
FROM [Customers] AS [c]
WHERE [c].[CustomerID] = N'ALFKI'");
    }

    public override async Task Anonymous_member_distinct_orderby(bool async)
    {
        await base.Anonymous_member_distinct_orderby(async);

        AssertSql(
            @"SELECT [t].[CustomerID]
FROM (
    SELECT DISTINCT [c].[CustomerID]
    FROM [Customers] AS [c]
) AS [t]
ORDER BY [t].[CustomerID]");
    }

    public override async Task Anonymous_member_distinct_result(bool async)
    {
        await base.Anonymous_member_distinct_result(async);

        AssertSql(
            @"SELECT COUNT(*)
FROM (
    SELECT DISTINCT [c].[CustomerID]
    FROM [Customers] AS [c]
) AS [t]
WHERE [t].[CustomerID] LIKE N'A%'");
    }

    public override async Task Anonymous_complex_distinct_where(bool async)
    {
        await base.Anonymous_complex_distinct_where(async);

        AssertSql(
            @"SELECT DISTINCT [c].[CustomerID] + COALESCE([c].[City], N'') AS [A]
FROM [Customers] AS [c]
WHERE ([c].[CustomerID] + COALESCE([c].[City], N'')) = N'ALFKIBerlin'");
    }

    public override async Task Anonymous_complex_distinct_orderby(bool async)
    {
        await base.Anonymous_complex_distinct_orderby(async);

        AssertSql(
            @"SELECT [t].[A]
FROM (
    SELECT DISTINCT [c].[CustomerID] + COALESCE([c].[City], N'') AS [A]
    FROM [Customers] AS [c]
) AS [t]
ORDER BY [t].[A]");
    }

    public override async Task Anonymous_complex_distinct_result(bool async)
    {
        await base.Anonymous_complex_distinct_result(async);

        AssertSql(
            @"SELECT COUNT(*)
FROM (
    SELECT DISTINCT [c].[CustomerID] + COALESCE([c].[City], N'') AS [A]
    FROM [Customers] AS [c]
) AS [t]
<<<<<<< HEAD
WHERE [t].[A] IS NOT NULL AND ([t].[A] LIKE N'A%')");
    }
=======
WHERE ([t].[A] IS NOT NULL) AND ([t].[A] LIKE N'A%')");
        }
>>>>>>> 021fbcb7

    public override async Task Anonymous_complex_orderby(bool async)
    {
        await base.Anonymous_complex_orderby(async);

        AssertSql(
            @"SELECT [c].[CustomerID] + COALESCE([c].[City], N'') AS [A]
FROM [Customers] AS [c]
ORDER BY [c].[CustomerID] + COALESCE([c].[City], N'')");
    }

    public override async Task Anonymous_subquery_orderby(bool async)
    {
        await base.Anonymous_subquery_orderby(async);

        AssertSql(
            @"SELECT (
    SELECT TOP(1) [o1].[OrderDate]
    FROM [Orders] AS [o1]
    WHERE [c].[CustomerID] = [o1].[CustomerID]
    ORDER BY [o1].[OrderID] DESC) AS [A]
FROM [Customers] AS [c]
WHERE (
    SELECT COUNT(*)
    FROM [Orders] AS [o]
    WHERE [c].[CustomerID] = [o].[CustomerID]) > 1
ORDER BY (
    SELECT TOP(1) [o0].[OrderDate]
    FROM [Orders] AS [o0]
    WHERE [c].[CustomerID] = [o0].[CustomerID]
    ORDER BY [o0].[OrderID] DESC)");
    }

    public override async Task DTO_member_distinct_where(bool async)
    {
        await base.DTO_member_distinct_where(async);

        AssertSql(
            @"SELECT DISTINCT [c].[CustomerID] AS [Property]
FROM [Customers] AS [c]
WHERE [c].[CustomerID] = N'ALFKI'");
    }

    public override async Task DTO_member_distinct_orderby(bool async)
    {
        await base.DTO_member_distinct_orderby(async);

        AssertSql(
            @"SELECT [t].[Property]
FROM (
    SELECT DISTINCT [c].[CustomerID] AS [Property]
    FROM [Customers] AS [c]
) AS [t]
ORDER BY [t].[Property]");
    }

    public override async Task DTO_member_distinct_result(bool async)
    {
        await base.DTO_member_distinct_result(async);

        AssertSql(
            @"SELECT COUNT(*)
FROM (
    SELECT DISTINCT [c].[CustomerID] AS [Property]
    FROM [Customers] AS [c]
) AS [t]
WHERE [t].[Property] LIKE N'A%'");
    }

    public override async Task DTO_complex_distinct_where(bool async)
    {
        await base.DTO_complex_distinct_where(async);

        AssertSql(
            @"SELECT DISTINCT [c].[CustomerID] + COALESCE([c].[City], N'') AS [Property]
FROM [Customers] AS [c]
WHERE ([c].[CustomerID] + COALESCE([c].[City], N'')) = N'ALFKIBerlin'");
    }

    public override async Task DTO_complex_distinct_orderby(bool async)
    {
        await base.DTO_complex_distinct_orderby(async);

        AssertSql(
            @"SELECT [t].[Property]
FROM (
    SELECT DISTINCT [c].[CustomerID] + COALESCE([c].[City], N'') AS [Property]
    FROM [Customers] AS [c]
) AS [t]
ORDER BY [t].[Property]");
    }

    public override async Task DTO_complex_distinct_result(bool async)
    {
        await base.DTO_complex_distinct_result(async);

        AssertSql(
            @"SELECT COUNT(*)
FROM (
    SELECT DISTINCT [c].[CustomerID] + COALESCE([c].[City], N'') AS [Property]
    FROM [Customers] AS [c]
) AS [t]
<<<<<<< HEAD
WHERE [t].[Property] IS NOT NULL AND ([t].[Property] LIKE N'A%')");
    }
=======
WHERE ([t].[Property] IS NOT NULL) AND ([t].[Property] LIKE N'A%')");
        }

        public override async Task DTO_complex_orderby(bool async)
        {
            await base.DTO_complex_orderby(async);
>>>>>>> 021fbcb7

    public override async Task DTO_complex_orderby(bool async)
        => await base.DTO_complex_orderby(async);

    // issue #18775
    //            AssertSql(
    //                @"SELECT [c].[CustomerID] + [c].[City] AS [Property]
    //FROM [Customers] AS [c]
    //ORDER BY [Property]");
    public override async Task DTO_subquery_orderby(bool async)
    {
        await base.DTO_subquery_orderby(async);

        AssertSql(
            @"SELECT (
    SELECT TOP(1) [o1].[OrderDate]
    FROM [Orders] AS [o1]
    WHERE [c].[CustomerID] = [o1].[CustomerID]
    ORDER BY [o1].[OrderID] DESC) AS [Property]
FROM [Customers] AS [c]
WHERE (
    SELECT COUNT(*)
    FROM [Orders] AS [o]
    WHERE [c].[CustomerID] = [o].[CustomerID]) > 1
ORDER BY (
    SELECT TOP(1) [o0].[OrderDate]
    FROM [Orders] AS [o0]
    WHERE [c].[CustomerID] = [o0].[CustomerID]
    ORDER BY [o0].[OrderID] DESC)");
    }

    public override async Task Include_with_orderby_skip_preserves_ordering(bool async)
    {
        await base.Include_with_orderby_skip_preserves_ordering(async);

        AssertSql(
            @"@__p_0='40'
@__p_1='5'

SELECT [t].[CustomerID], [t].[Address], [t].[City], [t].[CompanyName], [t].[ContactName], [t].[ContactTitle], [t].[Country], [t].[Fax], [t].[Phone], [t].[PostalCode], [t].[Region], [o].[OrderID], [o].[CustomerID], [o].[EmployeeID], [o].[OrderDate]
FROM (
    SELECT [c].[CustomerID], [c].[Address], [c].[City], [c].[CompanyName], [c].[ContactName], [c].[ContactTitle], [c].[Country], [c].[Fax], [c].[Phone], [c].[PostalCode], [c].[Region]
    FROM [Customers] AS [c]
    WHERE [c].[CustomerID] NOT IN (N'VAFFE', N'DRACD')
    ORDER BY [c].[City], [c].[CustomerID]
    OFFSET @__p_0 ROWS FETCH NEXT @__p_1 ROWS ONLY
) AS [t]
LEFT JOIN [Orders] AS [o] ON [t].[CustomerID] = [o].[CustomerID]
ORDER BY [t].[City], [t].[CustomerID]");
    }

    public override async Task Int16_parameter_can_be_used_for_int_column(bool async)
    {
        await base.Int16_parameter_can_be_used_for_int_column(async);

        AssertSql(
            @"SELECT [o].[OrderID], [o].[CustomerID], [o].[EmployeeID], [o].[OrderDate]
FROM [Orders] AS [o]
WHERE [o].[OrderID] = 10300");
    }

    public override async Task Subquery_is_null_translated_correctly(bool async)
    {
        await base.Subquery_is_null_translated_correctly(async);

        AssertSql(
            @"SELECT [c].[CustomerID], [c].[Address], [c].[City], [c].[CompanyName], [c].[ContactName], [c].[ContactTitle], [c].[Country], [c].[Fax], [c].[Phone], [c].[PostalCode], [c].[Region]
FROM [Customers] AS [c]
WHERE NOT (EXISTS (
    SELECT 1
    FROM [Orders] AS [o]
    WHERE [c].[CustomerID] = [o].[CustomerID]))");
    }

    public override async Task Subquery_is_not_null_translated_correctly(bool async)
    {
        await base.Subquery_is_not_null_translated_correctly(async);

        AssertSql(
            @"SELECT [c].[CustomerID], [c].[Address], [c].[City], [c].[CompanyName], [c].[ContactName], [c].[ContactTitle], [c].[Country], [c].[Fax], [c].[Phone], [c].[PostalCode], [c].[Region]
FROM [Customers] AS [c]
WHERE EXISTS (
    SELECT 1
    FROM [Orders] AS [o]
    WHERE [c].[CustomerID] = [o].[CustomerID])");
    }

    public override async Task Select_take_average(bool async)
    {
        await base.Select_take_average(async);

        AssertSql(
            @"@__p_0='10'

SELECT AVG(CAST([t].[OrderID] AS float))
FROM (
    SELECT TOP(@__p_0) [o].[OrderID]
    FROM [Orders] AS [o]
    ORDER BY [o].[OrderID]
) AS [t]");
    }

    public override async Task Select_take_count(bool async)
    {
        await base.Select_take_count(async);

        AssertSql(
            @"@__p_0='7'

SELECT COUNT(*)
FROM (
    SELECT TOP(@__p_0) [c].[CustomerID], [c].[Address], [c].[City], [c].[CompanyName], [c].[ContactName], [c].[ContactTitle], [c].[Country], [c].[Fax], [c].[Phone], [c].[PostalCode], [c].[Region]
    FROM [Customers] AS [c]
) AS [t]");
    }

    public override async Task Select_orderBy_take_count(bool async)
    {
        await base.Select_orderBy_take_count(async);

        AssertSql(
            @"@__p_0='7'

SELECT COUNT(*)
FROM (
    SELECT TOP(@__p_0) [c].[CustomerID], [c].[Address], [c].[City], [c].[CompanyName], [c].[ContactName], [c].[ContactTitle], [c].[Country], [c].[Fax], [c].[Phone], [c].[PostalCode], [c].[Region]
    FROM [Customers] AS [c]
    ORDER BY [c].[Country]
) AS [t]");
    }

    public override async Task Select_take_long_count(bool async)
    {
        await base.Select_take_long_count(async);

        AssertSql(
            @"@__p_0='7'

SELECT COUNT_BIG(*)
FROM (
    SELECT TOP(@__p_0) [c].[CustomerID], [c].[Address], [c].[City], [c].[CompanyName], [c].[ContactName], [c].[ContactTitle], [c].[Country], [c].[Fax], [c].[Phone], [c].[PostalCode], [c].[Region]
    FROM [Customers] AS [c]
) AS [t]");
    }

    public override async Task Select_orderBy_take_long_count(bool async)
    {
        await base.Select_orderBy_take_long_count(async);

        AssertSql(
            @"@__p_0='7'

SELECT COUNT_BIG(*)
FROM (
    SELECT TOP(@__p_0) [c].[CustomerID], [c].[Address], [c].[City], [c].[CompanyName], [c].[ContactName], [c].[ContactTitle], [c].[Country], [c].[Fax], [c].[Phone], [c].[PostalCode], [c].[Region]
    FROM [Customers] AS [c]
    ORDER BY [c].[Country]
) AS [t]");
    }

    public override async Task Select_take_max(bool async)
    {
        await base.Select_take_max(async);

        AssertSql(
            @"@__p_0='10'

SELECT MAX([t].[OrderID])
FROM (
    SELECT TOP(@__p_0) [o].[OrderID]
    FROM [Orders] AS [o]
    ORDER BY [o].[OrderID]
) AS [t]");
    }

    public override async Task Select_take_min(bool async)
    {
        await base.Select_take_min(async);

        AssertSql(
            @"@__p_0='10'

SELECT MIN([t].[OrderID])
FROM (
    SELECT TOP(@__p_0) [o].[OrderID]
    FROM [Orders] AS [o]
    ORDER BY [o].[OrderID]
) AS [t]");
    }

    public override async Task Select_take_sum(bool async)
    {
        await base.Select_take_sum(async);

        AssertSql(
            @"@__p_0='10'

SELECT COALESCE(SUM([t].[OrderID]), 0)
FROM (
    SELECT TOP(@__p_0) [o].[OrderID]
    FROM [Orders] AS [o]
    ORDER BY [o].[OrderID]
) AS [t]");
    }

    public override async Task Select_skip_average(bool async)
    {
        await base.Select_skip_average(async);

        AssertSql(
            @"@__p_0='10'

SELECT AVG(CAST([t].[OrderID] AS float))
FROM (
    SELECT [o].[OrderID]
    FROM [Orders] AS [o]
    ORDER BY [o].[OrderID]
    OFFSET @__p_0 ROWS
) AS [t]");
    }

    public override async Task Select_skip_count(bool async)
    {
        await base.Select_skip_count(async);

        AssertSql(
            @"@__p_0='7'

SELECT COUNT(*)
FROM (
    SELECT [c].[CustomerID], [c].[Address], [c].[City], [c].[CompanyName], [c].[ContactName], [c].[ContactTitle], [c].[Country], [c].[Fax], [c].[Phone], [c].[PostalCode], [c].[Region]
    FROM [Customers] AS [c]
    ORDER BY (SELECT 1)
    OFFSET @__p_0 ROWS
) AS [t]");
    }

    public override async Task Select_orderBy_skip_count(bool async)
    {
        await base.Select_orderBy_skip_count(async);

        AssertSql(
            @"@__p_0='7'

SELECT COUNT(*)
FROM (
    SELECT [c].[CustomerID], [c].[Address], [c].[City], [c].[CompanyName], [c].[ContactName], [c].[ContactTitle], [c].[Country], [c].[Fax], [c].[Phone], [c].[PostalCode], [c].[Region]
    FROM [Customers] AS [c]
    ORDER BY [c].[Country]
    OFFSET @__p_0 ROWS
) AS [t]");
    }

    public override async Task Select_skip_long_count(bool async)
    {
        await base.Select_skip_long_count(async);

        AssertSql(
            @"@__p_0='7'

SELECT COUNT_BIG(*)
FROM (
    SELECT [c].[CustomerID], [c].[Address], [c].[City], [c].[CompanyName], [c].[ContactName], [c].[ContactTitle], [c].[Country], [c].[Fax], [c].[Phone], [c].[PostalCode], [c].[Region]
    FROM [Customers] AS [c]
    ORDER BY (SELECT 1)
    OFFSET @__p_0 ROWS
) AS [t]");
    }

    public override async Task Select_orderBy_skip_long_count(bool async)
    {
        await base.Select_orderBy_skip_long_count(async);

        AssertSql(
            @"@__p_0='7'

SELECT COUNT_BIG(*)
FROM (
    SELECT [c].[CustomerID], [c].[Address], [c].[City], [c].[CompanyName], [c].[ContactName], [c].[ContactTitle], [c].[Country], [c].[Fax], [c].[Phone], [c].[PostalCode], [c].[Region]
    FROM [Customers] AS [c]
    ORDER BY [c].[Country]
    OFFSET @__p_0 ROWS
) AS [t]");
    }

    public override async Task Select_skip_max(bool async)
    {
        await base.Select_skip_max(async);

        AssertSql(
            @"@__p_0='10'

SELECT MAX([t].[OrderID])
FROM (
    SELECT [o].[OrderID]
    FROM [Orders] AS [o]
    ORDER BY [o].[OrderID]
    OFFSET @__p_0 ROWS
) AS [t]");
    }

    public override async Task Select_skip_min(bool async)
    {
        await base.Select_skip_min(async);

        AssertSql(
            @"@__p_0='10'

SELECT MIN([t].[OrderID])
FROM (
    SELECT [o].[OrderID]
    FROM [Orders] AS [o]
    ORDER BY [o].[OrderID]
    OFFSET @__p_0 ROWS
) AS [t]");
    }

    public override async Task Select_skip_sum(bool async)
    {
        await base.Select_skip_sum(async);

        AssertSql(
            @"@__p_0='10'

SELECT COALESCE(SUM([t].[OrderID]), 0)
FROM (
    SELECT [o].[OrderID]
    FROM [Orders] AS [o]
    ORDER BY [o].[OrderID]
    OFFSET @__p_0 ROWS
) AS [t]");
    }

    public override async Task Select_distinct_average(bool async)
    {
        await base.Select_distinct_average(async);

        AssertSql(
            @"SELECT AVG(CAST([t].[OrderID] AS float))
FROM (
    SELECT DISTINCT [o].[OrderID]
    FROM [Orders] AS [o]
) AS [t]");
    }

    public override async Task Select_distinct_count(bool async)
    {
        await base.Select_distinct_count(async);

        AssertSql(
            @"SELECT COUNT(*)
FROM (
    SELECT DISTINCT [c].[CustomerID], [c].[Address], [c].[City], [c].[CompanyName], [c].[ContactName], [c].[ContactTitle], [c].[Country], [c].[Fax], [c].[Phone], [c].[PostalCode], [c].[Region]
    FROM [Customers] AS [c]
) AS [t]");
    }

    public override async Task Select_distinct_long_count(bool async)
    {
        await base.Select_distinct_long_count(async);

        AssertSql(
            @"SELECT COUNT_BIG(*)
FROM (
    SELECT DISTINCT [c].[CustomerID], [c].[Address], [c].[City], [c].[CompanyName], [c].[ContactName], [c].[ContactTitle], [c].[Country], [c].[Fax], [c].[Phone], [c].[PostalCode], [c].[Region]
    FROM [Customers] AS [c]
) AS [t]");
    }

    public override async Task Select_distinct_max(bool async)
    {
        await base.Select_distinct_max(async);

        AssertSql(
            @"SELECT MAX([t].[OrderID])
FROM (
    SELECT DISTINCT [o].[OrderID]
    FROM [Orders] AS [o]
) AS [t]");
    }

    public override async Task Select_distinct_min(bool async)
    {
        await base.Select_distinct_min(async);

        AssertSql(
            @"SELECT MIN([t].[OrderID])
FROM (
    SELECT DISTINCT [o].[OrderID]
    FROM [Orders] AS [o]
) AS [t]");
    }

    public override async Task Select_distinct_sum(bool async)
    {
        await base.Select_distinct_sum(async);

        AssertSql(
            @"SELECT COALESCE(SUM([t].[OrderID]), 0)
FROM (
    SELECT DISTINCT [o].[OrderID]
    FROM [Orders] AS [o]
) AS [t]");
    }

    public override async Task Comparing_to_fixed_string_parameter(bool async)
    {
        await base.Comparing_to_fixed_string_parameter(async);

        AssertSql(
            @"@__prefix_0='A' (Size = 4000)
@__prefix_0_1='A' (Size = 5)

SELECT [c].[CustomerID]
FROM [Customers] AS [c]
WHERE @__prefix_0 = N'' OR LEFT([c].[CustomerID], LEN(@__prefix_0_1)) = @__prefix_0");
    }

    public override async Task Comparing_entities_using_Equals(bool async)
    {
        await base.Comparing_entities_using_Equals(async);

        AssertSql(
            @"SELECT [c].[CustomerID] AS [Id1], [c0].[CustomerID] AS [Id2]
FROM [Customers] AS [c]
CROSS JOIN [Customers] AS [c0]
WHERE ([c].[CustomerID] LIKE N'ALFKI%') AND [c].[CustomerID] = [c0].[CustomerID]
ORDER BY [c].[CustomerID]");
    }

    public override async Task Comparing_different_entity_types_using_Equals(bool async)
    {
        await base.Comparing_different_entity_types_using_Equals(async);

        AssertSql(
            @"SELECT [c].[CustomerID]
FROM [Customers] AS [c]
CROSS JOIN [Orders] AS [o]
WHERE 0 = 1");
    }

    public override async Task Comparing_entity_to_null_using_Equals(bool async)
    {
        await base.Comparing_entity_to_null_using_Equals(async);

        AssertSql(
            @"SELECT [c].[CustomerID]
FROM [Customers] AS [c]
WHERE [c].[CustomerID] LIKE N'A%'
ORDER BY [c].[CustomerID]");
    }

    public override async Task Comparing_navigations_using_Equals(bool async)
    {
        await base.Comparing_navigations_using_Equals(async);

        AssertSql(
            @"SELECT [o].[OrderID] AS [Id1], [o0].[OrderID] AS [Id2]
FROM [Orders] AS [o]
CROSS JOIN [Orders] AS [o0]
LEFT JOIN [Customers] AS [c] ON [o].[CustomerID] = [c].[CustomerID]
LEFT JOIN [Customers] AS [c0] ON [o0].[CustomerID] = [c0].[CustomerID]
<<<<<<< HEAD
WHERE [o].[CustomerID] IS NOT NULL AND ([o].[CustomerID] LIKE N'A%') AND ([c].[CustomerID] = [c0].[CustomerID] OR ([c].[CustomerID] IS NULL AND [c0].[CustomerID] IS NULL))
=======
WHERE (([o].[CustomerID] IS NOT NULL) AND ([o].[CustomerID] LIKE N'A%')) AND (([c].[CustomerID] = [c0].[CustomerID]) OR (([c].[CustomerID] IS NULL) AND ([c0].[CustomerID] IS NULL)))
>>>>>>> 021fbcb7
ORDER BY [o].[OrderID], [o0].[OrderID]");
    }

    public override async Task Comparing_navigations_using_static_Equals(bool async)
    {
        await base.Comparing_navigations_using_static_Equals(async);

        AssertSql(
            @"SELECT [o].[OrderID] AS [Id1], [o0].[OrderID] AS [Id2]
FROM [Orders] AS [o]
CROSS JOIN [Orders] AS [o0]
LEFT JOIN [Customers] AS [c] ON [o].[CustomerID] = [c].[CustomerID]
LEFT JOIN [Customers] AS [c0] ON [o0].[CustomerID] = [c0].[CustomerID]
<<<<<<< HEAD
WHERE [o].[CustomerID] IS NOT NULL AND ([o].[CustomerID] LIKE N'A%') AND ([c].[CustomerID] = [c0].[CustomerID] OR ([c].[CustomerID] IS NULL AND [c0].[CustomerID] IS NULL))
=======
WHERE (([o].[CustomerID] IS NOT NULL) AND ([o].[CustomerID] LIKE N'A%')) AND (([c].[CustomerID] = [c0].[CustomerID]) OR (([c].[CustomerID] IS NULL) AND ([c0].[CustomerID] IS NULL)))
>>>>>>> 021fbcb7
ORDER BY [o].[OrderID], [o0].[OrderID]");
    }

    public override async Task Comparing_non_matching_entities_using_Equals(bool async)
    {
        await base.Comparing_non_matching_entities_using_Equals(async);

        AssertSql(
            @"SELECT [c].[CustomerID] AS [Id1], [o].[OrderID] AS [Id2]
FROM [Customers] AS [c]
CROSS JOIN [Orders] AS [o]
WHERE 0 = 1");
    }

    public override async Task Comparing_non_matching_collection_navigations_using_Equals(bool async)
    {
        await base.Comparing_non_matching_collection_navigations_using_Equals(async);

        AssertSql(
            @"SELECT [c].[CustomerID] AS [Id1], [o].[OrderID] AS [Id2]
FROM [Customers] AS [c]
CROSS JOIN [Orders] AS [o]
WHERE 0 = 1");
    }

    public override async Task Comparing_collection_navigation_to_null(bool async)
    {
        await base.Comparing_collection_navigation_to_null(async);

        AssertSql(
            @"SELECT [c].[CustomerID]
FROM [Customers] AS [c]
WHERE 0 = 1");
    }

    public override async Task Comparing_collection_navigation_to_null_complex(bool async)
    {
        await base.Comparing_collection_navigation_to_null_complex(async);

        AssertSql(
            @"SELECT [o].[ProductID], [o].[OrderID]
FROM [Order Details] AS [o]
INNER JOIN [Orders] AS [o0] ON [o].[OrderID] = [o0].[OrderID]
LEFT JOIN [Customers] AS [c] ON [o0].[CustomerID] = [c].[CustomerID]
<<<<<<< HEAD
WHERE [o].[OrderID] < 10250 AND [c].[CustomerID] IS NOT NULL
=======
WHERE ([o].[OrderID] < 10250) AND ([c].[CustomerID] IS NOT NULL)
>>>>>>> 021fbcb7
ORDER BY [o].[OrderID], [o].[ProductID]");
    }

    public override async Task Compare_collection_navigation_with_itself(bool async)
    {
        await base.Compare_collection_navigation_with_itself(async);

        AssertSql(
            @"SELECT [c].[CustomerID]
FROM [Customers] AS [c]
WHERE [c].[CustomerID] LIKE N'A%'");
    }

    public override async Task Compare_two_collection_navigations_with_different_query_sources(bool async)
    {
        await base.Compare_two_collection_navigations_with_different_query_sources(async);

        AssertSql(
            @"SELECT [c].[CustomerID] AS [Id1], [c0].[CustomerID] AS [Id2]
FROM [Customers] AS [c]
CROSS JOIN [Customers] AS [c0]
WHERE [c].[CustomerID] = N'ALFKI' AND [c0].[CustomerID] = N'ALFKI' AND [c].[CustomerID] = [c0].[CustomerID]");
    }

    public override async Task Compare_two_collection_navigations_using_equals(bool async)
    {
        await base.Compare_two_collection_navigations_using_equals(async);

        AssertSql(
            @"SELECT [c].[CustomerID] AS [Id1], [c0].[CustomerID] AS [Id2]
FROM [Customers] AS [c]
CROSS JOIN [Customers] AS [c0]
WHERE [c].[CustomerID] = N'ALFKI' AND [c0].[CustomerID] = N'ALFKI' AND [c].[CustomerID] = [c0].[CustomerID]");
    }

    public override async Task Compare_two_collection_navigations_with_different_property_chains(bool async)
    {
        await base.Compare_two_collection_navigations_with_different_property_chains(async);

        AssertSql(
            @"SELECT [c].[CustomerID] AS [Id1], [o].[OrderID] AS [Id2]
FROM [Customers] AS [c]
CROSS JOIN [Orders] AS [o]
LEFT JOIN [Customers] AS [c0] ON [o].[CustomerID] = [c0].[CustomerID]
WHERE [c].[CustomerID] = N'ALFKI' AND [c].[CustomerID] = [c0].[CustomerID]
ORDER BY [c].[CustomerID], [o].[OrderID]");
    }

    public override async Task OrderBy_ThenBy_same_column_different_direction(bool async)
    {
        await base.OrderBy_ThenBy_same_column_different_direction(async);

        AssertSql(
            @"SELECT [c].[CustomerID]
FROM [Customers] AS [c]
WHERE [c].[CustomerID] LIKE N'A%'
ORDER BY [c].[CustomerID]");
    }

    public override async Task OrderBy_OrderBy_same_column_different_direction(bool async)
    {
        await base.OrderBy_OrderBy_same_column_different_direction(async);

        AssertSql(
            @"SELECT [c].[CustomerID]
FROM [Customers] AS [c]
WHERE [c].[CustomerID] LIKE N'A%'
ORDER BY [c].[CustomerID] DESC");
    }

    public override async Task Complex_nested_query_doesnt_try_binding_to_grandparent_when_parent_returns_complex_result(bool async)
    {
        await base.Complex_nested_query_doesnt_try_binding_to_grandparent_when_parent_returns_complex_result(async);

        AssertSql(
            @"SELECT [c].[CustomerID], [t].[InnerOrder], [t].[Id], [t].[OrderID]
FROM [Customers] AS [c]
OUTER APPLY (
    SELECT (
        SELECT COUNT(*)
        FROM [Orders] AS [o0]
        WHERE [c].[CustomerID] = [o0].[CustomerID]) AS [InnerOrder], [c].[CustomerID] AS [Id], [o].[OrderID]
    FROM [Orders] AS [o]
    WHERE [c].[CustomerID] = [o].[CustomerID]
) AS [t]
WHERE [c].[CustomerID] = N'ALFKI'
ORDER BY [c].[CustomerID]");
    }

    public override async Task Complex_nested_query_properly_binds_to_grandparent_when_parent_returns_scalar_result(bool async)
    {
        await base.Complex_nested_query_properly_binds_to_grandparent_when_parent_returns_scalar_result(async);

        AssertSql(
            @"SELECT [c].[CustomerID], (
    SELECT COUNT(*)
    FROM [Orders] AS [o]
    WHERE [c].[CustomerID] = [o].[CustomerID] AND (
        SELECT COUNT(*)
        FROM [Orders] AS [o0]
        WHERE [c].[CustomerID] = [o0].[CustomerID]) > 0) AS [OuterOrders]
FROM [Customers] AS [c]
WHERE [c].[CustomerID] = N'ALFKI'");
    }

    public override async Task OrderBy_Dto_projection_skip_take(bool async)
    {
        await base.OrderBy_Dto_projection_skip_take(async);

        AssertSql(
            @"@__p_0='5'
@__p_1='10'

SELECT [c].[CustomerID] AS [Id]
FROM [Customers] AS [c]
ORDER BY [c].[CustomerID]
OFFSET @__p_0 ROWS FETCH NEXT @__p_1 ROWS ONLY");
    }

    public override void Streaming_chained_sync_query()
    {
        base.Streaming_chained_sync_query();

        AssertSql(
            @"SELECT [c].[CustomerID], [t].[OrderID], [t].[CustomerID], [t].[EmployeeID], [t].[OrderDate], [t].[CustomerID0]
FROM [Customers] AS [c]
LEFT JOIN (
    SELECT [o].[OrderID], [o].[CustomerID], [o].[EmployeeID], [o].[OrderDate], [c0].[CustomerID] AS [CustomerID0]
    FROM [Orders] AS [o]
    LEFT JOIN [Customers] AS [c0] ON [o].[CustomerID] = [c0].[CustomerID]
) AS [t] ON [c].[CustomerID] = [t].[CustomerID0]
ORDER BY [c].[CustomerID], [t].[OrderID]");
    }

    public override async Task Join_take_count_works(bool async)
    {
        await base.Join_take_count_works(async);

        AssertSql(
            @"@__p_0='5'

SELECT COUNT(*)
FROM (
    SELECT TOP(@__p_0) [o].[OrderID], [o].[CustomerID], [o].[EmployeeID], [o].[OrderDate], [t].[CustomerID] AS [CustomerID0], [t].[Address], [t].[City], [t].[CompanyName], [t].[ContactName], [t].[ContactTitle], [t].[Country], [t].[Fax], [t].[Phone], [t].[PostalCode], [t].[Region]
    FROM [Orders] AS [o]
    INNER JOIN (
        SELECT [c].[CustomerID], [c].[Address], [c].[City], [c].[CompanyName], [c].[ContactName], [c].[ContactTitle], [c].[Country], [c].[Fax], [c].[Phone], [c].[PostalCode], [c].[Region]
        FROM [Customers] AS [c]
        WHERE [c].[CustomerID] = N'ALFKI'
    ) AS [t] ON [o].[CustomerID] = [t].[CustomerID]
    WHERE [o].[OrderID] > 690 AND [o].[OrderID] < 710
) AS [t0]");
    }

    public override async Task OrderBy_empty_list_contains(bool async)
    {
        await base.OrderBy_empty_list_contains(async);

        AssertSql(
            @"SELECT [c].[CustomerID], [c].[Address], [c].[City], [c].[CompanyName], [c].[ContactName], [c].[ContactTitle], [c].[Country], [c].[Fax], [c].[Phone], [c].[PostalCode], [c].[Region]
FROM [Customers] AS [c]");
    }

    public override async Task OrderBy_empty_list_does_not_contains(bool async)
    {
        await base.OrderBy_empty_list_does_not_contains(async);

        AssertSql(
            @"SELECT [c].[CustomerID], [c].[Address], [c].[City], [c].[CompanyName], [c].[ContactName], [c].[ContactTitle], [c].[Country], [c].[Fax], [c].[Phone], [c].[PostalCode], [c].[Region]
FROM [Customers] AS [c]");
    }

    public override void Manual_expression_tree_typed_null_equality()
    {
        base.Manual_expression_tree_typed_null_equality();

        AssertSql(
            @"SELECT [c].[City]
FROM [Orders] AS [o]
LEFT JOIN [Customers] AS [c] ON [o].[CustomerID] = [c].[CustomerID]
WHERE [o].[OrderID] < 10300");
    }

    public override async Task Let_subquery_with_multiple_occurrences(bool async)
    {
        await base.Let_subquery_with_multiple_occurrences(async);

        AssertSql(
            @"SELECT (
    SELECT COUNT(*)
    FROM [Order Details] AS [o1]
    WHERE [o].[OrderID] = [o1].[OrderID] AND [o1].[Quantity] < CAST(10 AS smallint)) AS [Count]
FROM [Orders] AS [o]
WHERE EXISTS (
    SELECT 1
    FROM [Order Details] AS [o0]
    WHERE [o].[OrderID] = [o0].[OrderID] AND [o0].[Quantity] < CAST(10 AS smallint))");
    }

    public override async Task Let_entity_equality_to_null(bool async)
    {
        await base.Let_entity_equality_to_null(async);

        AssertSql(
            @"SELECT [c].[CustomerID], (
    SELECT TOP(1) [o0].[OrderDate]
    FROM [Orders] AS [o0]
    WHERE [c].[CustomerID] = [o0].[CustomerID]
    ORDER BY [o0].[OrderDate]) AS [OrderDate]
FROM [Customers] AS [c]
WHERE ([c].[CustomerID] LIKE N'A%') AND EXISTS (
    SELECT 1
    FROM [Orders] AS [o]
    WHERE [c].[CustomerID] = [o].[CustomerID])");
    }

    public override async Task Let_entity_equality_to_other_entity(bool async)
    {
        await base.Let_entity_equality_to_other_entity(async);

        AssertSql(
            @"SELECT [c].[CustomerID], (
    SELECT TOP(1) [o0].[OrderDate]
    FROM [Orders] AS [o0]
    WHERE [c].[CustomerID] = [o0].[CustomerID]
    ORDER BY [o0].[OrderDate]) AS [A]
FROM [Customers] AS [c]
WHERE ([c].[CustomerID] LIKE N'A%') AND ((
    SELECT TOP(1) [o].[OrderID]
    FROM [Orders] AS [o]
    WHERE [c].[CustomerID] = [o].[CustomerID]
<<<<<<< HEAD
    ORDER BY [o].[OrderDate]) <> 0 OR (
    SELECT TOP(1) [o].[OrderID]
    FROM [Orders] AS [o]
    WHERE [c].[CustomerID] = [o].[CustomerID]
    ORDER BY [o].[OrderDate]) IS NULL)");
    }
=======
    ORDER BY [o].[OrderDate]) <> 0) OR ((
    SELECT TOP(1) [o].[OrderID]
    FROM [Orders] AS [o]
    WHERE [c].[CustomerID] = [o].[CustomerID]
    ORDER BY [o].[OrderDate]) IS NULL))");
        }
>>>>>>> 021fbcb7

    public override async Task Collection_navigation_equal_to_null_for_subquery(bool async)
    {
        await base.Collection_navigation_equal_to_null_for_subquery(async);

        AssertSql(
            @"SELECT [c].[CustomerID], [c].[Address], [c].[City], [c].[CompanyName], [c].[ContactName], [c].[ContactTitle], [c].[Country], [c].[Fax], [c].[Phone], [c].[PostalCode], [c].[Region]
FROM [Customers] AS [c]
WHERE (
    SELECT TOP(1) [o].[OrderID]
    FROM [Orders] AS [o]
    WHERE [c].[CustomerID] = [o].[CustomerID]
    ORDER BY [o].[OrderID]) IS NULL");
    }

    public override async Task Dependent_to_principal_navigation_equal_to_null_for_subquery(bool async)
    {
        await base.Dependent_to_principal_navigation_equal_to_null_for_subquery(async);

        AssertSql(
            @"SELECT [c].[CustomerID], [c].[Address], [c].[City], [c].[CompanyName], [c].[ContactName], [c].[ContactTitle], [c].[Country], [c].[Fax], [c].[Phone], [c].[PostalCode], [c].[Region]
FROM [Customers] AS [c]
WHERE NOT (EXISTS (
    SELECT 1
    FROM [Orders] AS [o]
    LEFT JOIN [Customers] AS [c0] ON [o].[CustomerID] = [c0].[CustomerID]
    WHERE [c].[CustomerID] = [o].[CustomerID]))");
    }

    public override async Task Collection_navigation_equality_rewrite_for_subquery(bool async)
    {
        await base.Collection_navigation_equality_rewrite_for_subquery(async);

        AssertSql(
            @"SELECT [c].[CustomerID], [c].[Address], [c].[City], [c].[CompanyName], [c].[ContactName], [c].[ContactTitle], [c].[Country], [c].[Fax], [c].[Phone], [c].[PostalCode], [c].[Region]
FROM [Customers] AS [c]
WHERE ([c].[CustomerID] LIKE N'A%') AND (((
    SELECT TOP(1) [o].[OrderID]
    FROM [Orders] AS [o]
    WHERE [o].[OrderID] < 10300
    ORDER BY [o].[OrderID]) = (
    SELECT TOP(1) [o0].[OrderID]
    FROM [Orders] AS [o0]
    WHERE [o0].[OrderID] > 10500
    ORDER BY [o0].[OrderID])) OR ((
    SELECT TOP(1) [o].[OrderID]
    FROM [Orders] AS [o]
    WHERE [o].[OrderID] < 10300
    ORDER BY [o].[OrderID]) IS NULL AND (
    SELECT TOP(1) [o0].[OrderID]
    FROM [Orders] AS [o0]
    WHERE [o0].[OrderID] > 10500
    ORDER BY [o0].[OrderID]) IS NULL))");
    }

    public override async Task Inner_parameter_in_nested_lambdas_gets_preserved(bool async)
    {
        await base.Inner_parameter_in_nested_lambdas_gets_preserved(async);

        AssertSql(
            @"SELECT [c].[CustomerID], [c].[Address], [c].[City], [c].[CompanyName], [c].[ContactName], [c].[ContactTitle], [c].[Country], [c].[Fax], [c].[Phone], [c].[PostalCode], [c].[Region]
FROM [Customers] AS [c]
WHERE (
    SELECT COUNT(*)
    FROM [Orders] AS [o]
    WHERE [c].[CustomerID] = [o].[CustomerID] AND [c].[CustomerID] = [o].[CustomerID]) > 0");
    }

    public override async Task Convert_to_nullable_on_nullable_value_is_ignored(bool async)
    {
        await base.Convert_to_nullable_on_nullable_value_is_ignored(async);

        AssertSql(
            @"SELECT [o].[OrderDate]
FROM [Orders] AS [o]");
    }

    public override async Task Navigation_inside_interpolated_string_is_expanded(bool async)
    {
        await base.Navigation_inside_interpolated_string_is_expanded(async);

        AssertSql(
            @"SELECT [c].[City]
FROM [Orders] AS [o]
LEFT JOIN [Customers] AS [c] ON [o].[CustomerID] = [c].[CustomerID]");
    }

    public override async Task OrderBy_object_type_server_evals(bool async)
    {
        await base.OrderBy_object_type_server_evals(async);

        AssertSql(
            @"@__p_0='0'
@__p_1='20'

SELECT [o].[OrderID], [o].[CustomerID], [o].[EmployeeID], [o].[OrderDate]
FROM [Orders] AS [o]
LEFT JOIN [Customers] AS [c] ON [o].[CustomerID] = [c].[CustomerID]
ORDER BY [o].[OrderID], [o].[OrderDate], [c].[CustomerID], [c].[City]
OFFSET @__p_0 ROWS FETCH NEXT @__p_1 ROWS ONLY");
    }

    public override async Task AsQueryable_in_query_server_evals(bool async)
    {
        await base.AsQueryable_in_query_server_evals(async);

        AssertSql(
            @"SELECT [c].[CustomerID], [t0].[OrderDate], [t0].[OrderID]
FROM [Customers] AS [c]
LEFT JOIN (
    SELECT [t].[OrderDate], [t].[OrderID], [t].[CustomerID]
    FROM (
        SELECT [o].[OrderDate], [o].[OrderID], [o].[CustomerID], ROW_NUMBER() OVER(PARTITION BY [o].[CustomerID] ORDER BY [o].[OrderID]) AS [row]
        FROM [Orders] AS [o]
        WHERE DATEPART(year, [o].[OrderDate]) = 1998
    ) AS [t]
    WHERE [t].[row] <= 1
) AS [t0] ON [c].[CustomerID] = [t0].[CustomerID]
ORDER BY [c].[CustomerID], [t0].[CustomerID], [t0].[OrderID]");
    }

    public override async Task Subquery_DefaultIfEmpty_Any(bool async)
    {
        await base.Subquery_DefaultIfEmpty_Any(async);

        AssertSql(
            @"SELECT CASE
    WHEN EXISTS (
        SELECT 1
        FROM (
            SELECT NULL AS [empty]
        ) AS [e0]
        LEFT JOIN (
            SELECT [e].[EmployeeID], [e].[City], [e].[Country], [e].[FirstName], [e].[ReportsTo], [e].[Title]
            FROM [Employees] AS [e]
            WHERE [e].[EmployeeID] = -1
        ) AS [t] ON 1 = 1) THEN CAST(1 AS bit)
    ELSE CAST(0 AS bit)
END");
    }

    public override async Task Projection_skip_collection_projection(bool async)
    {
        await base.Projection_skip_collection_projection(async);

        AssertSql(
            @"@__p_0='5'

SELECT [t].[OrderID], [o0].[ProductID], [o0].[OrderID]
FROM (
    SELECT [o].[OrderID]
    FROM [Orders] AS [o]
    WHERE [o].[OrderID] < 10300
    ORDER BY [o].[OrderID]
    OFFSET @__p_0 ROWS
) AS [t]
LEFT JOIN [Order Details] AS [o0] ON [t].[OrderID] = [o0].[OrderID]
ORDER BY [t].[OrderID], [o0].[OrderID]");
    }

    public override async Task Projection_take_collection_projection(bool async)
    {
        await base.Projection_take_collection_projection(async);

        AssertSql(
            @"@__p_0='10'

SELECT [t].[OrderID], [o0].[ProductID], [o0].[OrderID]
FROM (
    SELECT TOP(@__p_0) [o].[OrderID]
    FROM [Orders] AS [o]
    WHERE [o].[OrderID] < 10300
    ORDER BY [o].[OrderID]
) AS [t]
LEFT JOIN [Order Details] AS [o0] ON [t].[OrderID] = [o0].[OrderID]
ORDER BY [t].[OrderID], [o0].[OrderID]");
    }

    public override async Task Projection_skip_take_collection_projection(bool async)
    {
        await base.Projection_skip_take_collection_projection(async);

        AssertSql(
            @"@__p_0='5'
@__p_1='10'

SELECT [t].[OrderID], [o0].[ProductID], [o0].[OrderID]
FROM (
    SELECT [o].[OrderID]
    FROM [Orders] AS [o]
    WHERE [o].[OrderID] < 10300
    ORDER BY [o].[OrderID]
    OFFSET @__p_0 ROWS FETCH NEXT @__p_1 ROWS ONLY
) AS [t]
LEFT JOIN [Order Details] AS [o0] ON [t].[OrderID] = [o0].[OrderID]
ORDER BY [t].[OrderID], [o0].[OrderID]");
    }

    public override async Task Projection_skip_projection(bool async)
    {
        await base.Projection_skip_projection(async);

        AssertSql(
            @"@__p_0='5'

SELECT [c].[City]
FROM (
    SELECT [o].[OrderID], [o].[CustomerID]
    FROM [Orders] AS [o]
    WHERE [o].[OrderID] < 10300
    ORDER BY [o].[OrderID]
    OFFSET @__p_0 ROWS
) AS [t]
LEFT JOIN [Customers] AS [c] ON [t].[CustomerID] = [c].[CustomerID]
ORDER BY [t].[OrderID]");
    }

    public override async Task Projection_take_projection(bool async)
    {
        await base.Projection_take_projection(async);

        AssertSql(
            @"@__p_0='10'

SELECT [c].[City]
FROM (
    SELECT TOP(@__p_0) [o].[OrderID], [o].[CustomerID]
    FROM [Orders] AS [o]
    WHERE [o].[OrderID] < 10300
    ORDER BY [o].[OrderID]
) AS [t]
LEFT JOIN [Customers] AS [c] ON [t].[CustomerID] = [c].[CustomerID]
ORDER BY [t].[OrderID]");
    }

    public override async Task Projection_skip_take_projection(bool async)
    {
        await base.Projection_skip_take_projection(async);

        AssertSql(
            @"@__p_0='5'
@__p_1='10'

SELECT [c].[City]
FROM (
    SELECT [o].[OrderID], [o].[CustomerID]
    FROM [Orders] AS [o]
    WHERE [o].[OrderID] < 10300
    ORDER BY [o].[OrderID]
    OFFSET @__p_0 ROWS FETCH NEXT @__p_1 ROWS ONLY
) AS [t]
LEFT JOIN [Customers] AS [c] ON [t].[CustomerID] = [c].[CustomerID]
ORDER BY [t].[OrderID]");
    }

    public override async Task Collection_projection_skip(bool async)
    {
        await base.Collection_projection_skip(async);

        AssertSql(
            @"@__p_0='5'

SELECT [t].[OrderID], [t].[CustomerID], [t].[EmployeeID], [t].[OrderDate], [o0].[OrderID], [o0].[ProductID], [o0].[Discount], [o0].[Quantity], [o0].[UnitPrice]
FROM (
    SELECT [o].[OrderID], [o].[CustomerID], [o].[EmployeeID], [o].[OrderDate]
    FROM [Orders] AS [o]
    WHERE [o].[OrderID] < 10300
    ORDER BY [o].[OrderID]
    OFFSET @__p_0 ROWS
) AS [t]
LEFT JOIN [Order Details] AS [o0] ON [t].[OrderID] = [o0].[OrderID]
ORDER BY [t].[OrderID], [o0].[OrderID]");
    }

    public override async Task Collection_projection_take(bool async)
    {
        await base.Collection_projection_take(async);

        AssertSql(
            @"@__p_0='10'

SELECT [t].[OrderID], [t].[CustomerID], [t].[EmployeeID], [t].[OrderDate], [o0].[OrderID], [o0].[ProductID], [o0].[Discount], [o0].[Quantity], [o0].[UnitPrice]
FROM (
    SELECT TOP(@__p_0) [o].[OrderID], [o].[CustomerID], [o].[EmployeeID], [o].[OrderDate]
    FROM [Orders] AS [o]
    WHERE [o].[OrderID] < 10300
    ORDER BY [o].[OrderID]
) AS [t]
LEFT JOIN [Order Details] AS [o0] ON [t].[OrderID] = [o0].[OrderID]
ORDER BY [t].[OrderID], [o0].[OrderID]");
    }

    public override async Task Collection_projection_skip_take(bool async)
    {
        await base.Collection_projection_skip_take(async);

        AssertSql(
            @"@__p_0='5'
@__p_1='10'

SELECT [t].[OrderID], [t].[CustomerID], [t].[EmployeeID], [t].[OrderDate], [o0].[OrderID], [o0].[ProductID], [o0].[Discount], [o0].[Quantity], [o0].[UnitPrice]
FROM (
    SELECT [o].[OrderID], [o].[CustomerID], [o].[EmployeeID], [o].[OrderDate]
    FROM [Orders] AS [o]
    WHERE [o].[OrderID] < 10300
    ORDER BY [o].[OrderID]
    OFFSET @__p_0 ROWS FETCH NEXT @__p_1 ROWS ONLY
) AS [t]
LEFT JOIN [Order Details] AS [o0] ON [t].[OrderID] = [o0].[OrderID]
ORDER BY [t].[OrderID], [o0].[OrderID]");
    }

    public override async Task Anonymous_projection_skip_empty_collection_FirstOrDefault(bool async)
    {
        await base.Anonymous_projection_skip_empty_collection_FirstOrDefault(async);

        AssertSql(
            @"@__p_0='0'

SELECT [t0].[OrderID], [t0].[CustomerID], [t0].[EmployeeID], [t0].[OrderDate]
FROM (
    SELECT [c].[CustomerID]
    FROM [Customers] AS [c]
    WHERE [c].[CustomerID] = N'FISSA'
    ORDER BY (SELECT 1)
    OFFSET @__p_0 ROWS
) AS [t]
LEFT JOIN (
    SELECT [t1].[OrderID], [t1].[CustomerID], [t1].[EmployeeID], [t1].[OrderDate]
    FROM (
        SELECT [o].[OrderID], [o].[CustomerID], [o].[EmployeeID], [o].[OrderDate], ROW_NUMBER() OVER(PARTITION BY [o].[CustomerID] ORDER BY [o].[OrderID]) AS [row]
        FROM [Orders] AS [o]
    ) AS [t1]
    WHERE [t1].[row] <= 1
) AS [t0] ON [t].[CustomerID] = [t0].[CustomerID]");
    }

    public override async Task Anonymous_projection_take_empty_collection_FirstOrDefault(bool async)
    {
        await base.Anonymous_projection_take_empty_collection_FirstOrDefault(async);

        AssertSql(
            @"@__p_0='1'

SELECT [t0].[OrderID], [t0].[CustomerID], [t0].[EmployeeID], [t0].[OrderDate]
FROM (
    SELECT TOP(@__p_0) [c].[CustomerID]
    FROM [Customers] AS [c]
    WHERE [c].[CustomerID] = N'FISSA'
) AS [t]
LEFT JOIN (
    SELECT [t1].[OrderID], [t1].[CustomerID], [t1].[EmployeeID], [t1].[OrderDate]
    FROM (
        SELECT [o].[OrderID], [o].[CustomerID], [o].[EmployeeID], [o].[OrderDate], ROW_NUMBER() OVER(PARTITION BY [o].[CustomerID] ORDER BY [o].[OrderID]) AS [row]
        FROM [Orders] AS [o]
    ) AS [t1]
    WHERE [t1].[row] <= 1
) AS [t0] ON [t].[CustomerID] = [t0].[CustomerID]");
    }

    public override async Task Anonymous_projection_skip_take_empty_collection_FirstOrDefault(bool async)
    {
        await base.Anonymous_projection_skip_take_empty_collection_FirstOrDefault(async);

        AssertSql(
            @"@__p_0='0'
@__p_1='1'

SELECT [t0].[OrderID], [t0].[CustomerID], [t0].[EmployeeID], [t0].[OrderDate]
FROM (
    SELECT [c].[CustomerID]
    FROM [Customers] AS [c]
    WHERE [c].[CustomerID] = N'FISSA'
    ORDER BY (SELECT 1)
    OFFSET @__p_0 ROWS FETCH NEXT @__p_1 ROWS ONLY
) AS [t]
LEFT JOIN (
    SELECT [t1].[OrderID], [t1].[CustomerID], [t1].[EmployeeID], [t1].[OrderDate]
    FROM (
        SELECT [o].[OrderID], [o].[CustomerID], [o].[EmployeeID], [o].[OrderDate], ROW_NUMBER() OVER(PARTITION BY [o].[CustomerID] ORDER BY [o].[OrderID]) AS [row]
        FROM [Orders] AS [o]
    ) AS [t1]
    WHERE [t1].[row] <= 1
) AS [t0] ON [t].[CustomerID] = [t0].[CustomerID]");
    }

    public override async Task Checked_context_with_arithmetic_does_not_fail(bool isAsync)
    {
        await base.Checked_context_with_arithmetic_does_not_fail(isAsync);

        AssertSql(
            @"SELECT [o].[OrderID], [o].[ProductID], [o].[Discount], [o].[Quantity], [o].[UnitPrice]
FROM [Order Details] AS [o]
WHERE ([o].[Quantity] + CAST(1 AS smallint)) = CAST(5 AS smallint) AND ([o].[Quantity] - CAST(1 AS smallint)) = CAST(3 AS smallint) AND ([o].[Quantity] * CAST(1 AS smallint)) = [o].[Quantity]
ORDER BY [o].[OrderID]");
    }

    public override async Task Checked_context_with_case_to_same_nullable_type_does_not_fail(bool isAsync)
    {
        await base.Checked_context_with_case_to_same_nullable_type_does_not_fail(isAsync);

        AssertSql(
            @"SELECT MAX([o].[Quantity])
FROM [Order Details] AS [o]");
    }

    public override async Task Entity_equality_with_null_coalesce_client_side(bool async)
    {
        await base.Entity_equality_with_null_coalesce_client_side(async);

        AssertSql(
            @"@__entity_equality_p_0_CustomerID='ALFKI' (Size = 5) (DbType = StringFixedLength)

SELECT [c].[CustomerID], [c].[Address], [c].[City], [c].[CompanyName], [c].[ContactName], [c].[ContactTitle], [c].[Country], [c].[Fax], [c].[Phone], [c].[PostalCode], [c].[Region]
FROM [Customers] AS [c]
WHERE [c].[CustomerID] = @__entity_equality_p_0_CustomerID");
    }

    public override async Task Entity_equality_contains_with_list_of_null(bool async)
    {
        await base.Entity_equality_contains_with_list_of_null(async);

        AssertSql(
            @"SELECT [c].[CustomerID], [c].[Address], [c].[City], [c].[CompanyName], [c].[ContactName], [c].[ContactTitle], [c].[Country], [c].[Fax], [c].[Phone], [c].[PostalCode], [c].[Region]
FROM [Customers] AS [c]
WHERE [c].[CustomerID] = N'ALFKI'");
    }

    public override async Task MemberInitExpression_NewExpression_is_funcletized_even_when_bindings_are_not_evaluatable(bool async)
    {
        await base.MemberInitExpression_NewExpression_is_funcletized_even_when_bindings_are_not_evaluatable(async);

        AssertSql(
            @"SELECT [c].[CustomerID]
FROM [Customers] AS [c]
WHERE [c].[CustomerID] LIKE N'A%'");
    }

    public override async Task Projecting_collection_split(bool async)
    {
        await base.Projecting_collection_split(async);

        AssertSql(
            @"SELECT [c].[CustomerID]
FROM [Customers] AS [c]
WHERE [c].[CustomerID] LIKE N'F%'
ORDER BY [c].[CustomerID]",
            //
            @"SELECT [o].[OrderID], [o].[CustomerID], [o].[EmployeeID], [o].[OrderDate], [c].[CustomerID]
FROM [Customers] AS [c]
INNER JOIN [Orders] AS [o] ON [c].[CustomerID] = [o].[CustomerID]
WHERE [c].[CustomerID] LIKE N'F%'
ORDER BY [c].[CustomerID]");
    }

    public override async Task Projecting_collection_then_include_split(bool async)
    {
        await base.Projecting_collection_then_include_split(async);

        AssertSql(
            @"SELECT [c].[CustomerID]
FROM [Customers] AS [c]
WHERE [c].[CustomerID] LIKE N'F%'
ORDER BY [c].[CustomerID]",
            //
            @"SELECT [o].[OrderID], [o].[CustomerID], [o].[EmployeeID], [o].[OrderDate], [c].[CustomerID]
FROM [Customers] AS [c]
INNER JOIN [Orders] AS [o] ON [c].[CustomerID] = [o].[CustomerID]
WHERE [c].[CustomerID] LIKE N'F%'
ORDER BY [c].[CustomerID], [o].[OrderID]",
            //
            @"SELECT [o0].[OrderID], [o0].[ProductID], [o0].[Discount], [o0].[Quantity], [o0].[UnitPrice], [c].[CustomerID], [o].[OrderID]
FROM [Customers] AS [c]
INNER JOIN [Orders] AS [o] ON [c].[CustomerID] = [o].[CustomerID]
INNER JOIN [Order Details] AS [o0] ON [o].[OrderID] = [o0].[OrderID]
WHERE [c].[CustomerID] LIKE N'F%'
ORDER BY [c].[CustomerID], [o].[OrderID]");
    }

    public override async Task Single_non_scalar_projection_after_skip_uses_join(bool async)
    {
        await base.Single_non_scalar_projection_after_skip_uses_join(async);

        AssertSql(
            @"SELECT [t0].[OrderID], [t0].[CustomerID], [t0].[EmployeeID], [t0].[OrderDate]
FROM [Customers] AS [c]
LEFT JOIN (
    SELECT [t].[OrderID], [t].[CustomerID], [t].[EmployeeID], [t].[OrderDate]
    FROM (
        SELECT [o].[OrderID], [o].[CustomerID], [o].[EmployeeID], [o].[OrderDate], ROW_NUMBER() OVER(PARTITION BY [o].[CustomerID] ORDER BY [o].[OrderDate], [o].[OrderID]) AS [row]
        FROM [Orders] AS [o]
    ) AS [t]
    WHERE 2 < [t].[row] AND [t].[row] <= 3
) AS [t0] ON [c].[CustomerID] = [t0].[CustomerID]");
    }

    public override async Task Select_distinct_Select_with_client_bindings(bool async)
    {
        await base.Select_distinct_Select_with_client_bindings(async);

        AssertSql(
            @"SELECT [t].[c]
FROM (
    SELECT DISTINCT DATEPART(year, [o].[OrderDate]) AS [c]
    FROM [Orders] AS [o]
    WHERE [o].[OrderID] < 10000
) AS [t]");
    }

    public override async Task ToList_over_string(bool async)
    {
        await base.ToList_over_string(async);

        AssertSql(
            @"SELECT [c].[City]
FROM [Customers] AS [c]
ORDER BY [c].[CustomerID]");
    }

    public override async Task ToArray_over_string(bool async)
    {
        await base.ToArray_over_string(async);

        AssertSql(
            @"SELECT [c].[City]
FROM [Customers] AS [c]
ORDER BY [c].[CustomerID]");
    }

    public override async Task AsEnumerable_over_string(bool async)
    {
        await base.AsEnumerable_over_string(async);

        AssertSql(
            @"SELECT [c].[City]
FROM [Customers] AS [c]
ORDER BY [c].[CustomerID]");
    }

    public override async Task Pending_selector_in_cardinality_reducing_method_is_applied_before_expanding_collection_navigation_member(
        bool async)
    {
        await base.Pending_selector_in_cardinality_reducing_method_is_applied_before_expanding_collection_navigation_member(async);

        AssertSql(
            @"SELECT CASE
    WHEN EXISTS (
        SELECT 1
        FROM [Orders] AS [o]
        WHERE EXISTS (
            SELECT 1
            FROM [Orders] AS [o0]
            LEFT JOIN [Customers] AS [c0] ON [o0].[CustomerID] = [c0].[CustomerID]
            WHERE [c].[CustomerID] = [o0].[CustomerID]) AND ((
            SELECT TOP(1) [c1].[CustomerID]
            FROM [Orders] AS [o1]
            LEFT JOIN [Customers] AS [c1] ON [o1].[CustomerID] = [c1].[CustomerID]
            WHERE [c].[CustomerID] = [o1].[CustomerID]
<<<<<<< HEAD
            ORDER BY [o1].[OrderDate]) = [o].[CustomerID] OR ((
=======
            ORDER BY [o1].[OrderDate]) = [o].[CustomerID]) OR (((
>>>>>>> 021fbcb7
            SELECT TOP(1) [c1].[CustomerID]
            FROM [Orders] AS [o1]
            LEFT JOIN [Customers] AS [c1] ON [o1].[CustomerID] = [c1].[CustomerID]
            WHERE [c].[CustomerID] = [o1].[CustomerID]
<<<<<<< HEAD
            ORDER BY [o1].[OrderDate]) IS NULL AND [o].[CustomerID] IS NULL)) AND [o].[OrderID] < 11000) THEN CAST(1 AS bit)
=======
            ORDER BY [o1].[OrderDate]) IS NULL) AND ([o].[CustomerID] IS NULL)))) AND ([o].[OrderID] < 11000)) THEN CAST(1 AS bit)
>>>>>>> 021fbcb7
    ELSE CAST(0 AS bit)
END AS [Complex]
FROM [Customers] AS [c]
WHERE [c].[CustomerID] LIKE N'F%'
ORDER BY [c].[CustomerID]");
    }

    public override async Task Distinct_followed_by_ordering_on_condition(bool async)
    {
        await base.Distinct_followed_by_ordering_on_condition(async);

        AssertSql(
            @"@__p_1='5'
@__searchTerm_0='c' (Size = 4000)

SELECT TOP(@__p_1) [t].[City]
FROM (
    SELECT DISTINCT [c].[City]
    FROM [Customers] AS [c]
    WHERE [c].[CustomerID] NOT IN (N'VAFFE', N'DRACD')
) AS [t]
ORDER BY CASE
    WHEN @__searchTerm_0 = N'' THEN 0
    ELSE CAST(CHARINDEX(@__searchTerm_0, [t].[City]) AS int) - 1
END, [t].[City]");
    }

    public override async Task DefaultIfEmpty_Sum_over_collection_navigation(bool async)
    {
        await base.DefaultIfEmpty_Sum_over_collection_navigation(async);

        AssertSql(
            @"SELECT [c].[CustomerID], (
    SELECT COALESCE(SUM(COALESCE([t].[OrderID], 0)), 0)
    FROM (
        SELECT NULL AS [empty]
    ) AS [e]
    LEFT JOIN (
        SELECT [o].[OrderID], [o].[CustomerID], [o].[EmployeeID], [o].[OrderDate]
        FROM [Orders] AS [o]
        WHERE [c].[CustomerID] = [o].[CustomerID]
    ) AS [t] ON 1 = 1) AS [Sum]
FROM [Customers] AS [c]");
    }

    public override async Task Entity_equality_on_subquery_with_null_check(bool async)
    {
        await base.Entity_equality_on_subquery_with_null_check(async);

        AssertSql(
            @"SELECT [c].[CustomerID], CASE
    WHEN NOT (EXISTS (
        SELECT 1
        FROM [Orders] AS [o]
        WHERE [c].[CustomerID] = [o].[CustomerID])) OR NOT (EXISTS (
        SELECT 1
        FROM [Orders] AS [o0]
        WHERE [c].[CustomerID] = [o0].[CustomerID])) THEN CAST(1 AS bit)
    ELSE CAST(0 AS bit)
END, (
    SELECT TOP(1) [o1].[OrderDate]
    FROM [Orders] AS [o1]
    WHERE [c].[CustomerID] = [o1].[CustomerID]
    ORDER BY [o1].[OrderID])
FROM [Customers] AS [c]");
    }

    public override async Task DefaultIfEmpty_over_empty_collection_followed_by_projecting_constant(bool async)
    {
        await base.DefaultIfEmpty_over_empty_collection_followed_by_projecting_constant(async);

        AssertSql(
            @"SELECT TOP(1) N'520'
FROM (
    SELECT NULL AS [empty]
) AS [e]
LEFT JOIN (
    SELECT [c].[CustomerID], [c].[Address], [c].[City], [c].[CompanyName], [c].[ContactName], [c].[ContactTitle], [c].[Country], [c].[Fax], [c].[Phone], [c].[PostalCode], [c].[Region]
    FROM [Customers] AS [c]
    WHERE 0 = 1
) AS [t] ON 1 = 1");
    }

    public override async Task FirstOrDefault_with_predicate_nested(bool async)
    {
        await base.FirstOrDefault_with_predicate_nested(async);

        AssertSql(
            @"SELECT [c].[CustomerID], (
    SELECT TOP(1) [o].[OrderDate]
    FROM [Orders] AS [o]
    WHERE [c].[CustomerID] = [o].[CustomerID]) AS [OrderDate]
FROM [Customers] AS [c]
WHERE [c].[CustomerID] LIKE N'F%'
ORDER BY [c].[CustomerID]");
    }

    public override async Task First_on_collection_in_projection(bool async)
    {
        await base.First_on_collection_in_projection(async);

        AssertSql(
            @"SELECT [c].[CustomerID], CASE
    WHEN EXISTS (
        SELECT 1
        FROM [Orders] AS [o]
        WHERE [c].[CustomerID] = [o].[CustomerID]) THEN (
        SELECT TOP(1) [o0].[OrderDate]
        FROM [Orders] AS [o0]
        WHERE [c].[CustomerID] = [o0].[CustomerID])
    ELSE NULL
END AS [OrderDate]
FROM [Customers] AS [c]
WHERE [c].[CustomerID] LIKE N'F%'
ORDER BY [c].[CustomerID]");
    }

    public override async Task SelectMany_correlated_subquery_hard(bool async)
    {
        await base.SelectMany_correlated_subquery_hard(async);

        AssertSql(
            @"@__p_0='91'

SELECT [t0].[City] AS [c1], [t1].[City], [t1].[c1]
FROM (
    SELECT DISTINCT [t].[City]
    FROM (
        SELECT TOP(@__p_0) [c].[City]
        FROM [Customers] AS [c]
    ) AS [t]
) AS [t0]
CROSS APPLY (
    SELECT TOP(9) [e].[City], [t0].[City] AS [c1]
    FROM [Employees] AS [e]
<<<<<<< HEAD
    WHERE [t0].[City] = [e].[City] OR ([t0].[City] IS NULL AND [e].[City] IS NULL)
=======
    WHERE ([t0].[City] = [e].[City]) OR (([t0].[City] IS NULL) AND ([e].[City] IS NULL))
>>>>>>> 021fbcb7
) AS [t1]
CROSS APPLY (
    SELECT TOP(9) [t0].[City], [e0].[EmployeeID]
    FROM [Employees] AS [e0]
<<<<<<< HEAD
    WHERE [t1].[City] = [e0].[City] OR ([t1].[City] IS NULL AND [e0].[City] IS NULL)
=======
    WHERE ([t1].[City] = [e0].[City]) OR (([t1].[City] IS NULL) AND ([e0].[City] IS NULL))
>>>>>>> 021fbcb7
) AS [t2]");
    }

    public override async Task Skip_0_Take_0_works_when_parameter(bool async)
    {
        await base.Skip_0_Take_0_works_when_parameter(async);

        AssertSql(
            @"SELECT [c].[CustomerID], [c].[Address], [c].[City], [c].[CompanyName], [c].[ContactName], [c].[ContactTitle], [c].[Country], [c].[Fax], [c].[Phone], [c].[PostalCode], [c].[Region]
FROM [Customers] AS [c]
WHERE 0 = 1",
            //
            @"@__p_0='1'

SELECT [c].[CustomerID], [c].[Address], [c].[City], [c].[CompanyName], [c].[ContactName], [c].[ContactTitle], [c].[Country], [c].[Fax], [c].[Phone], [c].[PostalCode], [c].[Region]
FROM [Customers] AS [c]
ORDER BY [c].[CustomerID]
OFFSET @__p_0 ROWS FETCH NEXT @__p_0 ROWS ONLY");
    }

    public override async Task Skip_0_Take_0_works_when_constant(bool async)
    {
        await base.Skip_0_Take_0_works_when_constant(async);

        AssertSql(
            @"SELECT CASE
    WHEN EXISTS (
        SELECT 1
        FROM [Orders] AS [o]
        WHERE 0 = 1) THEN CAST(1 AS bit)
    ELSE CAST(0 AS bit)
END
FROM [Customers] AS [c]
WHERE [c].[CustomerID] LIKE N'F%'
ORDER BY [c].[CustomerID]");
    }

    [ConditionalFact]
    public async Task Single_Predicate_Cancellation()
        => await Assert.ThrowsAnyAsync<OperationCanceledException>(
            async () =>
                await Single_Predicate_Cancellation_test(Fixture.TestSqlLoggerFactory.CancelQuery()));

    [ConditionalFact]
    public Task Query_compiler_concurrency()
    {
        const int threadCount = 50;

        var tasks = new Task[threadCount];

        for (var i = 0; i < threadCount; i++)
        {
            tasks[i] = Task.Run(
                () =>
                {
                    using var context = CreateContext();
                    using ((from c in context.Customers
                            where c.City == "London"
                            orderby c.CustomerID
                            select (from o1 in context.Orders
                                    where o1.CustomerID == c.CustomerID
                                        && o1.OrderDate.Value.Year == 1997
                                    orderby o1.OrderID
                                    select (from o2 in context.Orders
                                            where o1.CustomerID == c.CustomerID
                                            orderby o2.OrderID
                                            select o1.OrderID).ToList()).ToList())
                           .GetEnumerator())
                    {
                    }
                });
        }

        return Task.WhenAll(tasks);
    }

    [ConditionalFact(Skip = "Issue#16218")]
    public Task Race_when_context_disposed_before_query_termination()
    {
        DbSet<Customer> task;

        using (var context = CreateContext())
        {
            task = context.Customers;
        }

        return Assert.ThrowsAsync<ObjectDisposedException>(() => task.SingleAsync(c => c.CustomerID == "ALFKI"));
    }

    [ConditionalFact]
    public async Task Concurrent_async_queries_are_serialized2()
    {
        using var context = CreateContext();
        await context.OrderDetails
            .Where(od => od.OrderID > 0)
            .Intersect(
                context.OrderDetails
                    .Where(od => od.OrderID > 0))
            .Intersect(
                context.OrderDetails
                    .Where(od => od.OrderID > 0)).ToListAsync();
    }

    [ConditionalFact]
    public async Task Concurrent_async_queries_when_raw_query()
    {
        using var context = CreateContext();
        await using var asyncEnumerator = context.Customers.AsAsyncEnumerable().GetAsyncEnumerator();
        while (await asyncEnumerator.MoveNextAsync())
        {
            // Outer query is buffered by default
            await context.Database.ExecuteSqlRawAsync(
                "[dbo].[CustOrderHist] @CustomerID = {0}",
                asyncEnumerator.Current.CustomerID);
        }
    }

    public override async Task Correlated_collection_with_distinct_without_default_identifiers_projecting_columns(bool async)
    {
        await base.Correlated_collection_with_distinct_without_default_identifiers_projecting_columns(async);

        AssertSql(
            @"SELECT [c].[CustomerID], [t].[First], [t].[Second]
FROM [Customers] AS [c]
OUTER APPLY (
    SELECT DISTINCT [o].[OrderID] AS [First], [o].[OrderDate] AS [Second]
    FROM [Orders] AS [o]
    WHERE [c].[CustomerID] = [o].[CustomerID]
) AS [t]
ORDER BY [c].[CustomerID]");
    }

    public override async Task Correlated_collection_with_distinct_without_default_identifiers_projecting_columns_with_navigation(
        bool async)
    {
        await base.Correlated_collection_with_distinct_without_default_identifiers_projecting_columns_with_navigation(async);

        AssertSql(
            @"SELECT [c].[CustomerID], [t].[First], [t].[Second], [t].[Third]
FROM [Customers] AS [c]
OUTER APPLY (
    SELECT DISTINCT [o].[OrderID] AS [First], [o].[OrderDate] AS [Second], [c0].[City] AS [Third]
    FROM [Orders] AS [o]
    LEFT JOIN [Customers] AS [c0] ON [o].[CustomerID] = [c0].[CustomerID]
    WHERE [c].[CustomerID] = [o].[CustomerID]
) AS [t]
ORDER BY [c].[CustomerID], [t].[First], [t].[Second]");
    }

    public override async Task Select_nested_collection_with_distinct(bool async)
    {
        await base.Select_nested_collection_with_distinct(async);

        AssertSql(
            @"SELECT CASE
    WHEN EXISTS (
        SELECT 1
        FROM [Orders] AS [o]
        WHERE [c].[CustomerID] = [o].[CustomerID]) THEN CAST(1 AS bit)
    ELSE CAST(0 AS bit)
END, [c].[CustomerID], [t].[CustomerID]
FROM [Customers] AS [c]
LEFT JOIN (
    SELECT DISTINCT [o0].[CustomerID]
    FROM [Orders] AS [o0]
) AS [t] ON [c].[CustomerID] = [t].[CustomerID]
WHERE [c].[CustomerID] LIKE N'A%'
ORDER BY [c].[CustomerID]");
    }

    private void AssertSql(params string[] expected)
        => Fixture.TestSqlLoggerFactory.AssertBaseline(expected);

    protected override void ClearLog()
        => Fixture.TestSqlLoggerFactory.Clear();
}<|MERGE_RESOLUTION|>--- conflicted
+++ resolved
@@ -423,19 +423,11 @@
 WHERE [e].[FirstName] = (
     SELECT TOP(1) [e0].[FirstName]
     FROM [Employees] AS [e0]
-<<<<<<< HEAD
-    ORDER BY [e0].[EmployeeID]) OR ([e].[FirstName] IS NULL AND (
-    SELECT TOP(1) [e0].[FirstName]
-    FROM [Employees] AS [e0]
-    ORDER BY [e0].[EmployeeID]) IS NULL)");
-    }
-=======
-    ORDER BY [e0].[EmployeeID])) OR (([e].[FirstName] IS NULL) AND ((
+    ORDER BY [e0].[EmployeeID]) OR (([e].[FirstName] IS NULL) AND ((
     SELECT TOP(1) [e0].[FirstName]
     FROM [Employees] AS [e0]
     ORDER BY [e0].[EmployeeID]) IS NULL))");
-        }
->>>>>>> 021fbcb7
+    }
 
     public override async Task Where_query_composition_is_null(bool async)
     {
@@ -593,13 +585,8 @@
 WHERE (
     SELECT TOP(1) [e0].[EmployeeID]
     FROM [Employees] AS [e0]
-<<<<<<< HEAD
-    WHERE [e0].[EmployeeID] <> [e].[ReportsTo] OR [e].[ReportsTo] IS NULL) = 0");
-    }
-=======
-    WHERE ([e0].[EmployeeID] <> [e].[ReportsTo]) OR ([e].[ReportsTo] IS NULL)) = 0");
-        }
->>>>>>> 021fbcb7
+    WHERE [e0].[EmployeeID] <> [e].[ReportsTo] OR ([e].[ReportsTo] IS NULL)) = 0");
+    }
 
     public override async Task Where_query_composition_entity_equality_multiple_elements_Single(bool async)
     {
@@ -611,13 +598,8 @@
 WHERE (
     SELECT TOP(1) [e0].[EmployeeID]
     FROM [Employees] AS [e0]
-<<<<<<< HEAD
-    WHERE [e0].[EmployeeID] <> [e].[ReportsTo] OR [e].[ReportsTo] IS NULL) = 0");
-    }
-=======
-    WHERE ([e0].[EmployeeID] <> [e].[ReportsTo]) OR ([e].[ReportsTo] IS NULL)) = 0");
-        }
->>>>>>> 021fbcb7
+    WHERE [e0].[EmployeeID] <> [e].[ReportsTo] OR ([e].[ReportsTo] IS NULL)) = 0");
+    }
 
     public override async Task Where_query_composition_entity_equality_multiple_elements_FirstOrDefault(bool async)
     {
@@ -629,13 +611,8 @@
 WHERE (
     SELECT TOP(1) [e0].[EmployeeID]
     FROM [Employees] AS [e0]
-<<<<<<< HEAD
-    WHERE [e0].[EmployeeID] <> [e].[ReportsTo] OR [e].[ReportsTo] IS NULL) = 0");
-    }
-=======
-    WHERE ([e0].[EmployeeID] <> [e].[ReportsTo]) OR ([e].[ReportsTo] IS NULL)) = 0");
-        }
->>>>>>> 021fbcb7
+    WHERE [e0].[EmployeeID] <> [e].[ReportsTo] OR ([e].[ReportsTo] IS NULL)) = 0");
+    }
 
     public override async Task Where_query_composition_entity_equality_multiple_elements_First(bool async)
     {
@@ -647,13 +624,8 @@
 WHERE (
     SELECT TOP(1) [e0].[EmployeeID]
     FROM [Employees] AS [e0]
-<<<<<<< HEAD
-    WHERE [e0].[EmployeeID] <> [e].[ReportsTo] OR [e].[ReportsTo] IS NULL) = 0");
-    }
-=======
-    WHERE ([e0].[EmployeeID] <> [e].[ReportsTo]) OR ([e].[ReportsTo] IS NULL)) = 0");
-        }
->>>>>>> 021fbcb7
+    WHERE [e0].[EmployeeID] <> [e].[ReportsTo] OR ([e].[ReportsTo] IS NULL)) = 0");
+    }
 
     public override async Task Where_query_composition2(bool async)
     {
@@ -670,19 +642,11 @@
 WHERE [t].[FirstName] = (
     SELECT TOP(1) [e0].[FirstName]
     FROM [Employees] AS [e0]
-<<<<<<< HEAD
-    ORDER BY [e0].[EmployeeID]) OR ([t].[FirstName] IS NULL AND (
-    SELECT TOP(1) [e0].[FirstName]
-    FROM [Employees] AS [e0]
-    ORDER BY [e0].[EmployeeID]) IS NULL)");
-    }
-=======
-    ORDER BY [e0].[EmployeeID])) OR (([t].[FirstName] IS NULL) AND ((
+    ORDER BY [e0].[EmployeeID]) OR (([t].[FirstName] IS NULL) AND ((
     SELECT TOP(1) [e0].[FirstName]
     FROM [Employees] AS [e0]
     ORDER BY [e0].[EmployeeID]) IS NULL))");
-        }
->>>>>>> 021fbcb7
+    }
 
     public override async Task Where_query_composition2_FirstOrDefault(bool async)
     {
@@ -699,19 +663,11 @@
 WHERE [t].[FirstName] = (
     SELECT TOP(1) [e0].[FirstName]
     FROM [Employees] AS [e0]
-<<<<<<< HEAD
-    ORDER BY [e0].[EmployeeID]) OR ([t].[FirstName] IS NULL AND (
-    SELECT TOP(1) [e0].[FirstName]
-    FROM [Employees] AS [e0]
-    ORDER BY [e0].[EmployeeID]) IS NULL)");
-    }
-=======
-    ORDER BY [e0].[EmployeeID])) OR (([t].[FirstName] IS NULL) AND ((
+    ORDER BY [e0].[EmployeeID]) OR (([t].[FirstName] IS NULL) AND ((
     SELECT TOP(1) [e0].[FirstName]
     FROM [Employees] AS [e0]
     ORDER BY [e0].[EmployeeID]) IS NULL))");
-        }
->>>>>>> 021fbcb7
+    }
 
     public override async Task Where_query_composition2_FirstOrDefault_with_anonymous(bool async)
     {
@@ -728,19 +684,11 @@
 WHERE [t].[FirstName] = (
     SELECT TOP(1) [e0].[FirstName]
     FROM [Employees] AS [e0]
-<<<<<<< HEAD
-    ORDER BY [e0].[EmployeeID]) OR ([t].[FirstName] IS NULL AND (
-    SELECT TOP(1) [e0].[FirstName]
-    FROM [Employees] AS [e0]
-    ORDER BY [e0].[EmployeeID]) IS NULL)");
-    }
-=======
-    ORDER BY [e0].[EmployeeID])) OR (([t].[FirstName] IS NULL) AND ((
+    ORDER BY [e0].[EmployeeID]) OR (([t].[FirstName] IS NULL) AND ((
     SELECT TOP(1) [e0].[FirstName]
     FROM [Employees] AS [e0]
     ORDER BY [e0].[EmployeeID]) IS NULL))");
-        }
->>>>>>> 021fbcb7
+    }
 
     public override void Select_Subquery_Single()
     {
@@ -831,11 +779,7 @@
         FROM [Orders] AS [o1]
         INNER JOIN [Customers] AS [c0] ON [o1].[CustomerID] = [c0].[CustomerID]
         WHERE [o1].[OrderID] = [t0].[OrderID]
-<<<<<<< HEAD
-        ORDER BY [o1].[OrderID], [c0].[CustomerID]) OR ((
-=======
-        ORDER BY [o1].[OrderID], [c0].[CustomerID])) OR (((
->>>>>>> 021fbcb7
+        ORDER BY [o1].[OrderID], [c0].[CustomerID]) OR (((
         SELECT TOP(1) [c].[Country]
         FROM [Customers] AS [c]
         WHERE [c].[CustomerID] = [t].[CustomerID]
@@ -1389,13 +1333,8 @@
 WHERE NOT (EXISTS (
     SELECT 1
     FROM [Orders] AS [o]
-<<<<<<< HEAD
-    WHERE [o].[CustomerID] IS NOT NULL AND ([o].[CustomerID] LIKE N'A%')))");
-    }
-=======
     WHERE ([o].[CustomerID] IS NOT NULL) AND ([o].[CustomerID] LIKE N'A%')))");
-        }
->>>>>>> 021fbcb7
+    }
 
     public override async Task Any_nested_negated2(bool async)
     {
@@ -1404,19 +1343,11 @@
         AssertSql(
             @"SELECT [c].[CustomerID], [c].[Address], [c].[City], [c].[CompanyName], [c].[ContactName], [c].[ContactTitle], [c].[Country], [c].[Fax], [c].[Phone], [c].[PostalCode], [c].[Region]
 FROM [Customers] AS [c]
-<<<<<<< HEAD
-WHERE ([c].[City] <> N'London' OR [c].[City] IS NULL) AND NOT (EXISTS (
+WHERE ([c].[City] <> N'London' OR ([c].[City] IS NULL)) AND NOT (EXISTS (
     SELECT 1
     FROM [Orders] AS [o]
-    WHERE [o].[CustomerID] IS NOT NULL AND ([o].[CustomerID] LIKE N'A%')))");
-    }
-=======
-WHERE (([c].[City] <> N'London') OR ([c].[City] IS NULL)) AND NOT (EXISTS (
-    SELECT 1
-    FROM [Orders] AS [o]
     WHERE ([o].[CustomerID] IS NOT NULL) AND ([o].[CustomerID] LIKE N'A%')))");
-        }
->>>>>>> 021fbcb7
+    }
 
     public override async Task Any_nested_negated3(bool async)
     {
@@ -1428,13 +1359,8 @@
 WHERE NOT (EXISTS (
     SELECT 1
     FROM [Orders] AS [o]
-<<<<<<< HEAD
-    WHERE [o].[CustomerID] IS NOT NULL AND ([o].[CustomerID] LIKE N'A%'))) AND ([c].[City] <> N'London' OR [c].[City] IS NULL)");
-    }
-=======
-    WHERE ([o].[CustomerID] IS NOT NULL) AND ([o].[CustomerID] LIKE N'A%'))) AND (([c].[City] <> N'London') OR ([c].[City] IS NULL))");
-        }
->>>>>>> 021fbcb7
+    WHERE ([o].[CustomerID] IS NOT NULL) AND ([o].[CustomerID] LIKE N'A%'))) AND ([c].[City] <> N'London' OR ([c].[City] IS NULL))");
+    }
 
     public override async Task Any_nested(bool async)
     {
@@ -1446,13 +1372,8 @@
 WHERE EXISTS (
     SELECT 1
     FROM [Orders] AS [o]
-<<<<<<< HEAD
-    WHERE [o].[CustomerID] IS NOT NULL AND ([o].[CustomerID] LIKE N'A%'))");
-    }
-=======
     WHERE ([o].[CustomerID] IS NOT NULL) AND ([o].[CustomerID] LIKE N'A%'))");
-        }
->>>>>>> 021fbcb7
+    }
 
     public override async Task Any_nested2(bool async)
     {
@@ -1461,19 +1382,11 @@
         AssertSql(
             @"SELECT [c].[CustomerID], [c].[Address], [c].[City], [c].[CompanyName], [c].[ContactName], [c].[ContactTitle], [c].[Country], [c].[Fax], [c].[Phone], [c].[PostalCode], [c].[Region]
 FROM [Customers] AS [c]
-<<<<<<< HEAD
-WHERE ([c].[City] <> N'London' OR [c].[City] IS NULL) AND EXISTS (
+WHERE ([c].[City] <> N'London' OR ([c].[City] IS NULL)) AND EXISTS (
     SELECT 1
     FROM [Orders] AS [o]
-    WHERE [o].[CustomerID] IS NOT NULL AND ([o].[CustomerID] LIKE N'A%'))");
-    }
-=======
-WHERE (([c].[City] <> N'London') OR ([c].[City] IS NULL)) AND EXISTS (
-    SELECT 1
-    FROM [Orders] AS [o]
     WHERE ([o].[CustomerID] IS NOT NULL) AND ([o].[CustomerID] LIKE N'A%'))");
-        }
->>>>>>> 021fbcb7
+    }
 
     public override async Task Any_nested3(bool async)
     {
@@ -1485,13 +1398,8 @@
 WHERE EXISTS (
     SELECT 1
     FROM [Orders] AS [o]
-<<<<<<< HEAD
-    WHERE [o].[CustomerID] IS NOT NULL AND ([o].[CustomerID] LIKE N'A%')) AND ([c].[City] <> N'London' OR [c].[City] IS NULL)");
-    }
-=======
-    WHERE ([o].[CustomerID] IS NOT NULL) AND ([o].[CustomerID] LIKE N'A%')) AND (([c].[City] <> N'London') OR ([c].[City] IS NULL))");
-        }
->>>>>>> 021fbcb7
+    WHERE ([o].[CustomerID] IS NOT NULL) AND ([o].[CustomerID] LIKE N'A%')) AND ([c].[City] <> N'London' OR ([c].[City] IS NULL))");
+    }
 
     public override void Any_with_multiple_conditions_still_uses_exists()
     {
@@ -1529,11 +1437,7 @@
     WHEN NOT EXISTS (
         SELECT 1
         FROM [Customers] AS [c]
-<<<<<<< HEAD
-        WHERE ([c].[ContactName] <> N'' OR [c].[ContactName] IS NULL) AND ([c].[ContactName] IS NULL OR LEFT([c].[ContactName], LEN([c].[ContactName])) <> [c].[ContactName])) THEN CAST(1 AS bit)
-=======
-        WHERE (([c].[ContactName] <> N'') OR ([c].[ContactName] IS NULL)) AND (([c].[ContactName] IS NULL) OR (LEFT([c].[ContactName], LEN([c].[ContactName])) <> [c].[ContactName]))) THEN CAST(1 AS bit)
->>>>>>> 021fbcb7
+        WHERE ([c].[ContactName] <> N'' OR ([c].[ContactName] IS NULL)) AND (([c].[ContactName] IS NULL) OR LEFT([c].[ContactName], LEN([c].[ContactName])) <> [c].[ContactName])) THEN CAST(1 AS bit)
     ELSE CAST(0 AS bit)
 END");
     }
@@ -1908,11 +1812,7 @@
             @"SELECT [c].[CustomerID], [c].[Address], [c].[City], [c].[CompanyName], [c].[ContactName], [c].[ContactTitle], [c].[Country], [c].[Fax], [c].[Phone], [c].[PostalCode], [c].[Region], [e].[City]
 FROM [Customers] AS [c]
 CROSS JOIN [Employees] AS [e]
-<<<<<<< HEAD
-WHERE [c].[City] = [e].[City] OR ([c].[City] IS NULL AND [e].[City] IS NULL)
-=======
-WHERE ([c].[City] = [e].[City]) OR (([c].[City] IS NULL) AND ([e].[City] IS NULL))
->>>>>>> 021fbcb7
+WHERE [c].[City] = [e].[City] OR (([c].[City] IS NULL) AND ([e].[City] IS NULL))
 ORDER BY [e].[City], [c].[CustomerID] DESC");
     }
 
@@ -2324,11 +2224,7 @@
             FROM [Customers] AS [c0]
             WHERE [c0].[CustomerID] = N'ALFKI') THEN CAST(1 AS bit)
         ELSE CAST(0 AS bit)
-<<<<<<< HEAD
-    END) <> N'Nowhere' OR (
-=======
-    END) <> N'Nowhere') OR ((
->>>>>>> 021fbcb7
+    END) <> N'Nowhere' OR ((
     SELECT TOP(1) [c].[City]
     FROM [Customers] AS [c]
     ORDER BY CASE
@@ -2337,13 +2233,8 @@
             FROM [Customers] AS [c0]
             WHERE [c0].[CustomerID] = N'ALFKI') THEN CAST(1 AS bit)
         ELSE CAST(0 AS bit)
-<<<<<<< HEAD
-    END) IS NULL)");
-    }
-=======
     END) IS NULL))");
-        }
->>>>>>> 021fbcb7
+    }
 
     public override async Task Where_subquery_recursive_trivial(bool async)
     {
@@ -2615,11 +2506,7 @@
             @"SELECT [c].[CustomerID], [c].[Address], [c].[City], [c].[CompanyName], [c].[ContactName], [c].[ContactTitle], [c].[Country], [c].[Fax], [c].[Phone], [c].[PostalCode], [c].[Region]
 FROM [Customers] AS [c]
 ORDER BY CASE
-<<<<<<< HEAD
-    WHEN [c].[Region] = N'ASK' AND [c].[Region] IS NOT NULL THEN CAST(1 AS bit)
-=======
-    WHEN ([c].[Region] = N'ASK') AND ([c].[Region] IS NOT NULL) THEN CAST(1 AS bit)
->>>>>>> 021fbcb7
+    WHEN [c].[Region] = N'ASK' AND ([c].[Region] IS NOT NULL) THEN CAST(1 AS bit)
     ELSE CAST(0 AS bit)
 END");
     }
@@ -3084,15 +2971,9 @@
 
 SELECT [o].[OrderID], [o].[CustomerID], [o].[EmployeeID], [o].[OrderDate]
 FROM [Orders] AS [o]
-<<<<<<< HEAD
 WHERE [o].[OrderID] < 10400 AND [o].[OrderDate] IS NOT NULL AND DATEPART(month, [o].[OrderDate]) = @__dateFilter_Value_Month_0 AND DATEPART(year, [o].[OrderDate]) = @__dateFilter_Value_Year_1",
             //
             @"SELECT [o].[OrderID], [o].[CustomerID], [o].[EmployeeID], [o].[OrderDate]
-=======
-WHERE ([o].[OrderID] < 10400) AND ((([o].[OrderDate] IS NOT NULL) AND (DATEPART(month, [o].[OrderDate]) = @__dateFilter_Value_Month_0)) AND (DATEPART(year, [o].[OrderDate]) = @__dateFilter_Value_Year_1))",
-                //
-                @"SELECT [o].[OrderID], [o].[CustomerID], [o].[EmployeeID], [o].[OrderDate]
->>>>>>> 021fbcb7
 FROM [Orders] AS [o]
 WHERE [o].[OrderID] < 10400");
     }
@@ -3107,15 +2988,9 @@
 
 SELECT [o].[OrderID], [o].[CustomerID], [o].[EmployeeID], [o].[OrderDate]
 FROM [Orders] AS [o]
-<<<<<<< HEAD
 WHERE [o].[OrderID] < 10400 AND [o].[OrderDate] IS NOT NULL AND DATEPART(month, [o].[OrderDate]) = @__dateFilter_Value_Month_0 AND DATEPART(year, [o].[OrderDate]) = @__dateFilter_Value_Year_1",
             //
             @"SELECT [o].[OrderID], [o].[CustomerID], [o].[EmployeeID], [o].[OrderDate]
-=======
-WHERE ([o].[OrderID] < 10400) AND ((([o].[OrderDate] IS NOT NULL) AND (DATEPART(month, [o].[OrderDate]) = @__dateFilter_Value_Month_0)) AND (DATEPART(year, [o].[OrderDate]) = @__dateFilter_Value_Year_1))",
-                //
-                @"SELECT [o].[OrderID], [o].[CustomerID], [o].[EmployeeID], [o].[OrderDate]
->>>>>>> 021fbcb7
 FROM [Orders] AS [o]
 WHERE 0 = 1");
     }
@@ -3130,15 +3005,9 @@
 
 SELECT [o].[OrderID], [o].[CustomerID], [o].[EmployeeID], [o].[OrderDate]
 FROM [Orders] AS [o]
-<<<<<<< HEAD
 WHERE [o].[OrderID] < 10400 OR ([o].[OrderDate] IS NOT NULL AND DATEPART(month, [o].[OrderDate]) = @__dateFilter_Value_Month_0 AND DATEPART(year, [o].[OrderDate]) = @__dateFilter_Value_Year_1)",
             //
             @"SELECT [o].[OrderID], [o].[CustomerID], [o].[EmployeeID], [o].[OrderDate]
-=======
-WHERE ([o].[OrderID] < 10400) OR ((([o].[OrderDate] IS NOT NULL) AND (DATEPART(month, [o].[OrderDate]) = @__dateFilter_Value_Month_0)) AND (DATEPART(year, [o].[OrderDate]) = @__dateFilter_Value_Year_1))",
-                //
-                @"SELECT [o].[OrderID], [o].[CustomerID], [o].[EmployeeID], [o].[OrderDate]
->>>>>>> 021fbcb7
 FROM [Orders] AS [o]");
     }
 
@@ -3193,13 +3062,8 @@
         AssertSql(
             @"SELECT [o].[CustomerID]
 FROM [Orders] AS [o]
-<<<<<<< HEAD
-WHERE [o].[OrderDate] IS NOT NULL AND (CONVERT(varchar(10), [o].[EmployeeID]) LIKE N'%10%')");
-    }
-=======
 WHERE ([o].[OrderDate] IS NOT NULL) AND (CONVERT(varchar(10), [o].[EmployeeID]) LIKE N'%10%')");
-        }
->>>>>>> 021fbcb7
+    }
 
     public override async Task Select_expression_long_to_string(bool async)
     {
@@ -3347,13 +3211,8 @@
 
 SELECT DISTINCT DATEPART(year, [o].[OrderDate])
 FROM [Orders] AS [o]
-<<<<<<< HEAD
-WHERE [o].[OrderDate] IS NOT NULL AND DATEPART(year, [o].[OrderDate]) < @__nextYear_0");
-    }
-=======
-WHERE ([o].[OrderDate] IS NOT NULL) AND (DATEPART(year, [o].[OrderDate]) < @__nextYear_0)");
-        }
->>>>>>> 021fbcb7
+WHERE ([o].[OrderDate] IS NOT NULL) AND DATEPART(year, [o].[OrderDate]) < @__nextYear_0");
+    }
 
     public override async Task DefaultIfEmpty_without_group_join(bool async)
     {
@@ -3422,11 +3281,7 @@
     ) AS [t] ON 1 = 1
 ) AS [t0]
 LEFT JOIN [Orders] AS [o0] ON [c].[CustomerID] = [o0].[CustomerID]
-<<<<<<< HEAD
 WHERE [c].[City] = N'Seattle' AND [t0].[OrderID] IS NOT NULL AND [o0].[OrderID] IS NOT NULL
-=======
-WHERE ([c].[City] = N'Seattle') AND (([t0].[OrderID] IS NOT NULL) AND ([o0].[OrderID] IS NOT NULL))
->>>>>>> 021fbcb7
 ORDER BY [t0].[OrderID], [o0].[OrderDate]");
     }
 
@@ -3453,11 +3308,7 @@
     FROM [Orders] AS [o0]
     WHERE [o0].[OrderID] <= CAST(LEN([c].[CustomerID]) AS int)
 ) AS [t1]
-<<<<<<< HEAD
 WHERE [c].[City] = N'Seattle' AND [t0].[OrderID] IS NOT NULL AND [t1].[OrderID] IS NOT NULL
-=======
-WHERE ([c].[City] = N'Seattle') AND (([t0].[OrderID] IS NOT NULL) AND ([t1].[OrderID] IS NOT NULL))
->>>>>>> 021fbcb7
 ORDER BY [t0].[OrderID], [t1].[OrderDate]");
     }
 
@@ -3843,13 +3694,8 @@
     SELECT DISTINCT [c].[CustomerID] + COALESCE([c].[City], N'') AS [A]
     FROM [Customers] AS [c]
 ) AS [t]
-<<<<<<< HEAD
-WHERE [t].[A] IS NOT NULL AND ([t].[A] LIKE N'A%')");
-    }
-=======
 WHERE ([t].[A] IS NOT NULL) AND ([t].[A] LIKE N'A%')");
-        }
->>>>>>> 021fbcb7
+    }
 
     public override async Task Anonymous_complex_orderby(bool async)
     {
@@ -3952,17 +3798,8 @@
     SELECT DISTINCT [c].[CustomerID] + COALESCE([c].[City], N'') AS [Property]
     FROM [Customers] AS [c]
 ) AS [t]
-<<<<<<< HEAD
-WHERE [t].[Property] IS NOT NULL AND ([t].[Property] LIKE N'A%')");
-    }
-=======
 WHERE ([t].[Property] IS NOT NULL) AND ([t].[Property] LIKE N'A%')");
-        }
-
-        public override async Task DTO_complex_orderby(bool async)
-        {
-            await base.DTO_complex_orderby(async);
->>>>>>> 021fbcb7
+    }
 
     public override async Task DTO_complex_orderby(bool async)
         => await base.DTO_complex_orderby(async);
@@ -4425,11 +4262,7 @@
 CROSS JOIN [Orders] AS [o0]
 LEFT JOIN [Customers] AS [c] ON [o].[CustomerID] = [c].[CustomerID]
 LEFT JOIN [Customers] AS [c0] ON [o0].[CustomerID] = [c0].[CustomerID]
-<<<<<<< HEAD
 WHERE [o].[CustomerID] IS NOT NULL AND ([o].[CustomerID] LIKE N'A%') AND ([c].[CustomerID] = [c0].[CustomerID] OR ([c].[CustomerID] IS NULL AND [c0].[CustomerID] IS NULL))
-=======
-WHERE (([o].[CustomerID] IS NOT NULL) AND ([o].[CustomerID] LIKE N'A%')) AND (([c].[CustomerID] = [c0].[CustomerID]) OR (([c].[CustomerID] IS NULL) AND ([c0].[CustomerID] IS NULL)))
->>>>>>> 021fbcb7
 ORDER BY [o].[OrderID], [o0].[OrderID]");
     }
 
@@ -4443,11 +4276,7 @@
 CROSS JOIN [Orders] AS [o0]
 LEFT JOIN [Customers] AS [c] ON [o].[CustomerID] = [c].[CustomerID]
 LEFT JOIN [Customers] AS [c0] ON [o0].[CustomerID] = [c0].[CustomerID]
-<<<<<<< HEAD
 WHERE [o].[CustomerID] IS NOT NULL AND ([o].[CustomerID] LIKE N'A%') AND ([c].[CustomerID] = [c0].[CustomerID] OR ([c].[CustomerID] IS NULL AND [c0].[CustomerID] IS NULL))
-=======
-WHERE (([o].[CustomerID] IS NOT NULL) AND ([o].[CustomerID] LIKE N'A%')) AND (([c].[CustomerID] = [c0].[CustomerID]) OR (([c].[CustomerID] IS NULL) AND ([c0].[CustomerID] IS NULL)))
->>>>>>> 021fbcb7
 ORDER BY [o].[OrderID], [o0].[OrderID]");
     }
 
@@ -4492,11 +4321,7 @@
 FROM [Order Details] AS [o]
 INNER JOIN [Orders] AS [o0] ON [o].[OrderID] = [o0].[OrderID]
 LEFT JOIN [Customers] AS [c] ON [o0].[CustomerID] = [c].[CustomerID]
-<<<<<<< HEAD
-WHERE [o].[OrderID] < 10250 AND [c].[CustomerID] IS NOT NULL
-=======
-WHERE ([o].[OrderID] < 10250) AND ([c].[CustomerID] IS NOT NULL)
->>>>>>> 021fbcb7
+WHERE [o].[OrderID] < 10250 AND ([c].[CustomerID] IS NOT NULL)
 ORDER BY [o].[OrderID], [o].[ProductID]");
     }
 
@@ -4728,21 +4553,12 @@
     SELECT TOP(1) [o].[OrderID]
     FROM [Orders] AS [o]
     WHERE [c].[CustomerID] = [o].[CustomerID]
-<<<<<<< HEAD
-    ORDER BY [o].[OrderDate]) <> 0 OR (
-    SELECT TOP(1) [o].[OrderID]
-    FROM [Orders] AS [o]
-    WHERE [c].[CustomerID] = [o].[CustomerID]
-    ORDER BY [o].[OrderDate]) IS NULL)");
-    }
-=======
-    ORDER BY [o].[OrderDate]) <> 0) OR ((
+    ORDER BY [o].[OrderDate]) <> 0 OR ((
     SELECT TOP(1) [o].[OrderID]
     FROM [Orders] AS [o]
     WHERE [c].[CustomerID] = [o].[CustomerID]
     ORDER BY [o].[OrderDate]) IS NULL))");
-        }
->>>>>>> 021fbcb7
+    }
 
     public override async Task Collection_navigation_equal_to_null_for_subquery(bool async)
     {
@@ -5301,20 +5117,12 @@
             FROM [Orders] AS [o1]
             LEFT JOIN [Customers] AS [c1] ON [o1].[CustomerID] = [c1].[CustomerID]
             WHERE [c].[CustomerID] = [o1].[CustomerID]
-<<<<<<< HEAD
-            ORDER BY [o1].[OrderDate]) = [o].[CustomerID] OR ((
-=======
-            ORDER BY [o1].[OrderDate]) = [o].[CustomerID]) OR (((
->>>>>>> 021fbcb7
+            ORDER BY [o1].[OrderDate]) = [o].[CustomerID] OR (((
             SELECT TOP(1) [c1].[CustomerID]
             FROM [Orders] AS [o1]
             LEFT JOIN [Customers] AS [c1] ON [o1].[CustomerID] = [c1].[CustomerID]
             WHERE [c].[CustomerID] = [o1].[CustomerID]
-<<<<<<< HEAD
             ORDER BY [o1].[OrderDate]) IS NULL AND [o].[CustomerID] IS NULL)) AND [o].[OrderID] < 11000) THEN CAST(1 AS bit)
-=======
-            ORDER BY [o1].[OrderDate]) IS NULL) AND ([o].[CustomerID] IS NULL)))) AND ([o].[OrderID] < 11000)) THEN CAST(1 AS bit)
->>>>>>> 021fbcb7
     ELSE CAST(0 AS bit)
 END AS [Complex]
 FROM [Customers] AS [c]
@@ -5450,20 +5258,12 @@
 CROSS APPLY (
     SELECT TOP(9) [e].[City], [t0].[City] AS [c1]
     FROM [Employees] AS [e]
-<<<<<<< HEAD
-    WHERE [t0].[City] = [e].[City] OR ([t0].[City] IS NULL AND [e].[City] IS NULL)
-=======
-    WHERE ([t0].[City] = [e].[City]) OR (([t0].[City] IS NULL) AND ([e].[City] IS NULL))
->>>>>>> 021fbcb7
+    WHERE [t0].[City] = [e].[City] OR (([t0].[City] IS NULL) AND ([e].[City] IS NULL))
 ) AS [t1]
 CROSS APPLY (
     SELECT TOP(9) [t0].[City], [e0].[EmployeeID]
     FROM [Employees] AS [e0]
-<<<<<<< HEAD
-    WHERE [t1].[City] = [e0].[City] OR ([t1].[City] IS NULL AND [e0].[City] IS NULL)
-=======
-    WHERE ([t1].[City] = [e0].[City]) OR (([t1].[City] IS NULL) AND ([e0].[City] IS NULL))
->>>>>>> 021fbcb7
+    WHERE [t1].[City] = [e0].[City] OR (([t1].[City] IS NULL) AND ([e0].[City] IS NULL))
 ) AS [t2]");
     }
 
