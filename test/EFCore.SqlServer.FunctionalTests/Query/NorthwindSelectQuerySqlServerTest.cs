--- conflicted
+++ resolved
@@ -1,18 +1,10 @@
 // Licensed to the .NET Foundation under one or more agreements.
 // The .NET Foundation licenses this file to you under the MIT license.
 
-<<<<<<< HEAD
 namespace Microsoft.EntityFrameworkCore.Query;
 
 public class NorthwindSelectQuerySqlServerTest : NorthwindSelectQueryRelationalTestBase<
     NorthwindQuerySqlServerFixture<NoopModelCustomizer>>
-=======
-using System.Threading.Tasks;
-using Microsoft.EntityFrameworkCore.TestUtilities;
-using Xunit.Abstractions;
-
-namespace Microsoft.EntityFrameworkCore.Query
->>>>>>> 4b0f8305
 {
     public NorthwindSelectQuerySqlServerTest(
         NorthwindQuerySqlServerFixture<NoopModelCustomizer> fixture,
@@ -1822,11 +1814,7 @@
 OUTER APPLY (
     SELECT [t].[CustomerID], [o0].[OrderID], [o0].[OrderDate]
     FROM [Orders] AS [o0]
-<<<<<<< HEAD
-    WHERE [o0].[OrderID] IN (10248, 10249, 10250) AND ([t].[CustomerID] = [o0].[CustomerID] OR ([t].[CustomerID] IS NULL AND [o0].[CustomerID] IS NULL))
-=======
-    WHERE (([t].[CustomerID] IS NOT NULL) AND ([t].[CustomerID] = [o0].[CustomerID])) AND [o0].[OrderID] IN (10248, 10249, 10250)
->>>>>>> 4b0f8305
+    WHERE [t].[CustomerID] IS NOT NULL AND [t].[CustomerID] = [o0].[CustomerID] AND [o0].[OrderID] IN (10248, 10249, 10250)
 ) AS [t0]
 ORDER BY [t].[CustomerID], [t0].[OrderID]");
     }
@@ -1844,11 +1832,7 @@
 OUTER APPLY (
     SELECT [t].[OrderID] AS [Outer], [o0].[OrderID] AS [Inner], [o0].[OrderDate]
     FROM [Orders] AS [o0]
-<<<<<<< HEAD
-    WHERE [o0].[OrderID] IN (10248, 10249, 10250) AND [t].[OrderID] = [o0].[OrderID]
-=======
-    WHERE ([o0].[OrderID] = [t].[OrderID]) AND [o0].[OrderID] IN (10248, 10249, 10250)
->>>>>>> 4b0f8305
+    WHERE [o0].[OrderID] = [t].[OrderID] AND [o0].[OrderID] IN (10248, 10249, 10250)
 ) AS [t0]
 ORDER BY [t].[OrderID]");
     }
@@ -1866,11 +1850,7 @@
 OUTER APPLY (
     SELECT [t].[OrderDate] AS [Outer1], [t].[CustomerID] AS [Outer2], [o0].[OrderID] AS [Inner], [o0].[OrderDate]
     FROM [Orders] AS [o0]
-<<<<<<< HEAD
-    WHERE [o0].[OrderID] IN (10248, 10249, 10250) AND ([t].[CustomerID] = [o0].[CustomerID] OR ([t].[CustomerID] IS NULL AND [o0].[CustomerID] IS NULL))
-=======
-    WHERE (([o0].[CustomerID] = [t].[CustomerID]) OR (([o0].[CustomerID] IS NULL) AND ([t].[CustomerID] IS NULL))) AND [o0].[OrderID] IN (10248, 10249, 10250)
->>>>>>> 4b0f8305
+    WHERE ([o0].[CustomerID] = [t].[CustomerID] OR ([o0].[CustomerID] IS NULL AND [t].[CustomerID] IS NULL)) AND [o0].[OrderID] IN (10248, 10249, 10250)
 ) AS [t0]
 ORDER BY [t].[OrderDate], [t].[CustomerID]");
     }
@@ -1901,11 +1881,7 @@
 OUTER APPLY (
     SELECT [t].[OrderID] AS [Outer], [o0].[OrderID] AS [Inner], [o0].[OrderDate]
     FROM [Orders] AS [o0]
-<<<<<<< HEAD
-    WHERE [o0].[OrderID] IN (10248, 10249, 10250) AND [t].[OrderID] = [o0].[OrderID]
-=======
-    WHERE ([o0].[OrderID] = [t].[OrderID]) AND [o0].[OrderID] IN (10248, 10249, 10250)
->>>>>>> 4b0f8305
+    WHERE [o0].[OrderID] = [t].[OrderID] AND [o0].[OrderID] IN (10248, 10249, 10250)
 ) AS [t0]
 ORDER BY [t].[OrderID]");
     }
@@ -1925,11 +1901,7 @@
         FROM [Orders] AS [o0]
         WHERE [o].[CustomerID] = [c].[CustomerID]
     ) AS [t]
-<<<<<<< HEAD
-    WHERE DATEPART(year, [o].[OrderDate]) = 1997 AND [c].[CustomerID] = [o].[CustomerID]
-=======
-    WHERE ([o].[CustomerID] = [c].[CustomerID]) AND (DATEPART(year, [o].[OrderDate]) = 1997)
->>>>>>> 4b0f8305
+    WHERE [o].[CustomerID] = [c].[CustomerID] AND DATEPART(year, [o].[OrderDate]) = 1997
 ) AS [t0]
 WHERE [c].[City] = N'London'
 ORDER BY [c].[CustomerID], [t0].[OrderID], [t0].[OrderID00]");
