--- conflicted
+++ resolved
@@ -197,11 +197,7 @@
         await base.String_Contains_parameter_with_whitespace(async);
 
         AssertSql(
-<<<<<<< HEAD
-            @"@__pattern_0='     ' (Size = 4000)
-=======
             @"@__pattern_0='     ' (Size = 30)
->>>>>>> 5d0d937a
 
 SELECT [c].[CustomerID], [c].[Address], [c].[City], [c].[CompanyName], [c].[ContactName], [c].[ContactTitle], [c].[Country], [c].[Fax], [c].[Phone], [c].[PostalCode], [c].[Region]
 FROM [Customers] AS [c]
@@ -1695,11 +1691,7 @@
         AssertSql(
             @"SELECT [c].[CustomerID], [c].[Address], [c].[City], [c].[CompanyName], [c].[ContactName], [c].[ContactTitle], [c].[Country], [c].[Fax], [c].[Phone], [c].[PostalCode], [c].[Region]
 FROM [Customers] AS [c]
-<<<<<<< HEAD
-WHERE (CAST(CHARINDEX(N'a', [c].[ContactName]) AS int) - 1) = 1");
-=======
 WHERE (CHARINDEX(N'a', [c].[ContactName]) - 1) = 1");
->>>>>>> 5d0d937a
     }
 
     public override async Task Indexof_with_one_parameter_arg(bool async)
@@ -1707,21 +1699,13 @@
         await base.Indexof_with_one_parameter_arg(async);
 
         AssertSql(
-<<<<<<< HEAD
-            @"@__pattern_0='a' (Size = 4000)
-=======
             @"@__pattern_0='a' (Size = 30)
->>>>>>> 5d0d937a
 
 SELECT [c].[CustomerID], [c].[Address], [c].[City], [c].[CompanyName], [c].[ContactName], [c].[ContactTitle], [c].[Country], [c].[Fax], [c].[Phone], [c].[PostalCode], [c].[Region]
 FROM [Customers] AS [c]
 WHERE CASE
     WHEN @__pattern_0 = N'' THEN 0
-<<<<<<< HEAD
-    ELSE CAST(CHARINDEX(@__pattern_0, [c].[ContactName]) AS int) - 1
-=======
     ELSE CHARINDEX(@__pattern_0, [c].[ContactName]) - 1
->>>>>>> 5d0d937a
 END = 1");
     }
 
@@ -1732,11 +1716,7 @@
         AssertSql(
             @"SELECT [c].[CustomerID], [c].[Address], [c].[City], [c].[CompanyName], [c].[ContactName], [c].[ContactTitle], [c].[Country], [c].[Fax], [c].[Phone], [c].[PostalCode], [c].[Region]
 FROM [Customers] AS [c]
-<<<<<<< HEAD
-WHERE (CAST(CHARINDEX(N'a', [c].[ContactName], 3) AS int) - 1) = 4");
-=======
 WHERE (CHARINDEX(N'a', [c].[ContactName], 3) - 1) = 4");
->>>>>>> 5d0d937a
     }
 
     public override async Task Indexof_with_parameter_starting_position(bool async)
@@ -1748,11 +1728,7 @@
 
 SELECT [c].[CustomerID], [c].[Address], [c].[City], [c].[CompanyName], [c].[ContactName], [c].[ContactTitle], [c].[Country], [c].[Fax], [c].[Phone], [c].[PostalCode], [c].[Region]
 FROM [Customers] AS [c]
-<<<<<<< HEAD
-WHERE (CAST(CHARINDEX(N'a', [c].[ContactName], @__start_0 + 1) AS int) - 1) = 4");
-=======
 WHERE (CHARINDEX(N'a', [c].[ContactName], @__start_0 + 1) - 1) = 4");
->>>>>>> 5d0d937a
     }
 
     public override async Task Replace_with_emptystring(bool async)
@@ -1854,11 +1830,7 @@
         await base.Substring_with_two_args_with_Index_of(async);
 
         AssertSql(
-<<<<<<< HEAD
-            @"SELECT SUBSTRING([c].[ContactName], (CAST(CHARINDEX(N'a', [c].[ContactName]) AS int) - 1) + 1, 3)
-=======
             @"SELECT SUBSTRING([c].[ContactName], (CHARINDEX(N'a', [c].[ContactName]) - 1) + 1, 3)
->>>>>>> 5d0d937a
 FROM [Customers] AS [c]
 WHERE [c].[CustomerID] = N'ALFKI'");
     }
