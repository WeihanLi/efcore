﻿// Copyright (c) .NET Foundation. All rights reserved.
// Licensed under the Apache License, Version 2.0. See License.txt in the project root for license information.

using System;
using Microsoft.EntityFrameworkCore.Metadata.Conventions;
using Xunit;

// ReSharper disable once CheckNamespace
namespace Microsoft.EntityFrameworkCore.Metadata
{
    public class CosmosMetadataExtensionsTest
    {
        [ConditionalFact]
        public void Can_get_and_set_collection_name()
        {
            var modelBuilder = CreateModelBuilder();

            var entityType = modelBuilder
                .Entity<Customer>().Metadata;

            Assert.Equal(nameof(Customer), entityType.GetContainer());

            ((IConventionEntityType)entityType).SetContainer("Customizer");
            Assert.Equal("Customizer", entityType.GetContainer());
            Assert.Equal(ConfigurationSource.Convention, ((IConventionEntityType)entityType).GetContainerConfigurationSource());

            entityType.SetContainer("Customizer");
            Assert.Equal("Customizer", entityType.GetContainer());
            Assert.Equal(ConfigurationSource.Explicit, ((IConventionEntityType)entityType).GetContainerConfigurationSource());

            entityType.SetContainer(null);
            Assert.Equal(nameof(Customer), entityType.GetContainer());
            Assert.Null(((IConventionEntityType)entityType).GetContainerConfigurationSource());

            ((IConventionModel)modelBuilder.Model).Builder.HasDefaultContainer("Unicorn");
            Assert.Equal("Unicorn", entityType.GetContainer());
        }

        [ConditionalFact]
        public void Can_get_and_set_partition_key_name()
        {
            var modelBuilder = CreateModelBuilder();

            var entityType = modelBuilder
                .Entity<Customer>().Metadata;

            Assert.Null(entityType.GetPartitionKeyPropertyName());

<<<<<<< HEAD
            ((IConventionEntityType)entityType).SetCosmosPartitionKeyPropertyName("pk");
            Assert.Equal("pk", entityType.GetCosmosPartitionKeyPropertyName());
            Assert.Equal(
                ConfigurationSource.Convention, ((IConventionEntityType)entityType).GetCosmosPartitionKeyPropertyNameConfigurationSource());

            entityType.SetCosmosPartitionKeyPropertyName("pk");
            Assert.Equal("pk", entityType.GetCosmosPartitionKeyPropertyName());
            Assert.Equal(
                ConfigurationSource.Explicit, ((IConventionEntityType)entityType).GetCosmosPartitionKeyPropertyNameConfigurationSource());
=======
            ((IConventionEntityType)entityType).SetPartitionKeyPropertyName("pk");
            Assert.Equal("pk", entityType.GetPartitionKeyPropertyName());
            Assert.Equal(ConfigurationSource.Convention, ((IConventionEntityType)entityType).GetPartitionKeyPropertyNameConfigurationSource());

            entityType.SetPartitionKeyPropertyName("pk");
            Assert.Equal("pk", entityType.GetPartitionKeyPropertyName());
            Assert.Equal(ConfigurationSource.Explicit, ((IConventionEntityType)entityType).GetPartitionKeyPropertyNameConfigurationSource());
>>>>>>> 7fa7c03a

            entityType.SetPartitionKeyPropertyName(null);
            Assert.Null(entityType.GetPartitionKeyPropertyName());
            Assert.Null(((IConventionEntityType)entityType).GetPartitionKeyPropertyNameConfigurationSource());
        }

        private static ModelBuilder CreateModelBuilder() => new ModelBuilder(new ConventionSet());

        private class Customer
        {
            public int Id { get; set; }
            public string Name { get; set; }
            public Guid AlternateId { get; set; }
        }
    }
}<|MERGE_RESOLUTION|>--- conflicted
+++ resolved
@@ -46,17 +46,6 @@
 
             Assert.Null(entityType.GetPartitionKeyPropertyName());
 
-<<<<<<< HEAD
-            ((IConventionEntityType)entityType).SetCosmosPartitionKeyPropertyName("pk");
-            Assert.Equal("pk", entityType.GetCosmosPartitionKeyPropertyName());
-            Assert.Equal(
-                ConfigurationSource.Convention, ((IConventionEntityType)entityType).GetCosmosPartitionKeyPropertyNameConfigurationSource());
-
-            entityType.SetCosmosPartitionKeyPropertyName("pk");
-            Assert.Equal("pk", entityType.GetCosmosPartitionKeyPropertyName());
-            Assert.Equal(
-                ConfigurationSource.Explicit, ((IConventionEntityType)entityType).GetCosmosPartitionKeyPropertyNameConfigurationSource());
-=======
             ((IConventionEntityType)entityType).SetPartitionKeyPropertyName("pk");
             Assert.Equal("pk", entityType.GetPartitionKeyPropertyName());
             Assert.Equal(ConfigurationSource.Convention, ((IConventionEntityType)entityType).GetPartitionKeyPropertyNameConfigurationSource());
@@ -64,7 +53,6 @@
             entityType.SetPartitionKeyPropertyName("pk");
             Assert.Equal("pk", entityType.GetPartitionKeyPropertyName());
             Assert.Equal(ConfigurationSource.Explicit, ((IConventionEntityType)entityType).GetPartitionKeyPropertyNameConfigurationSource());
->>>>>>> 7fa7c03a
 
             entityType.SetPartitionKeyPropertyName(null);
             Assert.Null(entityType.GetPartitionKeyPropertyName());
