--- conflicted
+++ resolved
@@ -544,11 +544,7 @@
                     b.Property<string>(""Something"")
                         .HasColumnType(""nvarchar(max)"");
 
-<<<<<<< HEAD
                     b.ToTable(null, (string)null);
-=======
-                    b.ToTable(null);
->>>>>>> 750ae5d0
                 });"),
                 o =>
                 {
