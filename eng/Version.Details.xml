--- conflicted
+++ resolved
@@ -53,19 +53,13 @@
       <Uri>https://github.com/dotnet/core-setup</Uri>
       <Sha>4950751278293d59898be799c0115e0ad895747e</Sha>
     </Dependency>
-<<<<<<< HEAD
+    <Dependency Name="Microsoft.NETCore.App.Runtime.win-x64" Version="3.1.0-preview3.19530.5" CoherentParentDependency="Microsoft.Extensions.Logging">
+      <Uri>https://github.com/dotnet/core-setup</Uri>
+      <Sha>4950751278293d59898be799c0115e0ad895747e</Sha>
+    </Dependency>
     <Dependency Name="NETStandard.Library.Ref" Version="2.1.0" Pinned="true">
       <Uri>https://github.com/dotnet/core-setup</Uri>
       <Sha>7d57652f33493fa022125b7f63aad0d70c52d810</Sha>
-=======
-    <Dependency Name="Microsoft.NETCore.App.Runtime.win-x64" Version="3.1.0-preview3.19530.5" CoherentParentDependency="Microsoft.Extensions.Logging">
-      <Uri>https://github.com/dotnet/core-setup</Uri>
-      <Sha>4950751278293d59898be799c0115e0ad895747e</Sha>
->>>>>>> ca8bc64b
-    </Dependency>
-    <Dependency Name="NETStandard.Library.Ref" Version="2.1.0-preview3.19530.5" CoherentParentDependency="Microsoft.Extensions.Logging">
-      <Uri>https://github.com/dotnet/core-setup</Uri>
-      <Sha>4950751278293d59898be799c0115e0ad895747e</Sha>
     </Dependency>
     <Dependency Name="System.Collections.Immutable" Version="1.7.0-preview3.19530.2" CoherentParentDependency="Microsoft.NETCore.App.Runtime.win-x64">
       <Uri>https://github.com/dotnet/corefx</Uri>
