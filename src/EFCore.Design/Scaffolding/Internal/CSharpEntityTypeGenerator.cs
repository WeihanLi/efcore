--- conflicted
+++ resolved
@@ -199,33 +199,13 @@
                 var indexAttribute = new AttributeWriter(nameof(IndexAttribute));
                 foreach (var property in index.Properties)
                 {
+                    // Do NOT use nameof for property.Name
                     indexAttribute.AddParameter(_code.Literal(property.Name));
                 }
 
                 if (index.Name != null)
                 {
-<<<<<<< HEAD
                     indexAttribute.AddParameter($"{nameof(IndexAttribute.Name)} = {_code.Literal(index.Name)}");
-=======
-                    var indexAttribute = new AttributeWriter(nameof(IndexAttribute));
-                    foreach (var property in index.Properties)
-                    {
-                        // Do NOT use nameof for property.Name
-                        indexAttribute.AddParameter(_code.Literal(property.Name));
-                    }
-
-                    if (index.Name != null)
-                    {
-                        indexAttribute.AddParameter($"{nameof(IndexAttribute.Name)} = {_code.Literal(index.Name)}");
-                    }
-
-                    if (index.IsUnique)
-                    {
-                        indexAttribute.AddParameter($"{nameof(IndexAttribute.IsUnique)} = {_code.Literal(index.IsUnique)}");
-                    }
-
-                    _sb.AppendLine(indexAttribute.ToString());
->>>>>>> 4b0f8305
                 }
 
                 if (index.IsUnique)
@@ -499,12 +479,7 @@
             {
                 var inversePropertyAttribute = new AttributeWriter(nameof(InversePropertyAttribute));
 
-<<<<<<< HEAD
                 inversePropertyAttribute.AddParameter(_code.Literal(inverseNavigation.Name));
-=======
-                    // Do NOT use nameof for inverseNavigation.Name
-                    inversePropertyAttribute.AddParameter(_code.Literal(inverseNavigation.Name));
->>>>>>> 4b0f8305
 
                 _sb.AppendLine(inversePropertyAttribute.ToString());
             }
@@ -535,30 +510,12 @@
                 var referencedTypeName = navigation.TargetEntityType.Name;
                 var navigationType = navigation.IsCollection ? $"ICollection<{referencedTypeName}>" : referencedTypeName;
 
-<<<<<<< HEAD
                 _sb.AppendLine(
                     !_useNullableReferenceTypes || navigation.IsCollection
                         ? $"public virtual {navigationType} {navigation.Name} {{ get; set; }}"
                         : navigation.ForeignKey.IsRequired
                             ? $"public virtual {navigationType} {navigation.Name} {{ get; set; }} = null!;"
                             : $"public virtual {navigationType}? {navigation.Name} {{ get; set; }}");
-=======
-        private void GenerateForeignKeyAttribute(INavigation navigation)
-        {
-            if (navigation.IsOnDependent)
-            {
-                if (navigation.ForeignKey.PrincipalKey.IsPrimaryKey())
-                {
-                    var foreignKeyAttribute = new AttributeWriter(nameof(ForeignKeyAttribute));
-
-                    // Do NOT use nameof syntax
-                    foreignKeyAttribute.AddParameter(
-                        _code.Literal(
-                            string.Join(",", navigation.ForeignKey.Properties.Select(p => p.Name))));
-
-                    _sb.AppendLine(foreignKeyAttribute.ToString());
-                }
->>>>>>> 4b0f8305
             }
         }
     }
@@ -577,14 +534,10 @@
             {
                 var foreignKeyAttribute = new AttributeWriter(nameof(ForeignKeyAttribute));
 
-<<<<<<< HEAD
+                // Do NOT use nameof syntax
                 foreignKeyAttribute.AddParameter(
                     _code.Literal(
                         string.Join(",", navigation.ForeignKey.Properties.Select(p => p.Name))));
-=======
-                    // Do NOT use nameof for inverseNavigation.Name
-                    inversePropertyAttribute.AddParameter(_code.Literal(inverseNavigation.Name));
->>>>>>> 4b0f8305
 
                 _sb.AppendLine(foreignKeyAttribute.ToString());
             }
@@ -601,6 +554,7 @@
             {
                 var inversePropertyAttribute = new AttributeWriter(nameof(InversePropertyAttribute));
 
+                // Do NOT use nameof for inverseNavigation.Name
                 inversePropertyAttribute.AddParameter(_code.Literal(inverseNavigation.Name));
 
                 _sb.AppendLine(inversePropertyAttribute.ToString());
