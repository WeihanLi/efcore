﻿// Licensed to the .NET Foundation under one or more agreements.
// The .NET Foundation licenses this file to you under the MIT license.

#nullable disable

using Microsoft.EntityFrameworkCore.ChangeTracking.Internal;
using Microsoft.EntityFrameworkCore.Cosmos.Internal;
using Microsoft.EntityFrameworkCore.Cosmos.Metadata.Internal;
using Microsoft.EntityFrameworkCore.Cosmos.Storage.Internal;
using Microsoft.EntityFrameworkCore.Query.Internal;
using Newtonsoft.Json.Linq;
using static System.Linq.Expressions.Expression;

namespace Microsoft.EntityFrameworkCore.Cosmos.Query.Internal;

public partial class CosmosShapedQueryCompilingExpressionVisitor
{
    private static readonly bool _useOldBehavior32363 =
        AppContext.TryGetSwitch("Microsoft.EntityFrameworkCore.Issue32363", out var enabled32363) && enabled32363;

    private abstract class CosmosProjectionBindingRemovingExpressionVisitorBase : ExpressionVisitor
    {
        private static readonly MethodInfo GetItemMethodInfo
            = typeof(JObject).GetRuntimeProperties()
                .Single(pi => pi.Name == "Item" && pi.GetIndexParameters()[0].ParameterType == typeof(string))
                .GetMethod;

        private static readonly PropertyInfo JTokenTypePropertyInfo
            = typeof(JToken).GetRuntimeProperties()
                .Single(mi => mi.Name == nameof(JToken.Type));

        private static readonly MethodInfo JTokenToObjectWithSerializerMethodInfo
            = typeof(JToken).GetRuntimeMethods()
                .Single(mi => mi.Name == nameof(JToken.ToObject) && mi.GetParameters().Length == 1 && mi.IsGenericMethodDefinition);

        private static readonly MethodInfo CollectionAccessorAddMethodInfo
            = typeof(IClrCollectionAccessor).GetTypeInfo()
                .GetDeclaredMethod(nameof(IClrCollectionAccessor.Add));

        private static readonly MethodInfo CollectionAccessorGetOrCreateMethodInfo
            = typeof(IClrCollectionAccessor).GetTypeInfo()
                .GetDeclaredMethod(nameof(IClrCollectionAccessor.GetOrCreate));

        private readonly ParameterExpression _jObjectParameter;
        private readonly bool _trackQueryResults;

        private readonly IDictionary<ParameterExpression, Expression> _materializationContextBindings
            = new Dictionary<ParameterExpression, Expression>();

        private readonly IDictionary<Expression, ParameterExpression> _projectionBindings
            = new Dictionary<Expression, ParameterExpression>();

        private readonly IDictionary<Expression, (IEntityType EntityType, Expression JObjectExpression)> _ownerMappings
            = new Dictionary<Expression, (IEntityType, Expression)>();

        private readonly IDictionary<Expression, Expression> _ordinalParameterBindings
            = new Dictionary<Expression, Expression>();

        private List<IncludeExpression> _pendingIncludes
            = new();

        private static readonly MethodInfo ToObjectWithSerializerMethodInfo
            = typeof(CosmosProjectionBindingRemovingExpressionVisitorBase)
                .GetRuntimeMethods().Single(mi => mi.Name == nameof(SafeToObjectWithSerializer));

        protected CosmosProjectionBindingRemovingExpressionVisitorBase(
            ParameterExpression jObjectParameter,
            bool trackQueryResults)
        {
            _jObjectParameter = jObjectParameter;
            _trackQueryResults = trackQueryResults;
        }

        protected override Expression VisitBinary(BinaryExpression binaryExpression)
        {
            if (binaryExpression.NodeType == ExpressionType.Assign)
            {
                if (binaryExpression.Left is ParameterExpression parameterExpression)
                {
                    if (parameterExpression.Type == typeof(JObject)
                        || parameterExpression.Type == typeof(JArray))
                    {
                        string storeName = null;

                        // Values injected by JObjectInjectingExpressionVisitor
                        var projectionExpression = ((UnaryExpression)binaryExpression.Right).Operand;
                        if (projectionExpression is ProjectionBindingExpression projectionBindingExpression)
                        {
                            var projection = GetProjection(projectionBindingExpression);
                            projectionExpression = projection.Expression;
                            storeName = projection.Alias;
                        }
                        else if (projectionExpression is UnaryExpression { NodeType: ExpressionType.Convert } convertExpression)
                        {
                            // Unwrap EntityProjectionExpression when the root entity is not projected
                            projectionExpression = ((UnaryExpression)convertExpression.Operand).Operand;
                        }

                        Expression innerAccessExpression;
                        if (projectionExpression is ObjectArrayProjectionExpression objectArrayProjectionExpression)
                        {
                            innerAccessExpression = objectArrayProjectionExpression.AccessExpression;
                            _projectionBindings[objectArrayProjectionExpression] = parameterExpression;
                            storeName ??= objectArrayProjectionExpression.Name;
                        }
                        else
                        {
                            var entityProjectionExpression = (EntityProjectionExpression)projectionExpression;
                            var accessExpression = entityProjectionExpression.AccessExpression;
                            _projectionBindings[accessExpression] = parameterExpression;
                            storeName ??= entityProjectionExpression.Name;

                            switch (accessExpression)
                            {
                                case ObjectAccessExpression innerObjectAccessExpression:
                                    innerAccessExpression = innerObjectAccessExpression.AccessExpression;
                                    _ownerMappings[accessExpression] =
                                        (innerObjectAccessExpression.Navigation.DeclaringEntityType, innerAccessExpression);
                                    break;
                                case RootReferenceExpression:
                                    innerAccessExpression = _jObjectParameter;
                                    break;
                                default:
                                    throw new InvalidOperationException(
                                        CoreStrings.TranslationFailed(binaryExpression.Print()));
                            }
                        }

                        var valueExpression = CreateGetValueExpression(innerAccessExpression, storeName, parameterExpression.Type);

                        return MakeBinary(ExpressionType.Assign, binaryExpression.Left, valueExpression);
                    }

                    if (parameterExpression.Type == typeof(MaterializationContext))
                    {
                        var newExpression = (NewExpression)binaryExpression.Right;

                        EntityProjectionExpression entityProjectionExpression;
                        if (newExpression.Arguments[0] is ProjectionBindingExpression projectionBindingExpression)
                        {
                            var projection = GetProjection(projectionBindingExpression);
                            entityProjectionExpression = (EntityProjectionExpression)projection.Expression;
                        }
                        else
                        {
                            var projection = ((UnaryExpression)((UnaryExpression)newExpression.Arguments[0]).Operand).Operand;
                            entityProjectionExpression = (EntityProjectionExpression)projection;
                        }

                        _materializationContextBindings[parameterExpression] = entityProjectionExpression.AccessExpression;

                        var updatedExpression = New(
                            newExpression.Constructor,
                            Constant(ValueBuffer.Empty),
                            newExpression.Arguments[1]);

                        return MakeBinary(ExpressionType.Assign, binaryExpression.Left, updatedExpression);
                    }
                }

                if (binaryExpression.Left is MemberExpression { Member: FieldInfo { IsInitOnly: true } } memberExpression)
                {
                    return memberExpression.Assign(Visit(binaryExpression.Right));
                }
            }

            return base.VisitBinary(binaryExpression);
        }

        protected override Expression VisitMethodCall(MethodCallExpression methodCallExpression)
        {
            var method = methodCallExpression.Method;
            var genericMethod = method.IsGenericMethod ? method.GetGenericMethodDefinition() : null;
            if (genericMethod == EntityFrameworkCore.Infrastructure.ExpressionExtensions.ValueBufferTryReadValueMethod)
            {
                var property = methodCallExpression.Arguments[2].GetConstantValue<IProperty>();
                Expression innerExpression;
                if (methodCallExpression.Arguments[0] is ProjectionBindingExpression projectionBindingExpression)
                {
                    var projection = GetProjection(projectionBindingExpression);

                    innerExpression = Convert(
                        CreateReadJTokenExpression(_jObjectParameter, projection.Alias),
                        typeof(JObject));
                }
                else
                {
                    innerExpression = _materializationContextBindings[
                        (ParameterExpression)((MethodCallExpression)methodCallExpression.Arguments[0]).Object];
                }

                return CreateGetValueExpression(innerExpression, property, methodCallExpression.Type);
            }

            if (method.DeclaringType == typeof(Enumerable)
                && method.Name == nameof(Enumerable.Select)
                && genericMethod == EnumerableMethods.Select)
            {
                var lambda = (LambdaExpression)methodCallExpression.Arguments[1];
                if (lambda.Body is IncludeExpression includeExpression)
                {
                    if (!(includeExpression.Navigation is INavigation navigation)
                        || navigation.IsOnDependent
                        || navigation.ForeignKey.DeclaringEntityType.IsDocumentRoot())
                    {
                        throw new InvalidOperationException(
                            CosmosStrings.NonEmbeddedIncludeNotSupported(includeExpression.Navigation));
                    }

                    _pendingIncludes.Add(includeExpression);

                    Visit(includeExpression.EntityExpression);

                    // Includes on collections are processed when visiting CollectionShaperExpression
                    return Visit(methodCallExpression.Arguments[0]);
                }
            }

            return base.VisitMethodCall(methodCallExpression);
        }

        protected override Expression VisitExtension(Expression extensionExpression)
        {
            switch (extensionExpression)
            {
                case ProjectionBindingExpression projectionBindingExpression:
                {
                    var projection = GetProjection(projectionBindingExpression);

                    return CreateGetValueExpression(
                        _jObjectParameter,
                        projection.Alias,
                        projectionBindingExpression.Type, (projection.Expression as SqlExpression)?.TypeMapping);
                }

                case CollectionShaperExpression collectionShaperExpression:
                {
                    ObjectArrayProjectionExpression objectArrayProjection;
                    switch (collectionShaperExpression.Projection)
                    {
                        case ProjectionBindingExpression projectionBindingExpression:
                            var projection = GetProjection(projectionBindingExpression);
                            objectArrayProjection = (ObjectArrayProjectionExpression)projection.Expression;
                            break;
                        case ObjectArrayProjectionExpression objectArrayProjectionExpression:
                            objectArrayProjection = objectArrayProjectionExpression;
                            break;
                        default:
                            throw new InvalidOperationException(CoreStrings.TranslationFailed(extensionExpression.Print()));
                    }

                    var jArray = _projectionBindings[objectArrayProjection];
                    var jObjectParameter = Parameter(typeof(JObject), jArray.Name + "Object");
                    var ordinalParameter = Parameter(typeof(int), jArray.Name + "Ordinal");

                    var accessExpression = objectArrayProjection.InnerProjection.AccessExpression;
                    _projectionBindings[accessExpression] = jObjectParameter;
                    _ownerMappings[accessExpression] =
                        (objectArrayProjection.Navigation.DeclaringEntityType, objectArrayProjection.AccessExpression);
                    _ordinalParameterBindings[accessExpression] = Add(
                        ordinalParameter, Constant(1, typeof(int)));

                    var innerShaper = (BlockExpression)Visit(collectionShaperExpression.InnerShaper);

                    innerShaper = AddIncludes(innerShaper);

                    var entities = Call(
                        EnumerableMethods.SelectWithOrdinal.MakeGenericMethod(typeof(JObject), innerShaper.Type),
                        Call(
                            EnumerableMethods.Cast.MakeGenericMethod(typeof(JObject)),
                            jArray),
                        Lambda(innerShaper, jObjectParameter, ordinalParameter));

                    var navigation = collectionShaperExpression.Navigation;
                    return Call(
                        PopulateCollectionMethodInfo.MakeGenericMethod(navigation.TargetEntityType.ClrType, navigation.ClrType),
                        Constant(navigation.GetCollectionAccessor()),
                        entities);
                }

                case IncludeExpression includeExpression:
                {
                    if (!(includeExpression.Navigation is INavigation navigation)
                        || navigation.IsOnDependent
                        || navigation.ForeignKey.DeclaringEntityType.IsDocumentRoot())
                    {
                        throw new InvalidOperationException(
                            CosmosStrings.NonEmbeddedIncludeNotSupported(includeExpression.Navigation));
                    }

                    var isFirstInclude = _pendingIncludes.Count == 0;
                    _pendingIncludes.Add(includeExpression);

                    var jObjectBlock = Visit(includeExpression.EntityExpression) as BlockExpression;

                    if (!isFirstInclude)
                    {
                        return jObjectBlock;
                    }

                    Check.DebugAssert(jObjectBlock != null, "The first include must end up on a valid shaper block");

                    // These are the expressions added by JObjectInjectingExpressionVisitor
                    var jObjectCondition = (ConditionalExpression)jObjectBlock.Expressions[^1];

                    var shaperBlock = (BlockExpression)jObjectCondition.IfFalse;
                    shaperBlock = AddIncludes(shaperBlock);

                    var jObjectExpressions = new List<Expression>(jObjectBlock.Expressions);
                    jObjectExpressions.RemoveAt(jObjectExpressions.Count - 1);

                    jObjectExpressions.Add(
                        jObjectCondition.Update(jObjectCondition.Test, jObjectCondition.IfTrue, shaperBlock));

                    return jObjectBlock.Update(jObjectBlock.Variables, jObjectExpressions);
                }
            }

            return base.VisitExtension(extensionExpression);
        }

        private BlockExpression AddIncludes(BlockExpression shaperBlock)
        {
            if (_pendingIncludes.Count == 0)
            {
                return shaperBlock;
            }

            var shaperExpressions = new List<Expression>(shaperBlock.Expressions);
            var instanceVariable = shaperExpressions[^1];
            shaperExpressions.RemoveAt(shaperExpressions.Count - 1);

            var includesToProcess = _pendingIncludes;
            _pendingIncludes = new List<IncludeExpression>();

            foreach (var include in includesToProcess)
            {
                AddInclude(shaperExpressions, include, shaperBlock, instanceVariable);
            }

            shaperExpressions.Add(instanceVariable);
            shaperBlock = shaperBlock.Update(shaperBlock.Variables, shaperExpressions);
            return shaperBlock;
        }

        private void AddInclude(
            List<Expression> shaperExpressions,
            IncludeExpression includeExpression,
            BlockExpression shaperBlock,
            Expression instanceVariable)
        {
            // Cosmos does not support Includes for ISkipNavigation
            var navigation = (INavigation)includeExpression.Navigation;
            var includeMethod = navigation.IsCollection ? IncludeCollectionMethodInfo : IncludeReferenceMethodInfo;
            var includingClrType = navigation.DeclaringEntityType.ClrType;
            var relatedEntityClrType = navigation.TargetEntityType.ClrType;
#pragma warning disable EF1001 // Internal EF Core API usage.
            var entityEntryVariable = _trackQueryResults
                ? shaperBlock.Variables.Single(v => v.Type == typeof(InternalEntityEntry))
                : (Expression)Constant(null, typeof(InternalEntityEntry));
#pragma warning restore EF1001 // Internal EF Core API usage.

            var concreteEntityTypeVariable = shaperBlock.Variables.Single(v => v.Type == typeof(IEntityType));
            var inverseNavigation = navigation.Inverse;
            var fixup = GenerateFixup(
                includingClrType, relatedEntityClrType, navigation, inverseNavigation);
            var initialize = GenerateInitialize(includingClrType, navigation);

            var navigationExpression = Visit(includeExpression.NavigationExpression);

            shaperExpressions.Add(
                IfThen(
                    Call(
                        Constant(navigation.DeclaringEntityType, typeof(IReadOnlyEntityType)),
                        IsAssignableFromMethodInfo,
                        Convert(concreteEntityTypeVariable, typeof(IReadOnlyEntityType))),
                    Call(
                        includeMethod.MakeGenericMethod(includingClrType, relatedEntityClrType),
                        entityEntryVariable,
                        instanceVariable,
                        concreteEntityTypeVariable,
                        navigationExpression,
                        Constant(navigation),
                        Constant(inverseNavigation, typeof(INavigation)),
                        Constant(fixup),
                        Constant(initialize, typeof(Action<>).MakeGenericType(includingClrType)),
#pragma warning disable EF1001 // Internal EF Core API usage.
                        Constant(includeExpression.SetLoaded))));
#pragma warning restore EF1001 // Internal EF Core API usage.
        }

        private static readonly MethodInfo IncludeReferenceMethodInfo
            = typeof(CosmosProjectionBindingRemovingExpressionVisitorBase).GetTypeInfo()
                .GetDeclaredMethod(nameof(IncludeReference));

        private static void IncludeReference<TIncludingEntity, TIncludedEntity>(
#pragma warning disable EF1001 // Internal EF Core API usage.
            InternalEntityEntry entry,
#pragma warning restore EF1001 // Internal EF Core API usage.
            object entity,
            IEntityType entityType,
            TIncludedEntity relatedEntity,
            INavigation navigation,
            INavigation inverseNavigation,
            Action<TIncludingEntity, TIncludedEntity> fixup,
            Action<TIncludingEntity> _,
            bool __)
        {
            if (entity == null
                || !navigation.DeclaringEntityType.IsAssignableFrom(entityType))
            {
                return;
            }

            if (entry == null)
            {
                var includingEntity = (TIncludingEntity)entity;
                navigation.SetIsLoadedWhenNoTracking(includingEntity);
                if (relatedEntity != null)
                {
                    fixup(includingEntity, relatedEntity);
                    if (inverseNavigation is { IsCollection: false })
                    {
                        inverseNavigation.SetIsLoadedWhenNoTracking(relatedEntity);
                    }
                }
            }
            // For non-null relatedEntity StateManager will set the flag
            else if (relatedEntity == null)
            {
#pragma warning disable EF1001 // Internal EF Core API usage.
                entry.SetIsLoaded(navigation);
#pragma warning restore EF1001 // Internal EF Core API usage.
            }
        }

        private static readonly MethodInfo IncludeCollectionMethodInfo
            = typeof(CosmosProjectionBindingRemovingExpressionVisitorBase).GetTypeInfo()
                .GetDeclaredMethod(nameof(IncludeCollection));

        private static void IncludeCollection<TIncludingEntity, TIncludedEntity>(
#pragma warning disable EF1001 // Internal EF Core API usage.
            InternalEntityEntry entry,
#pragma warning restore EF1001 // Internal EF Core API usage.
            object entity,
            IEntityType entityType,
            IEnumerable<TIncludedEntity> relatedEntities,
            INavigation navigation,
            INavigation inverseNavigation,
            Action<TIncludingEntity, TIncludedEntity> fixup,
            Action<TIncludingEntity> initialize,
            bool setLoaded)
        {
            if (entity == null
                || !navigation.DeclaringEntityType.IsAssignableFrom(entityType))
            {
                return;
            }

            if (entry == null)
            {
                var includingEntity = (TIncludingEntity)entity;
                navigation.SetIsLoadedWhenNoTracking(includingEntity);

                if (relatedEntities != null)
                {
                    foreach (var relatedEntity in relatedEntities)
                    {
                        fixup(includingEntity, relatedEntity);
                        inverseNavigation?.SetIsLoadedWhenNoTracking(relatedEntity);
                    }
                }
                else
                {
                    initialize(includingEntity);
                }
            }
            else
            {
                if (setLoaded)
                {
#pragma warning disable EF1001 // Internal EF Core API usage.
                    entry.SetIsLoaded(navigation);
#pragma warning restore EF1001 // Internal EF Core API usage.
                }

                if (relatedEntities != null)
                {
                    using var enumerator = relatedEntities.GetEnumerator();
                    while (enumerator.MoveNext())
                    {
                    }
                }
                else
                {
                    initialize((TIncludingEntity)entity);
                }
            }
        }

        private static Delegate GenerateFixup(
            Type entityType,
            Type relatedEntityType,
            INavigation navigation,
            INavigation inverseNavigation)
        {
            var entityParameter = Parameter(entityType);
            var relatedEntityParameter = Parameter(relatedEntityType);
            var expressions = new List<Expression>
            {
                navigation.IsCollection
                    ? AddToCollectionNavigation(entityParameter, relatedEntityParameter, navigation)
                    : AssignReferenceNavigation(entityParameter, relatedEntityParameter, navigation)
            };

            if (inverseNavigation != null)
            {
                expressions.Add(
                    inverseNavigation.IsCollection
                        ? AddToCollectionNavigation(relatedEntityParameter, entityParameter, inverseNavigation)
                        : AssignReferenceNavigation(relatedEntityParameter, entityParameter, inverseNavigation));
            }

            return Lambda(Block(typeof(void), expressions), entityParameter, relatedEntityParameter)
                .Compile();
        }

        private static Delegate GenerateInitialize(
            Type entityType,
            INavigation navigation)
        {
            if (!navigation.IsCollection)
            {
                return null;
            }

            var entityParameter = Parameter(entityType);

            var getOrCreateExpression = Call(
                Constant(navigation.GetCollectionAccessor()),
                CollectionAccessorGetOrCreateMethodInfo,
                entityParameter,
                Constant(true));

            return Lambda(Block(typeof(void), getOrCreateExpression), entityParameter)
                .Compile();
        }

        private static Expression AssignReferenceNavigation(
            ParameterExpression entity,
            ParameterExpression relatedEntity,
            INavigation navigation)
            => entity.MakeMemberAccess(navigation.GetMemberInfo(forMaterialization: true, forSet: true)).Assign(relatedEntity);

        private static Expression AddToCollectionNavigation(
            ParameterExpression entity,
            ParameterExpression relatedEntity,
            INavigation navigation)
            => Call(
                Constant(navigation.GetCollectionAccessor()),
                CollectionAccessorAddMethodInfo,
                entity,
                relatedEntity,
                Constant(true));

        private static readonly MethodInfo PopulateCollectionMethodInfo
            = typeof(CosmosProjectionBindingRemovingExpressionVisitorBase).GetTypeInfo()
                .GetDeclaredMethod(nameof(PopulateCollection));

        private static readonly MethodInfo IsAssignableFromMethodInfo
            = typeof(IReadOnlyEntityType).GetMethod(nameof(IReadOnlyEntityType.IsAssignableFrom), new[] { typeof(IReadOnlyEntityType) })!;

        private static TCollection PopulateCollection<TEntity, TCollection>(
            IClrCollectionAccessor accessor,
            IEnumerable<TEntity> entities)
        {
            // TODO: throw a better exception for non ICollection navigations
            var collection = (ICollection<TEntity>)accessor.Create();
            foreach (var entity in entities)
            {
                collection.Add(entity);
            }

            return (TCollection)collection;
        }

        protected abstract ProjectionExpression GetProjection(ProjectionBindingExpression projectionBindingExpression);

        private static Expression CreateReadJTokenExpression(Expression jObjectExpression, string propertyName)
            => Call(jObjectExpression, GetItemMethodInfo, Constant(propertyName));

        private Expression CreateGetValueExpression(
            Expression jObjectExpression,
            IProperty property,
            Type type)
        {
            if (property.Name == StoreKeyConvention.JObjectPropertyName)
            {
                return _projectionBindings[jObjectExpression];
            }

            var entityType = property.DeclaringType as IEntityType;
            var ownership = entityType?.FindOwnership();
            var storeName = property.GetJsonPropertyName();
            if (storeName.Length == 0)
            {
                if (entityType == null
                    || !entityType.IsDocumentRoot())
                {
                    if (ownership != null
                        && !ownership.IsUnique)
                    {
                        if (property.IsOrdinalKeyProperty())
                        {
                            var ordinalExpression = _ordinalParameterBindings[jObjectExpression];
                            if (ordinalExpression.Type != type)
                            {
                                ordinalExpression = Convert(ordinalExpression, type);
                            }

                            return ordinalExpression;
                        }
                    }

                    var principalProperty = property.FindFirstPrincipal();
                    if (principalProperty != null)
                    {
                        Expression ownerJObjectExpression = null;
                        if (_ownerMappings.TryGetValue(jObjectExpression, out var ownerInfo))
                        {
                            Check.DebugAssert(
                                principalProperty.DeclaringType.IsAssignableFrom(ownerInfo.EntityType),
                                $"{principalProperty.DeclaringType} is not assignable from {ownerInfo.EntityType}");

                            ownerJObjectExpression = ownerInfo.JObjectExpression;
                        }
                        else if (jObjectExpression is RootReferenceExpression rootReferenceExpression)
                        {
                            ownerJObjectExpression = rootReferenceExpression;
                        }
                        else if (jObjectExpression is ObjectAccessExpression objectAccessExpression)
                        {
                            ownerJObjectExpression = objectAccessExpression.AccessExpression;
                        }

                        if (ownerJObjectExpression != null)
                        {
                            return CreateGetValueExpression(ownerJObjectExpression, principalProperty, type);
                        }
                    }
                }

                return Default(type);
            }

            // Workaround for old databases that didn't store the key property
<<<<<<< HEAD
            if (ownership != null
=======
            if (!_useOldBehavior32363
                && ownership != null
>>>>>>> 18af48f5
                && !ownership.IsUnique
                && !entityType.IsDocumentRoot()
                && property.ClrType == typeof(int)
                && !property.IsForeignKey()
                && property.FindContainingPrimaryKey() is { Properties.Count: > 1 }
                && property.GetJsonPropertyName().Length != 0
                && !property.IsShadowProperty())
            {
                var readExpression = CreateGetValueExpression(
                    jObjectExpression, storeName, type.MakeNullable(), property.GetTypeMapping());

                var nonNullReadExpression = readExpression;
                if (nonNullReadExpression.Type != type)
                {
                    nonNullReadExpression = Convert(nonNullReadExpression, type);
                }

                var ordinalExpression = _ordinalParameterBindings[jObjectExpression];
                if (ordinalExpression.Type != type)
                {
                    ordinalExpression = Convert(ordinalExpression, type);
                }

                return Condition(
                    Equal(readExpression, Constant(null, readExpression.Type)),
                    ordinalExpression,
                    nonNullReadExpression);
            }

            return Convert(
                CreateGetValueExpression(jObjectExpression, storeName, type.MakeNullable(), property.GetTypeMapping()),
                type);
        }

        private Expression CreateGetValueExpression(
            Expression jObjectExpression,
            string storeName,
            Type type,
            CoreTypeMapping typeMapping = null)
        {
            Check.DebugAssert(type.IsNullableType(), "Must read nullable type from JObject.");

            var innerExpression = jObjectExpression;
            if (_projectionBindings.TryGetValue(jObjectExpression, out var innerVariable))
            {
                innerExpression = innerVariable;
            }
            else if (jObjectExpression is RootReferenceExpression rootReferenceExpression)
            {
                innerExpression = CreateGetValueExpression(
                    _jObjectParameter, rootReferenceExpression.Alias, typeof(JObject));
            }
            else if (jObjectExpression is ObjectAccessExpression objectAccessExpression)
            {
                var innerAccessExpression = objectAccessExpression.AccessExpression;

                innerExpression = CreateGetValueExpression(
                    innerAccessExpression, ((IAccessExpression)innerAccessExpression).Name, typeof(JObject));
            }

            var jTokenExpression = CreateReadJTokenExpression(innerExpression, storeName);

            Expression valueExpression;
            var converter = typeMapping?.Converter;
            if (converter != null)
            {
                var jTokenParameter = Parameter(typeof(JToken));

                var body
                    = ReplacingExpressionVisitor.Replace(
                        converter.ConvertFromProviderExpression.Parameters.Single(),
                        Call(
                            jTokenParameter,
                            JTokenToObjectWithSerializerMethodInfo.MakeGenericMethod(converter.ProviderClrType),
                            Constant(CosmosClientWrapper.Serializer)),
                        converter.ConvertFromProviderExpression.Body);

                if (body.Type != type)
                {
                    body = Convert(body, type);
                }

                Expression replaceExpression;
                if (converter.ConvertsNulls)
                {
                    replaceExpression = ReplacingExpressionVisitor.Replace(
                        converter.ConvertFromProviderExpression.Parameters.Single(),
                        Default(converter.ProviderClrType),
                        converter.ConvertFromProviderExpression.Body);

                    if (replaceExpression.Type != type)
                    {
                        replaceExpression = Convert(replaceExpression, type);
                    }
                }
                else
                {
                    replaceExpression = Default(type);
                }

                body = Condition(
                    OrElse(
                        Equal(jTokenParameter, Default(typeof(JToken))),
                        Equal(
                            MakeMemberAccess(jTokenParameter, JTokenTypePropertyInfo),
                            Constant(JTokenType.Null))),
                    replaceExpression,
                    body);

                valueExpression = Invoke(Lambda(body, jTokenParameter), jTokenExpression);
            }
            else
            {
                valueExpression = ConvertJTokenToType(jTokenExpression, typeMapping?.ClrType.MakeNullable() ?? type);

                if (valueExpression.Type != type)
                {
                    valueExpression = Convert(valueExpression, type);
                }
            }

            return valueExpression;
        }

        private static Expression ConvertJTokenToType(Expression jTokenExpression, Type type)
            => type == typeof(JToken)
                ? jTokenExpression
                : Call(
                    ToObjectWithSerializerMethodInfo.MakeGenericMethod(type),
                    jTokenExpression);

        private static T SafeToObject<T>(JToken token)
            => token == null || token.Type == JTokenType.Null ? default : token.ToObject<T>();

        private static T SafeToObjectWithSerializer<T>(JToken token)
            => token == null || token.Type == JTokenType.Null ? default : token.ToObject<T>(CosmosClientWrapper.Serializer);
    }
}<|MERGE_RESOLUTION|>--- conflicted
+++ resolved
@@ -654,12 +654,7 @@
             }
 
             // Workaround for old databases that didn't store the key property
-<<<<<<< HEAD
             if (ownership != null
-=======
-            if (!_useOldBehavior32363
-                && ownership != null
->>>>>>> 18af48f5
                 && !ownership.IsUnique
                 && !entityType.IsDocumentRoot()
                 && property.ClrType == typeof(int)
