<Project>

  <Import Project="Sdk.props" Sdk="Microsoft.NET.Sdk" />

  <PropertyGroup>
    <Description>Microsoft.Data.Sqlite is a lightweight ADO.NET provider for SQLite.

Commonly Used Types:
Microsoft.Data.Sqlite.SqliteCommand
Microsoft.Data.Sqlite.SqliteConnection
Microsoft.Data.Sqlite.SqliteConnectionStringBuilder
Microsoft.Data.Sqlite.SqliteDataReader
Microsoft.Data.Sqlite.SqliteException
Microsoft.Data.Sqlite.SqliteFactory
Microsoft.Data.Sqlite.SqliteParameter
Microsoft.Data.Sqlite.SqliteTransaction</Description>
    <IncludeBuildOutput>false</IncludeBuildOutput>
    <TargetFramework>netstandard2.0</TargetFramework>
    <MinClientVersion>3.6</MinClientVersion>
    <PackageTags>SQLite;Data;ADO.NET</PackageTags>
    <IncludeSymbols>false</IncludeSymbols>
    <DisableImplicitFrameworkReferences>true</DisableImplicitFrameworkReferences>
    <PackageProjectUrl>https://docs.microsoft.com/dotnet/standard/data/sqlite/</PackageProjectUrl>
  </PropertyGroup>

  <ItemGroup>
<<<<<<< HEAD
    <PackageReference Include="SQLitePCLRaw.bundle_e_sqlite3" Version="2.1.2" PrivateAssets="None" />
=======
    <PackageReference Include="SQLitePCLRaw.bundle_e_sqlite3" Version="2.1.2" />
>>>>>>> 92ec02bb
  </ItemGroup>

  <ItemGroup>
    <ProjectReference Include="..\Microsoft.Data.Sqlite.Core\Microsoft.Data.Sqlite.Core.csproj" />
  </ItemGroup>

  <ItemGroup>
    <None Include="lib\**\*">
      <Pack>True</Pack>
      <PackagePath>lib</PackagePath>
    </None>
  </ItemGroup>

  <Import Project="Sdk.targets" Sdk="Microsoft.NET.Sdk" />

  <Target Name="Compile" />
  <Target Name="CopyFilesToOutputDirectory" />

</Project><|MERGE_RESOLUTION|>--- conflicted
+++ resolved
@@ -24,11 +24,7 @@
   </PropertyGroup>
 
   <ItemGroup>
-<<<<<<< HEAD
-    <PackageReference Include="SQLitePCLRaw.bundle_e_sqlite3" Version="2.1.2" PrivateAssets="None" />
-=======
     <PackageReference Include="SQLitePCLRaw.bundle_e_sqlite3" Version="2.1.2" />
->>>>>>> 92ec02bb
   </ItemGroup>
 
   <ItemGroup>
