--- conflicted
+++ resolved
@@ -90,23 +90,11 @@
                             return expression;
 
                         case MaterializeCollectionNavigationExpression materializeCollectionNavigationExpression:
-<<<<<<< HEAD
-
-                            var translated = _queryableMethodTranslatingExpressionVisitor.TranslateSubquery(
-                                materializeCollectionNavigationExpression.Subquery);
-
-                            return new ProjectionBindingExpression(
-                                _queryExpression,
-                                _queryExpression.AddToProjection(translated),
-                                typeof(IEnumerable<>).MakeGenericType(
-                                    materializeCollectionNavigationExpression.Navigation.GetTargetType().ClrType));
-=======
                             return AddCollectionProjection(
                                 _queryableMethodTranslatingExpressionVisitor.TranslateSubquery(
                                     materializeCollectionNavigationExpression.Subquery),
                                 materializeCollectionNavigationExpression.Navigation,
                                 null);
->>>>>>> b9f518ea
 
                         case MethodCallExpression methodCallExpression:
                         {
@@ -216,18 +204,13 @@
                     return entityShaperExpression.Update(
                         new ProjectionBindingExpression(_queryExpression, _queryExpression.AddToProjection(entityProjectionExpression)));
                 }
-<<<<<<< HEAD
-=======
                 else
                 {
                     _projectionMapping[_projectionMembers.Peek()] = entityProjectionExpression;
->>>>>>> b9f518ea
-
-                _projectionMapping[_projectionMembers.Peek()]
-                    = _queryExpression.GetMappedProjection(projectionBindingExpression.ProjectionMember);
-
-                return entityShaperExpression.Update(
-                    new ProjectionBindingExpression(_queryExpression, _projectionMembers.Peek(), typeof(ValueBuffer)));
+
+                    return entityShaperExpression.Update(
+                        new ProjectionBindingExpression(_queryExpression, _projectionMembers.Peek(), typeof(ValueBuffer)));
+                }
             }
 
             if (extensionExpression is IncludeExpression includeExpression)
