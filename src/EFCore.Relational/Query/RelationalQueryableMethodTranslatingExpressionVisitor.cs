// Licensed to the .NET Foundation under one or more agreements.
// The .NET Foundation licenses this file to you under the MIT license.

using System.Diagnostics.CodeAnalysis;
using Microsoft.EntityFrameworkCore.Metadata.Internal;
using Microsoft.EntityFrameworkCore.Query.Internal;
using Microsoft.EntityFrameworkCore.Query.SqlExpressions;

namespace Microsoft.EntityFrameworkCore.Query;

/// <inheritdoc />
public class RelationalQueryableMethodTranslatingExpressionVisitor : QueryableMethodTranslatingExpressionVisitor
{
    private readonly RelationalSqlTranslatingExpressionVisitor _sqlTranslator;
    private readonly SharedTypeEntityExpandingExpressionVisitor _sharedTypeEntityExpandingExpressionVisitor;
    private readonly RelationalProjectionBindingExpressionVisitor _projectionBindingExpressionVisitor;
    private readonly QueryCompilationContext _queryCompilationContext;
    private readonly ISqlExpressionFactory _sqlExpressionFactory;
    private readonly bool _subquery;

    /// <summary>
    ///     Creates a new instance of the <see cref="QueryableMethodTranslatingExpressionVisitor" /> class.
    /// </summary>
    /// <param name="dependencies">Parameter object containing dependencies for this class.</param>
    /// <param name="relationalDependencies">Parameter object containing relational dependencies for this class.</param>
    /// <param name="queryCompilationContext">The query compilation context object to use.</param>
    public RelationalQueryableMethodTranslatingExpressionVisitor(
        QueryableMethodTranslatingExpressionVisitorDependencies dependencies,
        RelationalQueryableMethodTranslatingExpressionVisitorDependencies relationalDependencies,
        QueryCompilationContext queryCompilationContext)
        : base(dependencies, queryCompilationContext, subquery: false)
    {
        RelationalDependencies = relationalDependencies;

        var sqlExpressionFactory = relationalDependencies.SqlExpressionFactory;
        _queryCompilationContext = queryCompilationContext;
        _sqlTranslator = relationalDependencies.RelationalSqlTranslatingExpressionVisitorFactory.Create(queryCompilationContext, this);
        _sharedTypeEntityExpandingExpressionVisitor =
            new SharedTypeEntityExpandingExpressionVisitor(_sqlTranslator, sqlExpressionFactory);
        _projectionBindingExpressionVisitor = new RelationalProjectionBindingExpressionVisitor(this, _sqlTranslator);
        _sqlExpressionFactory = sqlExpressionFactory;
        _subquery = false;
    }

    /// <summary>
    ///     Relational provider-specific dependencies for this service.
    /// </summary>
    protected virtual RelationalQueryableMethodTranslatingExpressionVisitorDependencies RelationalDependencies { get; }

    /// <summary>
    ///     Creates a new instance of the <see cref="QueryableMethodTranslatingExpressionVisitor" /> class.
    /// </summary>
    /// <param name="parentVisitor">A parent visitor to create subquery visitor for.</param>
    protected RelationalQueryableMethodTranslatingExpressionVisitor(
        RelationalQueryableMethodTranslatingExpressionVisitor parentVisitor)
        : base(parentVisitor.Dependencies, parentVisitor.QueryCompilationContext, subquery: true)
    {
        RelationalDependencies = parentVisitor.RelationalDependencies;
        _queryCompilationContext = parentVisitor._queryCompilationContext;
        _sqlTranslator = RelationalDependencies.RelationalSqlTranslatingExpressionVisitorFactory.Create(
            parentVisitor._queryCompilationContext, parentVisitor);
        _sharedTypeEntityExpandingExpressionVisitor =
            new SharedTypeEntityExpandingExpressionVisitor(_sqlTranslator, parentVisitor._sqlExpressionFactory);
        _projectionBindingExpressionVisitor = new RelationalProjectionBindingExpressionVisitor(this, _sqlTranslator);
        _sqlExpressionFactory = parentVisitor._sqlExpressionFactory;
        _subquery = true;
    }

    /// <inheritdoc />
    protected override Expression VisitExtension(Expression extensionExpression)
    {
        switch (extensionExpression)
        {
            case FromSqlQueryRootExpression fromSqlQueryRootExpression:
                return CreateShapedQueryExpression(
                    fromSqlQueryRootExpression.EntityType,
                    _sqlExpressionFactory.Select(
                        fromSqlQueryRootExpression.EntityType,
                        new FromSqlExpression(
                            fromSqlQueryRootExpression.EntityType.GetDefaultMappings().Single().Table,
                            fromSqlQueryRootExpression.Sql,
                            fromSqlQueryRootExpression.Argument)));

            case TableValuedFunctionQueryRootExpression tableValuedFunctionQueryRootExpression:
                var function = tableValuedFunctionQueryRootExpression.Function;
                var arguments = new List<SqlExpression>();
                foreach (var arg in tableValuedFunctionQueryRootExpression.Arguments)
                {
                    var sqlArgument = TranslateExpression(arg);
                    if (sqlArgument == null)
                    {
                        string call;
                        var methodInfo = function.DbFunctions.Last().MethodInfo;
                        if (methodInfo != null)
                        {
                            var methodCall = Expression.Call(
                                // Declaring types would be derived db context.
                                Expression.Constant(null, methodInfo.DeclaringType!),
                                methodInfo,
                                tableValuedFunctionQueryRootExpression.Arguments);

                            call = methodCall.Print();
                        }
                        else
                        {
                            call = $"{function.DbFunctions.Last().Name}()";
                        }

                        throw new InvalidOperationException(
                            TranslationErrorDetails == null
                                ? CoreStrings.TranslationFailed(call)
                                : CoreStrings.TranslationFailedWithDetails(call, TranslationErrorDetails));
                    }

                    arguments.Add(sqlArgument);
                }

                var entityType = tableValuedFunctionQueryRootExpression.EntityType;

                var translation = new TableValuedFunctionExpression(function, arguments);
                var queryExpression = _sqlExpressionFactory.Select(entityType, translation);

                return CreateShapedQueryExpression(entityType, queryExpression);

            case EntityQueryRootExpression entityQueryRootExpression
                when entityQueryRootExpression.GetType() == typeof(EntityQueryRootExpression)
                && entityQueryRootExpression.EntityType.GetSqlQueryMappings().FirstOrDefault(m => m.IsDefaultSqlQueryMapping)?.SqlQuery is
                    ISqlQuery sqlQuery:
                return CreateShapedQueryExpression(
                    entityQueryRootExpression.EntityType,
                    _sqlExpressionFactory.Select(
                        entityQueryRootExpression.EntityType,
                        new FromSqlExpression(
                            entityQueryRootExpression.EntityType.GetDefaultMappings().Single().Table,
                            sqlQuery.Sql,
                            Expression.Constant(Array.Empty<object>(), typeof(object[])))));

            case GroupByShaperExpression groupByShaperExpression:
                var groupShapedQueryExpression = groupByShaperExpression.GroupingEnumerable;
                var groupClonedSelectExpression = ((SelectExpression)groupShapedQueryExpression.QueryExpression).Clone();
                return new ShapedQueryExpression(
                    groupClonedSelectExpression,
                    new QueryExpressionReplacingExpressionVisitor(
                            groupShapedQueryExpression.QueryExpression, groupClonedSelectExpression)
                        .Visit(groupShapedQueryExpression.ShaperExpression));

            case ShapedQueryExpression shapedQueryExpression:
                var clonedSelectExpression = ((SelectExpression)shapedQueryExpression.QueryExpression).Clone();
                return new ShapedQueryExpression(
                    clonedSelectExpression,
                    new QueryExpressionReplacingExpressionVisitor(shapedQueryExpression.QueryExpression, clonedSelectExpression)
                        .Visit(shapedQueryExpression.ShaperExpression));

            case SqlQueryRootExpression sqlQueryRootExpression:
                var typeMapping = RelationalDependencies.TypeMappingSource.FindMapping(sqlQueryRootExpression.ElementType);
                if (typeMapping == null)
                {
                    throw new InvalidOperationException(
                        RelationalStrings.SqlQueryUnmappedType(sqlQueryRootExpression.ElementType.DisplayName()));
                }

                var selectExpression = new SelectExpression(
                    sqlQueryRootExpression.Type, typeMapping,
                    new FromSqlExpression("t", sqlQueryRootExpression.Sql, sqlQueryRootExpression.Argument));

                Expression shaperExpression = new ProjectionBindingExpression(
                    selectExpression, new ProjectionMember(), sqlQueryRootExpression.ElementType.MakeNullable());

                if (sqlQueryRootExpression.ElementType != shaperExpression.Type)
                {
                    Check.DebugAssert(
                        sqlQueryRootExpression.ElementType.MakeNullable() == shaperExpression.Type,
                        "expression.Type must be nullable of targetType");

                    shaperExpression = Expression.Convert(shaperExpression, sqlQueryRootExpression.ElementType);
                }

                return new ShapedQueryExpression(selectExpression, shaperExpression);

            default:
                return base.VisitExtension(extensionExpression);
        }
    }

    /// <inheritdoc />
    protected override Expression VisitMethodCall(MethodCallExpression methodCallExpression)
    {
        var method = methodCallExpression.Method;
        if (method.DeclaringType == typeof(RelationalQueryableExtensions))
        {
            var source = Visit(methodCallExpression.Arguments[0]);
            if (source is ShapedQueryExpression shapedQueryExpression)
            {
                var genericMethod = method.IsGenericMethod ? method.GetGenericMethodDefinition() : null;
                switch (method.Name)
                {
                    case nameof(RelationalQueryableExtensions.ExecuteDelete)
                        when genericMethod == RelationalQueryableExtensions.ExecuteDeleteMethodInfo:
                        return TranslateExecuteDelete(shapedQueryExpression)
                            ?? throw new InvalidOperationException(
                                RelationalStrings.NonQueryTranslationFailedWithDetails(
                                    methodCallExpression.Print(), TranslationErrorDetails));

                    case nameof(RelationalQueryableExtensions.ExecuteUpdate)
                        when genericMethod == RelationalQueryableExtensions.ExecuteUpdateMethodInfo:
                        return TranslateExecuteUpdate(shapedQueryExpression, methodCallExpression.Arguments[1].UnwrapLambdaFromQuote())
                            ?? throw new InvalidOperationException(
                                RelationalStrings.NonQueryTranslationFailedWithDetails(
                                    methodCallExpression.Print(), TranslationErrorDetails));
                }
            }
        }

        return base.VisitMethodCall(methodCallExpression);
    }

    /// <inheritdoc />
    protected override QueryableMethodTranslatingExpressionVisitor CreateSubqueryVisitor()
        => new RelationalQueryableMethodTranslatingExpressionVisitor(this);

    /// <inheritdoc />
    protected override ShapedQueryExpression CreateShapedQueryExpression(IEntityType entityType)
        => CreateShapedQueryExpression(entityType, _sqlExpressionFactory.Select(entityType));

    private static ShapedQueryExpression CreateShapedQueryExpression(IEntityType entityType, SelectExpression selectExpression)
        => new(
            selectExpression,
            new RelationalEntityShaperExpression(
                entityType,
                new ProjectionBindingExpression(
                    selectExpression,
                    new ProjectionMember(),
                    typeof(ValueBuffer)),
                false));

    /// <inheritdoc />
    protected override ShapedQueryExpression? TranslateAll(ShapedQueryExpression source, LambdaExpression predicate)
    {
        var translation = TranslateLambdaExpression(source, predicate);
        if (translation == null)
        {
            return null;
        }

        var selectExpression = (SelectExpression)source.QueryExpression;
        selectExpression.ApplyPredicate(_sqlExpressionFactory.Not(translation));
        selectExpression.ReplaceProjection(new List<Expression>());
        selectExpression.ApplyProjection();
        if (selectExpression.Limit == null
            && selectExpression.Offset == null)
        {
            selectExpression.ClearOrdering();
        }

        translation = _sqlExpressionFactory.Exists(selectExpression, true);
        selectExpression = _sqlExpressionFactory.Select(translation);

        return source.Update(
            selectExpression,
            Expression.Convert(new ProjectionBindingExpression(selectExpression, new ProjectionMember(), typeof(bool?)), typeof(bool)));
    }

    /// <inheritdoc />
    protected override ShapedQueryExpression? TranslateAny(ShapedQueryExpression source, LambdaExpression? predicate)
    {
        if (predicate != null)
        {
            var translatedSource = TranslateWhere(source, predicate);
            if (translatedSource == null)
            {
                return null;
            }

            source = translatedSource;
<<<<<<< HEAD
        }

        var selectExpression = (SelectExpression)source.QueryExpression;
        selectExpression.ReplaceProjection(new List<Expression>());
        selectExpression.ApplyProjection();
=======
        }

        var selectExpression = (SelectExpression)source.QueryExpression;
        selectExpression.ReplaceProjection(new List<Expression>());
        selectExpression.ApplyProjection();
        if (selectExpression.Limit == null
            && selectExpression.Offset == null)
        {
            selectExpression.ClearOrdering();
        }

        var translation = _sqlExpressionFactory.Exists(selectExpression, false);
        selectExpression = _sqlExpressionFactory.Select(translation);

        return source.Update(
            selectExpression,
            Expression.Convert(new ProjectionBindingExpression(selectExpression, new ProjectionMember(), typeof(bool?)), typeof(bool)));
    }

    /// <inheritdoc />
    protected override ShapedQueryExpression? TranslateAverage(
        ShapedQueryExpression source,
        LambdaExpression? selector,
        Type resultType)
        => TranslateAggregateWithSelector(source, selector, QueryableMethods.GetAverageWithoutSelector, throwWhenEmpty: true, resultType);

    /// <inheritdoc />
    protected override ShapedQueryExpression? TranslateCast(ShapedQueryExpression source, Type resultType)
        => source.ShaperExpression.Type != resultType
            ? source.UpdateShaperExpression(Expression.Convert(source.ShaperExpression, resultType))
            : source;

    /// <inheritdoc />
    protected override ShapedQueryExpression? TranslateConcat(ShapedQueryExpression source1, ShapedQueryExpression source2)
    {
        ((SelectExpression)source1.QueryExpression).ApplyUnion((SelectExpression)source2.QueryExpression, distinct: false);

        return source1.UpdateShaperExpression(
            MatchShaperNullabilityForSetOperation(source1.ShaperExpression, source2.ShaperExpression, makeNullable: true));
    }

    /// <inheritdoc />
    protected override ShapedQueryExpression? TranslateContains(ShapedQueryExpression source, Expression item)
    {
        var selectExpression = (SelectExpression)source.QueryExpression;
        var translation = TranslateExpression(item);
        if (translation == null)
        {
            return null;
        }

>>>>>>> 5d0d937a
        if (selectExpression.Limit == null
            && selectExpression.Offset == null)
        {
            selectExpression.ClearOrdering();
        }

<<<<<<< HEAD
        var translation = _sqlExpressionFactory.Exists(selectExpression, false);
        selectExpression = _sqlExpressionFactory.Select(translation);

        return source.Update(
            selectExpression,
            Expression.Convert(new ProjectionBindingExpression(selectExpression, new ProjectionMember(), typeof(bool?)), typeof(bool)));
    }

    /// <inheritdoc />
    protected override ShapedQueryExpression? TranslateAverage(
        ShapedQueryExpression source,
        LambdaExpression? selector,
        Type resultType)
        => TranslateAggregateWithSelector(source, selector, QueryableMethods.GetAverageWithoutSelector, throwWhenEmpty: true, resultType);

    /// <inheritdoc />
    protected override ShapedQueryExpression? TranslateCast(ShapedQueryExpression source, Type resultType)
        => source.ShaperExpression.Type != resultType
            ? source.UpdateShaperExpression(Expression.Convert(source.ShaperExpression, resultType))
            : source;

    /// <inheritdoc />
    protected override ShapedQueryExpression? TranslateConcat(ShapedQueryExpression source1, ShapedQueryExpression source2)
    {
        ((SelectExpression)source1.QueryExpression).ApplyUnion((SelectExpression)source2.QueryExpression, distinct: false);

        return source1.UpdateShaperExpression(
            MatchShaperNullabilityForSetOperation(source1.ShaperExpression, source2.ShaperExpression, makeNullable: true));
    }

    /// <inheritdoc />
    protected override ShapedQueryExpression? TranslateContains(ShapedQueryExpression source, Expression item)
    {
        var selectExpression = (SelectExpression)source.QueryExpression;
        var translation = TranslateExpression(item);
        if (translation == null)
        {
            return null;
        }

        if (selectExpression.Limit == null
            && selectExpression.Offset == null)
        {
            selectExpression.ClearOrdering();
        }

        var shaperExpression = source.ShaperExpression;
        // No need to check ConvertChecked since this is convert node which we may have added during projection
        if (shaperExpression is UnaryExpression { NodeType: ExpressionType.Convert } unaryExpression
            && unaryExpression.Operand.Type.IsNullableType()
            && unaryExpression.Operand.Type.UnwrapNullableType() == unaryExpression.Type)
        {
            shaperExpression = unaryExpression.Operand;
        }

        if (shaperExpression is ProjectionBindingExpression projectionBindingExpression)
        {
            var projection = selectExpression.GetProjection(projectionBindingExpression);
            if (projection is SqlExpression sqlExpression)
            {
                selectExpression.ReplaceProjection(new List<Expression> { sqlExpression });
                selectExpression.ApplyProjection();

                translation = _sqlExpressionFactory.In(translation, selectExpression, false);
                selectExpression = _sqlExpressionFactory.Select(translation);

                return source.Update(
                    selectExpression,
                    Expression.Convert(
                        new ProjectionBindingExpression(selectExpression, new ProjectionMember(), typeof(bool?)), typeof(bool)));
            }
        }

        return null;
    }

    /// <inheritdoc />
    protected override ShapedQueryExpression? TranslateCount(ShapedQueryExpression source, LambdaExpression? predicate)
        => TranslateAggregateWithPredicate(source, predicate, QueryableMethods.CountWithoutPredicate);

    /// <inheritdoc />
    protected override ShapedQueryExpression? TranslateDefaultIfEmpty(ShapedQueryExpression source, Expression? defaultValue)
    {
        if (defaultValue == null)
        {
            ((SelectExpression)source.QueryExpression).ApplyDefaultIfEmpty(_sqlExpressionFactory);
            return source.UpdateShaperExpression(MarkShaperNullable(source.ShaperExpression));
        }

        return null;
    }

    /// <inheritdoc />
    protected override ShapedQueryExpression? TranslateDistinct(ShapedQueryExpression source)
    {
        var selectExpression = (SelectExpression)source.QueryExpression;
        if (selectExpression.Orderings.Count > 0
            && selectExpression.Limit == null
            && selectExpression.Offset == null)
        {
            _queryCompilationContext.Logger.DistinctAfterOrderByWithoutRowLimitingOperatorWarning();
        }

        selectExpression.ApplyDistinct();
        return source;
    }

    /// <inheritdoc />
    protected override ShapedQueryExpression? TranslateElementAtOrDefault(
        ShapedQueryExpression source,
        Expression index,
        bool returnDefault)
        => null;

    /// <inheritdoc />
    protected override ShapedQueryExpression? TranslateExcept(ShapedQueryExpression source1, ShapedQueryExpression source2)
    {
        ((SelectExpression)source1.QueryExpression).ApplyExcept((SelectExpression)source2.QueryExpression, distinct: true);

        // Since except has result from source1, we don't need to change shaper
        return source1;
    }

    /// <inheritdoc />
    protected override ShapedQueryExpression? TranslateFirstOrDefault(
        ShapedQueryExpression source,
        LambdaExpression? predicate,
        Type returnType,
        bool returnDefault)
    {
        if (predicate != null)
        {
            var translatedSource = TranslateWhere(source, predicate);
            if (translatedSource == null)
            {
                return null;
            }

            source = translatedSource;
        }

        var selectExpression = (SelectExpression)source.QueryExpression;
        if (selectExpression.Predicate == null
            && selectExpression.Orderings.Count == 0)
        {
            _queryCompilationContext.Logger.FirstWithoutOrderByAndFilterWarning();
        }

        selectExpression.ApplyLimit(TranslateExpression(Expression.Constant(1))!);

        return source.ShaperExpression.Type != returnType
            ? source.UpdateShaperExpression(Expression.Convert(source.ShaperExpression, returnType))
            : source;
    }

    /// <inheritdoc />
    protected override ShapedQueryExpression? TranslateGroupBy(
        ShapedQueryExpression source,
        LambdaExpression keySelector,
        LambdaExpression? elementSelector,
        LambdaExpression? resultSelector)
    {
        var selectExpression = (SelectExpression)source.QueryExpression;
        selectExpression.PrepareForAggregate();

        var remappedKeySelector = RemapLambdaBody(source, keySelector);
        var translatedKey = TranslateGroupingKey(remappedKeySelector);
        if (translatedKey == null)
        {
            return null;
=======
        var shaperExpression = source.ShaperExpression;
        // No need to check ConvertChecked since this is convert node which we may have added during projection
        if (shaperExpression is UnaryExpression { NodeType: ExpressionType.Convert } unaryExpression
            && unaryExpression.Operand.Type.IsNullableType()
            && unaryExpression.Operand.Type.UnwrapNullableType() == unaryExpression.Type)
        {
            shaperExpression = unaryExpression.Operand;
        }

        if (shaperExpression is ProjectionBindingExpression projectionBindingExpression)
        {
            var projection = selectExpression.GetProjection(projectionBindingExpression);
            if (projection is SqlExpression sqlExpression)
            {
                selectExpression.ReplaceProjection(new List<Expression> { sqlExpression });
                selectExpression.ApplyProjection();

                translation = _sqlExpressionFactory.In(translation, selectExpression, false);
                selectExpression = _sqlExpressionFactory.Select(translation);

                return source.Update(
                    selectExpression,
                    Expression.Convert(
                        new ProjectionBindingExpression(selectExpression, new ProjectionMember(), typeof(bool?)), typeof(bool)));
            }
        }

        return null;
    }

    /// <inheritdoc />
    protected override ShapedQueryExpression? TranslateCount(ShapedQueryExpression source, LambdaExpression? predicate)
        => TranslateAggregateWithPredicate(source, predicate, QueryableMethods.CountWithoutPredicate);

    /// <inheritdoc />
    protected override ShapedQueryExpression? TranslateDefaultIfEmpty(ShapedQueryExpression source, Expression? defaultValue)
    {
        if (defaultValue == null)
        {
            ((SelectExpression)source.QueryExpression).ApplyDefaultIfEmpty(_sqlExpressionFactory);
            return source.UpdateShaperExpression(MarkShaperNullable(source.ShaperExpression));
        }

        return null;
    }

    /// <inheritdoc />
    protected override ShapedQueryExpression? TranslateDistinct(ShapedQueryExpression source)
    {
        var selectExpression = (SelectExpression)source.QueryExpression;
        if (selectExpression.Orderings.Count > 0
            && selectExpression.Limit == null
            && selectExpression.Offset == null)
        {
            _queryCompilationContext.Logger.DistinctAfterOrderByWithoutRowLimitingOperatorWarning();
        }

        selectExpression.ApplyDistinct();
        return source;
    }

    /// <inheritdoc />
    protected override ShapedQueryExpression? TranslateElementAtOrDefault(
        ShapedQueryExpression source,
        Expression index,
        bool returnDefault)
        => null;

    /// <inheritdoc />
    protected override ShapedQueryExpression? TranslateExcept(ShapedQueryExpression source1, ShapedQueryExpression source2)
    {
        ((SelectExpression)source1.QueryExpression).ApplyExcept((SelectExpression)source2.QueryExpression, distinct: true);

        // Since except has result from source1, we don't need to change shaper
        return source1;
    }

    /// <inheritdoc />
    protected override ShapedQueryExpression? TranslateFirstOrDefault(
        ShapedQueryExpression source,
        LambdaExpression? predicate,
        Type returnType,
        bool returnDefault)
    {
        if (predicate != null)
        {
            var translatedSource = TranslateWhere(source, predicate);
            if (translatedSource == null)
            {
                return null;
            }

            source = translatedSource;
        }

        var selectExpression = (SelectExpression)source.QueryExpression;
        if (selectExpression.Predicate == null
            && selectExpression.Orderings.Count == 0)
        {
            _queryCompilationContext.Logger.FirstWithoutOrderByAndFilterWarning();
        }

        selectExpression.ApplyLimit(TranslateExpression(Expression.Constant(1))!);

        return source.ShaperExpression.Type != returnType
            ? source.UpdateShaperExpression(Expression.Convert(source.ShaperExpression, returnType))
            : source;
    }

    /// <inheritdoc />
    protected override ShapedQueryExpression? TranslateGroupBy(
        ShapedQueryExpression source,
        LambdaExpression keySelector,
        LambdaExpression? elementSelector,
        LambdaExpression? resultSelector)
    {
        var selectExpression = (SelectExpression)source.QueryExpression;
        selectExpression.PrepareForAggregate();

        var remappedKeySelector = RemapLambdaBody(source, keySelector);
        var translatedKey = TranslateGroupingKey(remappedKeySelector);
        if (translatedKey == null)
        {
            // This could be group by entity type
            if (remappedKeySelector is not EntityShaperExpression
                { ValueBufferExpression : ProjectionBindingExpression })
            {
                // ValueBufferExpression can be JsonQuery, ProjectionBindingExpression, EntityProjection
                // We only allow ProjectionBindingExpression which represents a regular entity
                return null;
            }

            translatedKey = remappedKeySelector;
        }

        if (elementSelector != null)
        {
            source = TranslateSelect(source, elementSelector);
        }

        var groupByShaper = selectExpression.ApplyGrouping(translatedKey, source.ShaperExpression, _sqlExpressionFactory);
        if (resultSelector == null)
        {
            return source.UpdateShaperExpression(groupByShaper);
        }

        var original1 = resultSelector.Parameters[0];
        var original2 = resultSelector.Parameters[1];

        var newResultSelectorBody = new ReplacingExpressionVisitor(
                new Expression[] { original1, original2 },
                new[] { groupByShaper.KeySelector, groupByShaper })
            .Visit(resultSelector.Body);

        newResultSelectorBody = ExpandSharedTypeEntities(selectExpression, newResultSelectorBody);

        return source.UpdateShaperExpression(
            _projectionBindingExpressionVisitor.Translate(selectExpression, newResultSelectorBody));
    }

    private Expression? TranslateGroupingKey(Expression expression)
    {
        switch (expression)
        {
            case NewExpression newExpression:
                if (newExpression.Arguments.Count == 0)
                {
                    return newExpression;
                }

                var newArguments = new Expression[newExpression.Arguments.Count];
                for (var i = 0; i < newArguments.Length; i++)
                {
                    var key = TranslateGroupingKey(newExpression.Arguments[i]);
                    if (key == null)
                    {
                        return null;
                    }

                    newArguments[i] = key;
                }

                return newExpression.Update(newArguments);

            case MemberInitExpression memberInitExpression:
                var updatedNewExpression = (NewExpression?)TranslateGroupingKey(memberInitExpression.NewExpression);
                if (updatedNewExpression == null)
                {
                    return null;
                }

                var newBindings = new MemberAssignment[memberInitExpression.Bindings.Count];
                for (var i = 0; i < newBindings.Length; i++)
                {
                    var memberAssignment = (MemberAssignment)memberInitExpression.Bindings[i];
                    var visitedExpression = TranslateGroupingKey(memberAssignment.Expression);
                    if (visitedExpression == null)
                    {
                        return null;
                    }

                    newBindings[i] = memberAssignment.Update(visitedExpression);
                }

                return memberInitExpression.Update(updatedNewExpression, newBindings);

            default:
                var translation = TranslateExpression(expression);
                if (translation == null)
                {
                    return null;
                }

                return translation.Type == expression.Type
                    ? translation
                    : Expression.Convert(translation, expression.Type);
>>>>>>> 5d0d937a
        }
    }

<<<<<<< HEAD
        if (elementSelector != null)
        {
            source = TranslateSelect(source, elementSelector);
        }

        var groupByShaper = selectExpression.ApplyGrouping(translatedKey, source.ShaperExpression, _sqlExpressionFactory);
        if (resultSelector == null)
        {
            return source.UpdateShaperExpression(groupByShaper);
        }

        var original1 = resultSelector.Parameters[0];
        var original2 = resultSelector.Parameters[1];

        var newResultSelectorBody = new ReplacingExpressionVisitor(
                new Expression[] { original1, original2 },
                new[] { groupByShaper.KeySelector, groupByShaper })
            .Visit(resultSelector.Body);

        newResultSelectorBody = ExpandSharedTypeEntities(selectExpression, newResultSelectorBody);

        return source.UpdateShaperExpression(
            _projectionBindingExpressionVisitor.Translate(selectExpression, newResultSelectorBody));
    }

    private Expression? TranslateGroupingKey(Expression expression)
    {
        switch (expression)
        {
            case NewExpression newExpression:
                if (newExpression.Arguments.Count == 0)
                {
                    return newExpression;
                }

                var newArguments = new Expression[newExpression.Arguments.Count];
                for (var i = 0; i < newArguments.Length; i++)
                {
                    var key = TranslateGroupingKey(newExpression.Arguments[i]);
                    if (key == null)
                    {
                        return null;
                    }

                    newArguments[i] = key;
                }

                return newExpression.Update(newArguments);

            case MemberInitExpression memberInitExpression:
                var updatedNewExpression = (NewExpression?)TranslateGroupingKey(memberInitExpression.NewExpression);
                if (updatedNewExpression == null)
                {
                    return null;
                }

                var newBindings = new MemberAssignment[memberInitExpression.Bindings.Count];
                for (var i = 0; i < newBindings.Length; i++)
                {
                    var memberAssignment = (MemberAssignment)memberInitExpression.Bindings[i];
                    var visitedExpression = TranslateGroupingKey(memberAssignment.Expression);
                    if (visitedExpression == null)
                    {
                        return null;
                    }

                    newBindings[i] = memberAssignment.Update(visitedExpression);
                }

                return memberInitExpression.Update(updatedNewExpression, newBindings);

            default:
                var translation = TranslateExpression(expression);
                if (translation == null)
                {
                    return null;
                }

                return translation.Type == expression.Type
                    ? translation
                    : Expression.Convert(translation, expression.Type);
        }
    }

    /// <inheritdoc />
    protected override ShapedQueryExpression? TranslateGroupJoin(
        ShapedQueryExpression outer,
        ShapedQueryExpression inner,
        LambdaExpression outerKeySelector,
        LambdaExpression innerKeySelector,
        LambdaExpression resultSelector)
        => null;

    /// <inheritdoc />
    protected override ShapedQueryExpression? TranslateIntersect(ShapedQueryExpression source1, ShapedQueryExpression source2)
    {
        ((SelectExpression)source1.QueryExpression).ApplyIntersect((SelectExpression)source2.QueryExpression, distinct: true);

        // For intersect since result comes from both sides, if one of them is non-nullable then both are non-nullable
        return source1.UpdateShaperExpression(
            MatchShaperNullabilityForSetOperation(source1.ShaperExpression, source2.ShaperExpression, makeNullable: false));
    }

    /// <inheritdoc />
    protected override ShapedQueryExpression? TranslateJoin(
        ShapedQueryExpression outer,
        ShapedQueryExpression inner,
        LambdaExpression outerKeySelector,
        LambdaExpression innerKeySelector,
        LambdaExpression resultSelector)
    {
        var joinPredicate = CreateJoinPredicate(outer, outerKeySelector, inner, innerKeySelector);
        if (joinPredicate != null)
        {
            var outerSelectExpression = (SelectExpression)outer.QueryExpression;
            var outerShaperExpression = outerSelectExpression.AddInnerJoin(inner, joinPredicate, outer.ShaperExpression);
            outer = outer.UpdateShaperExpression(outerShaperExpression);

            return TranslateTwoParameterSelector(outer, resultSelector);
        }

        return null;
    }

    /// <inheritdoc />
    protected override ShapedQueryExpression? TranslateLeftJoin(
        ShapedQueryExpression outer,
        ShapedQueryExpression inner,
        LambdaExpression outerKeySelector,
        LambdaExpression innerKeySelector,
        LambdaExpression resultSelector)
    {
        var joinPredicate = CreateJoinPredicate(outer, outerKeySelector, inner, innerKeySelector);
        if (joinPredicate != null)
        {
            var outerSelectExpression = (SelectExpression)outer.QueryExpression;
            var outerShaperExpression = outerSelectExpression.AddLeftJoin(inner, joinPredicate, outer.ShaperExpression);
            outer = outer.UpdateShaperExpression(outerShaperExpression);

            return TranslateTwoParameterSelector(outer, resultSelector);
        }

        return null;
    }

    private SqlExpression CreateJoinPredicate(
        ShapedQueryExpression outer,
        LambdaExpression outerKeySelector,
        ShapedQueryExpression inner,
        LambdaExpression innerKeySelector)
    {
        var outerKey = RemapLambdaBody(outer, outerKeySelector);
        var innerKey = RemapLambdaBody(inner, innerKeySelector);

        if (outerKey is NewExpression outerNew
            && outerNew.Arguments.Count > 0)
        {
            var innerNew = (NewExpression)innerKey;

            SqlExpression? result = null;
            for (var i = 0; i < outerNew.Arguments.Count; i++)
            {
                var joinPredicate = CreateJoinPredicate(outerNew.Arguments[i], innerNew.Arguments[i]);
                result = result == null
                    ? joinPredicate
                    : _sqlExpressionFactory.AndAlso(result, joinPredicate);
            }

            if (outerNew.Arguments.Count == 1)
            {
                result = _sqlExpressionFactory.AndAlso(
                    result!,
                    CreateJoinPredicate(Expression.Constant(true), Expression.Constant(true)));
            }

            return result!;
        }

        return CreateJoinPredicate(outerKey, innerKey);
    }

    private SqlExpression CreateJoinPredicate(Expression outerKey, Expression innerKey)
        => TranslateExpression(Infrastructure.ExpressionExtensions.CreateEqualsExpression(outerKey, innerKey))!;

    /// <inheritdoc />
    protected override ShapedQueryExpression? TranslateLastOrDefault(
        ShapedQueryExpression source,
        LambdaExpression? predicate,
        Type returnType,
        bool returnDefault)
    {
        var selectExpression = (SelectExpression)source.QueryExpression;
        if (selectExpression.Orderings.Count == 0)
        {
            throw new InvalidOperationException(
                RelationalStrings.LastUsedWithoutOrderBy(returnDefault ? nameof(Queryable.LastOrDefault) : nameof(Queryable.Last)));
        }

        if (predicate != null)
        {
            var translatedSource = TranslateWhere(source, predicate);
            if (translatedSource == null)
            {
                return null;
            }

            source = translatedSource;
        }

        selectExpression.ReverseOrderings();
        selectExpression.ApplyLimit(TranslateExpression(Expression.Constant(1))!);

        return source.ShaperExpression.Type != returnType
            ? source.UpdateShaperExpression(Expression.Convert(source.ShaperExpression, returnType))
            : source;
    }

    /// <inheritdoc />
    protected override ShapedQueryExpression? TranslateLongCount(ShapedQueryExpression source, LambdaExpression? predicate)
        => TranslateAggregateWithPredicate(source, predicate, QueryableMethods.LongCountWithoutPredicate);

    /// <inheritdoc />
    protected override ShapedQueryExpression? TranslateMax(ShapedQueryExpression source, LambdaExpression? selector, Type resultType)
        => TranslateAggregateWithSelector(
            source, selector, t => QueryableMethods.MaxWithoutSelector.MakeGenericMethod(t), throwWhenEmpty: true, resultType);

    /// <inheritdoc />
    protected override ShapedQueryExpression? TranslateMin(ShapedQueryExpression source, LambdaExpression? selector, Type resultType)
        => TranslateAggregateWithSelector(
            source, selector, t => QueryableMethods.MinWithoutSelector.MakeGenericMethod(t), throwWhenEmpty: true, resultType);

    /// <inheritdoc />
    protected override ShapedQueryExpression? TranslateOfType(ShapedQueryExpression source, Type resultType)
    {
        if (source.ShaperExpression is EntityShaperExpression entityShaperExpression)
        {
            var entityType = entityShaperExpression.EntityType;
            if (entityType.ClrType == resultType)
            {
                return source;
            }

            var parameterExpression = Expression.Parameter(entityShaperExpression.Type);
            var predicate = Expression.Lambda(Expression.TypeIs(parameterExpression, resultType), parameterExpression);
            var translation = TranslateLambdaExpression(source, predicate);
            if (translation == null)
            {
                // EntityType is not part of hierarchy
                return null;
            }

            var selectExpression = (SelectExpression)source.QueryExpression;
            if (!(translation is SqlConstantExpression sqlConstantExpression
                    && sqlConstantExpression.Value is bool constantValue
                    && constantValue))
            {
                selectExpression.ApplyPredicate(translation);
            }

            var baseType = entityType.GetAllBaseTypes().SingleOrDefault(et => et.ClrType == resultType);
            if (baseType != null)
            {
                return source.UpdateShaperExpression(entityShaperExpression.WithEntityType(baseType));
            }

            var derivedType = entityType.GetDerivedTypes().Single(et => et.ClrType == resultType);
            var projectionBindingExpression = (ProjectionBindingExpression)entityShaperExpression.ValueBufferExpression;

            var projectionMember = projectionBindingExpression.ProjectionMember;
            Check.DebugAssert(new ProjectionMember().Equals(projectionMember), "Invalid ProjectionMember when processing OfType");

            var entityProjectionExpression = (EntityProjectionExpression)selectExpression.GetProjection(projectionBindingExpression);
            selectExpression.ReplaceProjection(
                new Dictionary<ProjectionMember, Expression>
                {
                    { projectionMember, entityProjectionExpression.UpdateEntityType(derivedType) }
                });

            return source.UpdateShaperExpression(entityShaperExpression.WithEntityType(derivedType));
        }

        return null;
    }

    /// <inheritdoc />
    protected override ShapedQueryExpression? TranslateOrderBy(
        ShapedQueryExpression source,
        LambdaExpression keySelector,
        bool ascending)
    {
        var translation = TranslateLambdaExpression(source, keySelector);
        if (translation == null)
        {
            return null;
        }

        ((SelectExpression)source.QueryExpression).ApplyOrdering(new OrderingExpression(translation, ascending));

        return source;
    }

    /// <inheritdoc />
    protected override ShapedQueryExpression? TranslateReverse(ShapedQueryExpression source)
    {
        var selectExpression = (SelectExpression)source.QueryExpression;
        if (selectExpression.Orderings.Count == 0)
        {
            AddTranslationErrorDetails(RelationalStrings.MissingOrderingInSelectExpression);
            return null;
        }

        selectExpression.ReverseOrderings();

        return source;
    }

    /// <inheritdoc />
    protected override ShapedQueryExpression TranslateSelect(ShapedQueryExpression source, LambdaExpression selector)
    {
        if (selector.Body == selector.Parameters[0])
        {
            return source;
        }

        var selectExpression = (SelectExpression)source.QueryExpression;
        if (selectExpression.IsDistinct)
        {
            selectExpression.PushdownIntoSubquery();
        }

        var newSelectorBody = RemapLambdaBody(source, selector);

        return source.UpdateShaperExpression(_projectionBindingExpressionVisitor.Translate(selectExpression, newSelectorBody));
    }

    /// <inheritdoc />
    protected override ShapedQueryExpression? TranslateSelectMany(
        ShapedQueryExpression source,
        LambdaExpression collectionSelector,
        LambdaExpression resultSelector)
    {
        var (newCollectionSelector, correlated, defaultIfEmpty)
            = new CorrelationFindingExpressionVisitor().IsCorrelated(collectionSelector);
        if (correlated)
        {
            var collectionSelectorBody = RemapLambdaBody(source, newCollectionSelector);
            if (Visit(collectionSelectorBody) is ShapedQueryExpression inner)
            {
                var innerSelectExpression = (SelectExpression)source.QueryExpression;
                var shaper = defaultIfEmpty
                    ? innerSelectExpression.AddOuterApply(inner, source.ShaperExpression)
                    : innerSelectExpression.AddCrossApply(inner, source.ShaperExpression);

                return TranslateTwoParameterSelector(source.UpdateShaperExpression(shaper), resultSelector);
            }
        }
        else
        {
            if (Visit(newCollectionSelector.Body) is ShapedQueryExpression inner)
            {
                if (defaultIfEmpty)
                {
                    var translatedInner = TranslateDefaultIfEmpty(inner, null);
                    if (translatedInner == null)
                    {
                        return null;
                    }

                    inner = translatedInner;
                }

                var innerSelectExpression = (SelectExpression)source.QueryExpression;
                var shaper = innerSelectExpression.AddCrossJoin(inner, source.ShaperExpression);

                return TranslateTwoParameterSelector(source.UpdateShaperExpression(shaper), resultSelector);
            }
        }

        return null;
    }

    private sealed class CorrelationFindingExpressionVisitor : ExpressionVisitor
    {
        private ParameterExpression? _outerParameter;
        private bool _correlated;
        private bool _defaultIfEmpty;

        public (LambdaExpression, bool, bool) IsCorrelated(LambdaExpression lambdaExpression)
        {
            Check.DebugAssert(
                lambdaExpression.Parameters.Count == 1, "Multiparameter lambda passed to CorrelationFindingExpressionVisitor");

            _correlated = false;
            _defaultIfEmpty = false;
            _outerParameter = lambdaExpression.Parameters[0];

            var result = Visit(lambdaExpression.Body);

            return (Expression.Lambda(result, _outerParameter), _correlated, _defaultIfEmpty);
        }

        protected override Expression VisitParameter(ParameterExpression parameterExpression)
        {
            if (parameterExpression == _outerParameter)
            {
                _correlated = true;
            }

            return base.VisitParameter(parameterExpression);
        }

        protected override Expression VisitMethodCall(MethodCallExpression methodCallExpression)
        {
            if (methodCallExpression.Method.IsGenericMethod
                && methodCallExpression.Method.GetGenericMethodDefinition() == QueryableMethods.DefaultIfEmptyWithoutArgument)
            {
                _defaultIfEmpty = true;
                return Visit(methodCallExpression.Arguments[0]);
            }

            return base.VisitMethodCall(methodCallExpression);
        }
    }

    /// <inheritdoc />
    protected override ShapedQueryExpression? TranslateSelectMany(ShapedQueryExpression source, LambdaExpression selector)
    {
        var innerParameter = Expression.Parameter(selector.ReturnType.GetSequenceType(), "i");
        var resultSelector = Expression.Lambda(
            innerParameter, Expression.Parameter(source.Type.GetSequenceType()), innerParameter);

        return TranslateSelectMany(source, selector, resultSelector);
    }

    /// <inheritdoc />
    protected override ShapedQueryExpression? TranslateSingleOrDefault(
        ShapedQueryExpression source,
        LambdaExpression? predicate,
        Type returnType,
        bool returnDefault)
    {
        if (predicate != null)
        {
            var translatedSource = TranslateWhere(source, predicate);
            if (translatedSource == null)
            {
                return null;
            }

            source = translatedSource;
        }

        var selectExpression = (SelectExpression)source.QueryExpression;
        selectExpression.ApplyLimit(TranslateExpression(Expression.Constant(_subquery ? 1 : 2))!);

        return source.ShaperExpression.Type != returnType
            ? source.UpdateShaperExpression(Expression.Convert(source.ShaperExpression, returnType))
            : source;
    }

    /// <inheritdoc />
    protected override ShapedQueryExpression? TranslateSkip(ShapedQueryExpression source, Expression count)
    {
        var selectExpression = (SelectExpression)source.QueryExpression;
        var translation = TranslateExpression(count);
        if (translation == null)
        {
            return null;
        }

        if (selectExpression.Orderings.Count == 0)
        {
            _queryCompilationContext.Logger.RowLimitingOperationWithoutOrderByWarning();
        }

        selectExpression.ApplyOffset(translation);

        return source;
    }

    /// <inheritdoc />
    protected override ShapedQueryExpression? TranslateSkipWhile(ShapedQueryExpression source, LambdaExpression predicate)
        => null;

    /// <inheritdoc />
    protected override ShapedQueryExpression? TranslateSum(ShapedQueryExpression source, LambdaExpression? selector, Type resultType)
        => TranslateAggregateWithSelector(source, selector, QueryableMethods.GetSumWithoutSelector, throwWhenEmpty: false, resultType);

    /// <inheritdoc />
    protected override ShapedQueryExpression? TranslateTake(ShapedQueryExpression source, Expression count)
    {
        var selectExpression = (SelectExpression)source.QueryExpression;
        var translation = TranslateExpression(count);
        if (translation == null)
        {
            return null;
        }

        if (selectExpression.Orderings.Count == 0)
        {
            _queryCompilationContext.Logger.RowLimitingOperationWithoutOrderByWarning();
        }

        selectExpression.ApplyLimit(translation);

        return source;
    }

    /// <inheritdoc />
    protected override ShapedQueryExpression? TranslateTakeWhile(ShapedQueryExpression source, LambdaExpression predicate)
        => null;

    /// <inheritdoc />
    protected override ShapedQueryExpression? TranslateThenBy(
        ShapedQueryExpression source,
        LambdaExpression keySelector,
        bool ascending)
    {
        var translation = TranslateLambdaExpression(source, keySelector);
        if (translation == null)
        {
            return null;
        }

        ((SelectExpression)source.QueryExpression).AppendOrdering(new OrderingExpression(translation, ascending));

        return source;
    }

    /// <inheritdoc />
    protected override ShapedQueryExpression? TranslateUnion(ShapedQueryExpression source1, ShapedQueryExpression source2)
    {
        ((SelectExpression)source1.QueryExpression).ApplyUnion((SelectExpression)source2.QueryExpression, distinct: true);

        return source1.UpdateShaperExpression(
            MatchShaperNullabilityForSetOperation(source1.ShaperExpression, source2.ShaperExpression, makeNullable: true));
    }

    /// <inheritdoc />
    protected override ShapedQueryExpression? TranslateWhere(ShapedQueryExpression source, LambdaExpression predicate)
    {
        var translation = TranslateLambdaExpression(source, predicate);
        if (translation == null)
        {
            return null;
        }

        ((SelectExpression)source.QueryExpression).ApplyPredicate(translation);

        return source;
    }

    /// <summary>
    ///     Translates <see cref="RelationalQueryableExtensions.ExecuteDelete{TSource}(IQueryable{TSource})" /> method
    ///     over the given source.
    /// </summary>
    /// <param name="source">The shaped query on which the operator is applied.</param>
    /// <returns>The non query after translation.</returns>
    protected virtual NonQueryExpression? TranslateExecuteDelete(ShapedQueryExpression source)
    {
        if (source.ShaperExpression is IncludeExpression includeExpression)
        {
            source = source.UpdateShaperExpression(PruneOwnedIncludes(includeExpression));
        }

        if (source.ShaperExpression is not EntityShaperExpression entityShaperExpression)
        {
            AddTranslationErrorDetails(RelationalStrings.ExecuteDeleteOnNonEntityType);
            return null;
        }

=======
    /// <inheritdoc />
    protected override ShapedQueryExpression? TranslateGroupJoin(
        ShapedQueryExpression outer,
        ShapedQueryExpression inner,
        LambdaExpression outerKeySelector,
        LambdaExpression innerKeySelector,
        LambdaExpression resultSelector)
        => null;

    /// <inheritdoc />
    protected override ShapedQueryExpression? TranslateIntersect(ShapedQueryExpression source1, ShapedQueryExpression source2)
    {
        ((SelectExpression)source1.QueryExpression).ApplyIntersect((SelectExpression)source2.QueryExpression, distinct: true);

        // For intersect since result comes from both sides, if one of them is non-nullable then both are non-nullable
        return source1.UpdateShaperExpression(
            MatchShaperNullabilityForSetOperation(source1.ShaperExpression, source2.ShaperExpression, makeNullable: false));
    }

    /// <inheritdoc />
    protected override ShapedQueryExpression? TranslateJoin(
        ShapedQueryExpression outer,
        ShapedQueryExpression inner,
        LambdaExpression outerKeySelector,
        LambdaExpression innerKeySelector,
        LambdaExpression resultSelector)
    {
        var joinPredicate = CreateJoinPredicate(outer, outerKeySelector, inner, innerKeySelector);
        if (joinPredicate != null)
        {
            var outerSelectExpression = (SelectExpression)outer.QueryExpression;
            var outerShaperExpression = outerSelectExpression.AddInnerJoin(inner, joinPredicate, outer.ShaperExpression);
            outer = outer.UpdateShaperExpression(outerShaperExpression);

            return TranslateTwoParameterSelector(outer, resultSelector);
        }

        return null;
    }

    /// <inheritdoc />
    protected override ShapedQueryExpression? TranslateLeftJoin(
        ShapedQueryExpression outer,
        ShapedQueryExpression inner,
        LambdaExpression outerKeySelector,
        LambdaExpression innerKeySelector,
        LambdaExpression resultSelector)
    {
        var joinPredicate = CreateJoinPredicate(outer, outerKeySelector, inner, innerKeySelector);
        if (joinPredicate != null)
        {
            var outerSelectExpression = (SelectExpression)outer.QueryExpression;
            var outerShaperExpression = outerSelectExpression.AddLeftJoin(inner, joinPredicate, outer.ShaperExpression);
            outer = outer.UpdateShaperExpression(outerShaperExpression);

            return TranslateTwoParameterSelector(outer, resultSelector);
        }

        return null;
    }

    private SqlExpression CreateJoinPredicate(
        ShapedQueryExpression outer,
        LambdaExpression outerKeySelector,
        ShapedQueryExpression inner,
        LambdaExpression innerKeySelector)
    {
        var outerKey = RemapLambdaBody(outer, outerKeySelector);
        var innerKey = RemapLambdaBody(inner, innerKeySelector);

        if (outerKey is NewExpression outerNew
            && outerNew.Arguments.Count > 0)
        {
            var innerNew = (NewExpression)innerKey;

            SqlExpression? result = null;
            for (var i = 0; i < outerNew.Arguments.Count; i++)
            {
                var joinPredicate = CreateJoinPredicate(outerNew.Arguments[i], innerNew.Arguments[i]);
                result = result == null
                    ? joinPredicate
                    : _sqlExpressionFactory.AndAlso(result, joinPredicate);
            }

            if (outerNew.Arguments.Count == 1)
            {
                result = _sqlExpressionFactory.AndAlso(
                    result!,
                    CreateJoinPredicate(Expression.Constant(true), Expression.Constant(true)));
            }

            return result!;
        }

        return CreateJoinPredicate(outerKey, innerKey);
    }

    private SqlExpression CreateJoinPredicate(Expression outerKey, Expression innerKey)
        => TranslateExpression(Infrastructure.ExpressionExtensions.CreateEqualsExpression(outerKey, innerKey))!;

    /// <inheritdoc />
    protected override ShapedQueryExpression? TranslateLastOrDefault(
        ShapedQueryExpression source,
        LambdaExpression? predicate,
        Type returnType,
        bool returnDefault)
    {
        var selectExpression = (SelectExpression)source.QueryExpression;
        if (selectExpression.Orderings.Count == 0)
        {
            throw new InvalidOperationException(
                RelationalStrings.LastUsedWithoutOrderBy(returnDefault ? nameof(Queryable.LastOrDefault) : nameof(Queryable.Last)));
        }

        if (predicate != null)
        {
            var translatedSource = TranslateWhere(source, predicate);
            if (translatedSource == null)
            {
                return null;
            }

            source = translatedSource;
        }

        selectExpression.ReverseOrderings();
        selectExpression.ApplyLimit(TranslateExpression(Expression.Constant(1))!);

        return source.ShaperExpression.Type != returnType
            ? source.UpdateShaperExpression(Expression.Convert(source.ShaperExpression, returnType))
            : source;
    }

    /// <inheritdoc />
    protected override ShapedQueryExpression? TranslateLongCount(ShapedQueryExpression source, LambdaExpression? predicate)
        => TranslateAggregateWithPredicate(source, predicate, QueryableMethods.LongCountWithoutPredicate);

    /// <inheritdoc />
    protected override ShapedQueryExpression? TranslateMax(ShapedQueryExpression source, LambdaExpression? selector, Type resultType)
        => TranslateAggregateWithSelector(
            source, selector, t => QueryableMethods.MaxWithoutSelector.MakeGenericMethod(t), throwWhenEmpty: true, resultType);

    /// <inheritdoc />
    protected override ShapedQueryExpression? TranslateMin(ShapedQueryExpression source, LambdaExpression? selector, Type resultType)
        => TranslateAggregateWithSelector(
            source, selector, t => QueryableMethods.MinWithoutSelector.MakeGenericMethod(t), throwWhenEmpty: true, resultType);

    /// <inheritdoc />
    protected override ShapedQueryExpression? TranslateOfType(ShapedQueryExpression source, Type resultType)
    {
        if (source.ShaperExpression is EntityShaperExpression entityShaperExpression)
        {
            var entityType = entityShaperExpression.EntityType;
            if (entityType.ClrType == resultType)
            {
                return source;
            }

            var parameterExpression = Expression.Parameter(entityShaperExpression.Type);
            var predicate = Expression.Lambda(Expression.TypeIs(parameterExpression, resultType), parameterExpression);
            var translation = TranslateLambdaExpression(source, predicate);
            if (translation == null)
            {
                // EntityType is not part of hierarchy
                return null;
            }

            var selectExpression = (SelectExpression)source.QueryExpression;
            if (!(translation is SqlConstantExpression sqlConstantExpression
                    && sqlConstantExpression.Value is bool constantValue
                    && constantValue))
            {
                selectExpression.ApplyPredicate(translation);
            }

            var baseType = entityType.GetAllBaseTypes().SingleOrDefault(et => et.ClrType == resultType);
            if (baseType != null)
            {
                return source.UpdateShaperExpression(entityShaperExpression.WithEntityType(baseType));
            }

            var derivedType = entityType.GetDerivedTypes().Single(et => et.ClrType == resultType);
            var projectionBindingExpression = (ProjectionBindingExpression)entityShaperExpression.ValueBufferExpression;

            var projectionMember = projectionBindingExpression.ProjectionMember;
            Check.DebugAssert(new ProjectionMember().Equals(projectionMember), "Invalid ProjectionMember when processing OfType");

            var entityProjectionExpression = (EntityProjectionExpression)selectExpression.GetProjection(projectionBindingExpression);
            selectExpression.ReplaceProjection(
                new Dictionary<ProjectionMember, Expression>
                {
                    { projectionMember, entityProjectionExpression.UpdateEntityType(derivedType) }
                });

            return source.UpdateShaperExpression(entityShaperExpression.WithEntityType(derivedType));
        }

        return null;
    }

    /// <inheritdoc />
    protected override ShapedQueryExpression? TranslateOrderBy(
        ShapedQueryExpression source,
        LambdaExpression keySelector,
        bool ascending)
    {
        var translation = TranslateLambdaExpression(source, keySelector);
        if (translation == null)
        {
            return null;
        }

        ((SelectExpression)source.QueryExpression).ApplyOrdering(new OrderingExpression(translation, ascending));

        return source;
    }

    /// <inheritdoc />
    protected override ShapedQueryExpression? TranslateReverse(ShapedQueryExpression source)
    {
        var selectExpression = (SelectExpression)source.QueryExpression;
        if (selectExpression.Orderings.Count == 0)
        {
            AddTranslationErrorDetails(RelationalStrings.MissingOrderingInSelectExpression);
            return null;
        }

        selectExpression.ReverseOrderings();

        return source;
    }

    /// <inheritdoc />
    protected override ShapedQueryExpression TranslateSelect(ShapedQueryExpression source, LambdaExpression selector)
    {
        if (selector.Body == selector.Parameters[0])
        {
            return source;
        }

        var selectExpression = (SelectExpression)source.QueryExpression;
        if (selectExpression.IsDistinct)
        {
            selectExpression.PushdownIntoSubquery();
        }

        var newSelectorBody = RemapLambdaBody(source, selector);

        return source.UpdateShaperExpression(_projectionBindingExpressionVisitor.Translate(selectExpression, newSelectorBody));
    }

    /// <inheritdoc />
    protected override ShapedQueryExpression? TranslateSelectMany(
        ShapedQueryExpression source,
        LambdaExpression collectionSelector,
        LambdaExpression resultSelector)
    {
        var (newCollectionSelector, correlated, defaultIfEmpty)
            = new CorrelationFindingExpressionVisitor().IsCorrelated(collectionSelector);
        if (correlated)
        {
            var collectionSelectorBody = RemapLambdaBody(source, newCollectionSelector);
            if (Visit(collectionSelectorBody) is ShapedQueryExpression inner)
            {
                var innerSelectExpression = (SelectExpression)source.QueryExpression;
                var shaper = defaultIfEmpty
                    ? innerSelectExpression.AddOuterApply(inner, source.ShaperExpression)
                    : innerSelectExpression.AddCrossApply(inner, source.ShaperExpression);

                return TranslateTwoParameterSelector(source.UpdateShaperExpression(shaper), resultSelector);
            }
        }
        else
        {
            if (Visit(newCollectionSelector.Body) is ShapedQueryExpression inner)
            {
                if (defaultIfEmpty)
                {
                    var translatedInner = TranslateDefaultIfEmpty(inner, null);
                    if (translatedInner == null)
                    {
                        return null;
                    }

                    inner = translatedInner;
                }

                var innerSelectExpression = (SelectExpression)source.QueryExpression;
                var shaper = innerSelectExpression.AddCrossJoin(inner, source.ShaperExpression);

                return TranslateTwoParameterSelector(source.UpdateShaperExpression(shaper), resultSelector);
            }
        }

        return null;
    }

    private sealed class CorrelationFindingExpressionVisitor : ExpressionVisitor
    {
        private ParameterExpression? _outerParameter;
        private bool _correlated;
        private bool _defaultIfEmpty;

        public (LambdaExpression, bool, bool) IsCorrelated(LambdaExpression lambdaExpression)
        {
            Check.DebugAssert(
                lambdaExpression.Parameters.Count == 1, "Multiparameter lambda passed to CorrelationFindingExpressionVisitor");

            _correlated = false;
            _defaultIfEmpty = false;
            _outerParameter = lambdaExpression.Parameters[0];

            var result = Visit(lambdaExpression.Body);

            return (Expression.Lambda(result, _outerParameter), _correlated, _defaultIfEmpty);
        }

        protected override Expression VisitParameter(ParameterExpression parameterExpression)
        {
            if (parameterExpression == _outerParameter)
            {
                _correlated = true;
            }

            return base.VisitParameter(parameterExpression);
        }

        protected override Expression VisitMethodCall(MethodCallExpression methodCallExpression)
        {
            if (methodCallExpression.Method.IsGenericMethod
                && methodCallExpression.Method.GetGenericMethodDefinition() == QueryableMethods.DefaultIfEmptyWithoutArgument)
            {
                _defaultIfEmpty = true;
                return Visit(methodCallExpression.Arguments[0]);
            }

            return base.VisitMethodCall(methodCallExpression);
        }
    }

    /// <inheritdoc />
    protected override ShapedQueryExpression? TranslateSelectMany(ShapedQueryExpression source, LambdaExpression selector)
    {
        var innerParameter = Expression.Parameter(selector.ReturnType.GetSequenceType(), "i");
        var resultSelector = Expression.Lambda(
            innerParameter, Expression.Parameter(source.Type.GetSequenceType()), innerParameter);

        return TranslateSelectMany(source, selector, resultSelector);
    }

    /// <inheritdoc />
    protected override ShapedQueryExpression? TranslateSingleOrDefault(
        ShapedQueryExpression source,
        LambdaExpression? predicate,
        Type returnType,
        bool returnDefault)
    {
        if (predicate != null)
        {
            var translatedSource = TranslateWhere(source, predicate);
            if (translatedSource == null)
            {
                return null;
            }

            source = translatedSource;
        }

        var selectExpression = (SelectExpression)source.QueryExpression;
        selectExpression.ApplyLimit(TranslateExpression(Expression.Constant(_subquery ? 1 : 2))!);

        return source.ShaperExpression.Type != returnType
            ? source.UpdateShaperExpression(Expression.Convert(source.ShaperExpression, returnType))
            : source;
    }

    /// <inheritdoc />
    protected override ShapedQueryExpression? TranslateSkip(ShapedQueryExpression source, Expression count)
    {
        var selectExpression = (SelectExpression)source.QueryExpression;
        var translation = TranslateExpression(count);
        if (translation == null)
        {
            return null;
        }

        if (selectExpression.Orderings.Count == 0)
        {
            _queryCompilationContext.Logger.RowLimitingOperationWithoutOrderByWarning();
        }

        selectExpression.ApplyOffset(translation);

        return source;
    }

    /// <inheritdoc />
    protected override ShapedQueryExpression? TranslateSkipWhile(ShapedQueryExpression source, LambdaExpression predicate)
        => null;

    /// <inheritdoc />
    protected override ShapedQueryExpression? TranslateSum(ShapedQueryExpression source, LambdaExpression? selector, Type resultType)
        => TranslateAggregateWithSelector(source, selector, QueryableMethods.GetSumWithoutSelector, throwWhenEmpty: false, resultType);

    /// <inheritdoc />
    protected override ShapedQueryExpression? TranslateTake(ShapedQueryExpression source, Expression count)
    {
        var selectExpression = (SelectExpression)source.QueryExpression;
        var translation = TranslateExpression(count);
        if (translation == null)
        {
            return null;
        }

        if (selectExpression.Orderings.Count == 0)
        {
            _queryCompilationContext.Logger.RowLimitingOperationWithoutOrderByWarning();
        }

        selectExpression.ApplyLimit(translation);

        return source;
    }

    /// <inheritdoc />
    protected override ShapedQueryExpression? TranslateTakeWhile(ShapedQueryExpression source, LambdaExpression predicate)
        => null;

    /// <inheritdoc />
    protected override ShapedQueryExpression? TranslateThenBy(
        ShapedQueryExpression source,
        LambdaExpression keySelector,
        bool ascending)
    {
        var translation = TranslateLambdaExpression(source, keySelector);
        if (translation == null)
        {
            return null;
        }

        ((SelectExpression)source.QueryExpression).AppendOrdering(new OrderingExpression(translation, ascending));

        return source;
    }

    /// <inheritdoc />
    protected override ShapedQueryExpression? TranslateUnion(ShapedQueryExpression source1, ShapedQueryExpression source2)
    {
        ((SelectExpression)source1.QueryExpression).ApplyUnion((SelectExpression)source2.QueryExpression, distinct: true);

        return source1.UpdateShaperExpression(
            MatchShaperNullabilityForSetOperation(source1.ShaperExpression, source2.ShaperExpression, makeNullable: true));
    }

    /// <inheritdoc />
    protected override ShapedQueryExpression? TranslateWhere(ShapedQueryExpression source, LambdaExpression predicate)
    {
        var translation = TranslateLambdaExpression(source, predicate);
        if (translation == null)
        {
            return null;
        }

        ((SelectExpression)source.QueryExpression).ApplyPredicate(translation);

        return source;
    }

    /// <summary>
    ///     Translates <see cref="RelationalQueryableExtensions.ExecuteDelete{TSource}(IQueryable{TSource})" /> method
    ///     over the given source.
    /// </summary>
    /// <param name="source">The shaped query on which the operator is applied.</param>
    /// <returns>The non query after translation.</returns>
    protected virtual NonQueryExpression? TranslateExecuteDelete(ShapedQueryExpression source)
    {
        if (source.ShaperExpression is IncludeExpression includeExpression)
        {
            source = source.UpdateShaperExpression(PruneOwnedIncludes(includeExpression));
        }

        if (source.ShaperExpression is not EntityShaperExpression entityShaperExpression)
        {
            AddTranslationErrorDetails(RelationalStrings.ExecuteDeleteOnNonEntityType);
            return null;
        }

        var entityType = entityShaperExpression.EntityType;
        var mappingStrategy = entityType.GetMappingStrategy();
        if (mappingStrategy == RelationalAnnotationNames.TptMappingStrategy)
        {
            AddTranslationErrorDetails(
                RelationalStrings.ExecuteOperationOnTPT(nameof(RelationalQueryableExtensions.ExecuteDelete), entityType.DisplayName()));
            return null;
        }

        if (mappingStrategy == RelationalAnnotationNames.TpcMappingStrategy
            && entityType.GetDirectlyDerivedTypes().Any())
        {
            // We allow TPC is it is leaf type
            AddTranslationErrorDetails(
                RelationalStrings.ExecuteOperationOnTPC(nameof(RelationalQueryableExtensions.ExecuteDelete), entityType.DisplayName()));
            return null;
        }

        if (entityType.GetViewOrTableMappings().Count() != 1)
        {
            AddTranslationErrorDetails(
                RelationalStrings.ExecuteOperationOnEntitySplitting(
                    nameof(RelationalQueryableExtensions.ExecuteDelete), entityType.DisplayName()));
            return null;
        }

        var selectExpression = (SelectExpression)source.QueryExpression;
        if (IsValidSelectExpressionForExecuteDelete(selectExpression, entityShaperExpression, out var tableExpression))
        {
            if (AreOtherNonOwnedEntityTypesInTheTable(entityType.GetRootType(), tableExpression.Table))
            {
                AddTranslationErrorDetails(
                    RelationalStrings.ExecuteDeleteOnTableSplitting(tableExpression.Table.SchemaQualifiedName));

                return null;
            }

            selectExpression.ReplaceProjection(new List<Expression>());
            selectExpression.ApplyProjection();

            return new NonQueryExpression(new DeleteExpression(tableExpression, selectExpression));

            static bool AreOtherNonOwnedEntityTypesInTheTable(IEntityType rootType, ITableBase table)
            {
                foreach (var entityTypeMapping in table.EntityTypeMappings)
                {
                    var entityType = entityTypeMapping.EntityType;
                    if ((entityTypeMapping.IsSharedTablePrincipal == true
                        && entityType != rootType)
                        || (entityTypeMapping.IsSharedTablePrincipal == false
                            && entityType.GetRootType() != rootType
                            && !entityType.IsOwned()))
                    {
                        return true;
                    }
                }

                return false;
            }
        }

        // We need to convert to PK predicate
        var pk = entityType.FindPrimaryKey();
        if (pk == null)
        {
            AddTranslationErrorDetails(
                RelationalStrings.ExecuteOperationOnKeylessEntityTypeWithUnsupportedOperator(
                    nameof(RelationalQueryableExtensions.ExecuteDelete),
                    entityType.DisplayName()));
            return null;
        }

        var clrType = entityType.ClrType;
        var entityParameter = Expression.Parameter(clrType);
        Expression predicateBody;
        var innerParameter = Expression.Parameter(clrType);
        predicateBody = Expression.Call(
            QueryableMethods.AnyWithPredicate.MakeGenericMethod(clrType),
            source,
            Expression.Quote(
                Expression.Lambda(
                    Infrastructure.ExpressionExtensions.CreateEqualsExpression(innerParameter, entityParameter),
                    innerParameter)));

        var newSource = Expression.Call(
            QueryableMethods.Where.MakeGenericMethod(clrType),
            new EntityQueryRootExpression(entityType),
            Expression.Quote(Expression.Lambda(predicateBody, entityParameter)));

        return TranslateExecuteDelete((ShapedQueryExpression)Visit(newSource));

        static Expression PruneOwnedIncludes(IncludeExpression includeExpression)
        {
            if (includeExpression.Navigation is ISkipNavigation
                || includeExpression.Navigation is not INavigation navigation
                || !navigation.ForeignKey.IsOwnership)
            {
                return includeExpression;
            }

            return includeExpression.EntityExpression is IncludeExpression innerIncludeExpression
                ? PruneOwnedIncludes(innerIncludeExpression)
                : includeExpression.EntityExpression;
        }
    }

    /// <summary>
    ///     Translates
    ///     <see
    ///         cref="RelationalQueryableExtensions.ExecuteUpdate{TSource}(IQueryable{TSource}, Expression{Func{SetPropertyCalls{TSource}, SetPropertyCalls{TSource}}})" />
    ///     method
    ///     over the given source.
    /// </summary>
    /// <param name="source">The shaped query on which the operator is applied.</param>
    /// <param name="setPropertyCalls">
    ///     The lambda expression containing
    ///     <see
    ///         cref="SetPropertyCalls{TSource}.SetProperty{TProperty}(Expression{Func{TSource, TProperty}}, Expression{Func{TSource, TProperty}})" />
    ///     statements.
    /// </param>
    /// <returns>The non query after translation.</returns>
    protected virtual NonQueryExpression? TranslateExecuteUpdate(
        ShapedQueryExpression source,
        LambdaExpression setPropertyCalls)
    {
        var propertyValueLambdaExpressions = new List<(LambdaExpression, LambdaExpression)>();
        PopulateSetPropertyCalls(setPropertyCalls.Body, propertyValueLambdaExpressions, setPropertyCalls.Parameters[0]);
        if (TranslationErrorDetails != null)
        {
            return null;
        }

        if (propertyValueLambdaExpressions.Count == 0)
        {
            AddTranslationErrorDetails(RelationalStrings.NoSetPropertyInvocation);
            return null;
        }

        EntityShaperExpression? entityShaperExpression = null;
        var remappedUnwrappeLeftExpressions = new List<Expression>();
        foreach (var (propertyExpression, _) in propertyValueLambdaExpressions)
        {
            var left = RemapLambdaBody(source, propertyExpression);
            left = left.UnwrapTypeConversion(out _);
            if (!IsValidPropertyAccess(RelationalDependencies.Model, left, out var ese))
            {
                AddTranslationErrorDetails(RelationalStrings.InvalidPropertyInSetProperty(propertyExpression.Print()));
                return null;
            }

            if (entityShaperExpression is null)
            {
                entityShaperExpression = ese;
            }
            else if (!ReferenceEquals(ese, entityShaperExpression))
            {
                AddTranslationErrorDetails(
                    RelationalStrings.MultipleEntityPropertiesInSetProperty(
                        entityShaperExpression.EntityType.DisplayName(), ese.EntityType.DisplayName()));
                return null;
            }

            remappedUnwrappeLeftExpressions.Add(left);
        }

        Check.DebugAssert(entityShaperExpression != null, "EntityShaperExpression should have a value.");

>>>>>>> 5d0d937a
        var entityType = entityShaperExpression.EntityType;
        var mappingStrategy = entityType.GetMappingStrategy();
        if (mappingStrategy == RelationalAnnotationNames.TptMappingStrategy)
        {
            AddTranslationErrorDetails(
<<<<<<< HEAD
                RelationalStrings.ExecuteOperationOnTPT(nameof(RelationalQueryableExtensions.ExecuteDelete), entityType.DisplayName()));
=======
                RelationalStrings.ExecuteOperationOnTPT(nameof(RelationalQueryableExtensions.ExecuteUpdate), entityType.DisplayName()));
>>>>>>> 5d0d937a
            return null;
        }

        if (mappingStrategy == RelationalAnnotationNames.TpcMappingStrategy
            && entityType.GetDirectlyDerivedTypes().Any())
        {
            // We allow TPC is it is leaf type
            AddTranslationErrorDetails(
<<<<<<< HEAD
                RelationalStrings.ExecuteOperationOnTPC(nameof(RelationalQueryableExtensions.ExecuteDelete), entityType.DisplayName()));
=======
                RelationalStrings.ExecuteOperationOnTPC(nameof(RelationalQueryableExtensions.ExecuteUpdate), entityType.DisplayName()));
>>>>>>> 5d0d937a
            return null;
        }

        if (entityType.GetViewOrTableMappings().Count() != 1)
        {
            AddTranslationErrorDetails(
                RelationalStrings.ExecuteOperationOnEntitySplitting(
<<<<<<< HEAD
                    nameof(RelationalQueryableExtensions.ExecuteDelete), entityType.DisplayName()));
=======
                    nameof(RelationalQueryableExtensions.ExecuteUpdate), entityType.DisplayName()));
>>>>>>> 5d0d937a
            return null;
        }

        var selectExpression = (SelectExpression)source.QueryExpression;
<<<<<<< HEAD
        if (IsValidSelectExpressionForExecuteDelete(selectExpression, entityShaperExpression, out var tableExpression))
        {
            if (AreOtherNonOwnedEntityTypesInTheTable(entityType.GetRootType(), tableExpression.Table))
            {
                AddTranslationErrorDetails(
                    RelationalStrings.ExecuteDeleteOnTableSplitting(tableExpression.Table.SchemaQualifiedName));

                return null;
            }

            selectExpression.ReplaceProjection(new List<Expression>());
            selectExpression.ApplyProjection();

            return new NonQueryExpression(new DeleteExpression(tableExpression, selectExpression));

            static bool AreOtherNonOwnedEntityTypesInTheTable(IEntityType rootType, ITableBase table)
            {
                foreach (var entityTypeMapping in table.EntityTypeMappings)
                {
                    var entityType = entityTypeMapping.EntityType;
                    if ((entityTypeMapping.IsSharedTablePrincipal == true
                        && entityType != rootType)
                        || (entityTypeMapping.IsSharedTablePrincipal == false
                            && entityType.GetRootType() != rootType
                            && !entityType.IsOwned()))
                    {
                        return true;
                    }
                }

                return false;
            }
        }

        // We need to convert to PK predicate
        var pk = entityType.FindPrimaryKey();
        if (pk == null)
        {
            AddTranslationErrorDetails(
                RelationalStrings.ExecuteOperationOnKeylessEntityTypeWithUnsupportedOperator(
                    nameof(RelationalQueryableExtensions.ExecuteDelete),
                    entityType.DisplayName()));
            return null;
        }

        var clrType = entityType.ClrType;
        var entityParameter = Expression.Parameter(clrType);
        Expression predicateBody;
        var innerParameter = Expression.Parameter(clrType);
        predicateBody = Expression.Call(
            QueryableMethods.AnyWithPredicate.MakeGenericMethod(clrType),
            source,
            Expression.Quote(
                Expression.Lambda(
                    Infrastructure.ExpressionExtensions.CreateEqualsExpression(innerParameter, entityParameter),
                    innerParameter)));

        var newSource = Expression.Call(
            QueryableMethods.Where.MakeGenericMethod(clrType),
            new EntityQueryRootExpression(entityType),
            Expression.Quote(Expression.Lambda(predicateBody, entityParameter)));

        return TranslateExecuteDelete((ShapedQueryExpression)Visit(newSource));

        static Expression PruneOwnedIncludes(IncludeExpression includeExpression)
        {
            if (includeExpression.Navigation is ISkipNavigation
                || includeExpression.Navigation is not INavigation navigation
                || !navigation.ForeignKey.IsOwnership)
            {
                return includeExpression;
            }

            return includeExpression.EntityExpression is IncludeExpression innerIncludeExpression
                ? PruneOwnedIncludes(innerIncludeExpression)
                : includeExpression.EntityExpression;
        }
    }

    /// <summary>
    ///     Translates
    ///     <see
    ///         cref="RelationalQueryableExtensions.ExecuteUpdate{TSource}(IQueryable{TSource}, Expression{Func{SetPropertyCalls{TSource}, SetPropertyCalls{TSource}}})" />
    ///     method
    ///     over the given source.
    /// </summary>
    /// <param name="source">The shaped query on which the operator is applied.</param>
    /// <param name="setPropertyCalls">
    ///     The lambda expression containing
    ///     <see
    ///         cref="SetPropertyCalls{TSource}.SetProperty{TProperty}(Expression{Func{TSource, TProperty}}, Expression{Func{TSource, TProperty}})" />
    ///     statements.
    /// </param>
    /// <returns>The non query after translation.</returns>
    protected virtual NonQueryExpression? TranslateExecuteUpdate(
        ShapedQueryExpression source,
        LambdaExpression setPropertyCalls)
    {
        var propertyValueLambdaExpressions = new List<(LambdaExpression, LambdaExpression)>();
        PopulateSetPropertyCalls(setPropertyCalls.Body, propertyValueLambdaExpressions, setPropertyCalls.Parameters[0]);
        if (TranslationErrorDetails != null)
        {
            return null;
        }

        if (propertyValueLambdaExpressions.Count == 0)
        {
            AddTranslationErrorDetails(RelationalStrings.NoSetPropertyInvocation);
            return null;
        }

        EntityShaperExpression? entityShaperExpression = null;
        var remappedUnwrappeLeftExpressions = new List<Expression>();
        foreach (var (propertyExpression, _) in propertyValueLambdaExpressions)
        {
            var left = RemapLambdaBody(source, propertyExpression);
            left = left.UnwrapTypeConversion(out _);
            if (!IsValidPropertyAccess(RelationalDependencies.Model, left, out var ese))
            {
                AddTranslationErrorDetails(RelationalStrings.InvalidPropertyInSetProperty(propertyExpression.Print()));
                return null;
            }

            if (entityShaperExpression is null)
            {
                entityShaperExpression = ese;
            }
            else if (!ReferenceEquals(ese, entityShaperExpression))
            {
                AddTranslationErrorDetails(
                    RelationalStrings.MultipleEntityPropertiesInSetProperty(
                        entityShaperExpression.EntityType.DisplayName(), ese.EntityType.DisplayName()));
                return null;
            }

            remappedUnwrappeLeftExpressions.Add(left);
        }

        Check.DebugAssert(entityShaperExpression != null, "EntityShaperExpression should have a value.");

        var entityType = entityShaperExpression.EntityType;
        var mappingStrategy = entityType.GetMappingStrategy();
        if (mappingStrategy == RelationalAnnotationNames.TptMappingStrategy)
        {
            AddTranslationErrorDetails(
                RelationalStrings.ExecuteOperationOnTPT(nameof(RelationalQueryableExtensions.ExecuteUpdate), entityType.DisplayName()));
            return null;
        }

        if (mappingStrategy == RelationalAnnotationNames.TpcMappingStrategy
            && entityType.GetDirectlyDerivedTypes().Any())
        {
            // We allow TPC is it is leaf type
            AddTranslationErrorDetails(
                RelationalStrings.ExecuteOperationOnTPC(nameof(RelationalQueryableExtensions.ExecuteUpdate), entityType.DisplayName()));
            return null;
        }

        if (entityType.GetViewOrTableMappings().Count() != 1)
        {
            AddTranslationErrorDetails(
                RelationalStrings.ExecuteOperationOnEntitySplitting(
                    nameof(RelationalQueryableExtensions.ExecuteUpdate), entityType.DisplayName()));
            return null;
        }

        var selectExpression = (SelectExpression)source.QueryExpression;
        if (IsValidSelectExpressionForExecuteUpdate(selectExpression, entityShaperExpression, out var tableExpression))
        {
            return TranslateSetPropertyExpressions(
                this, source, selectExpression, tableExpression,
                propertyValueLambdaExpressions, remappedUnwrappeLeftExpressions);
        }

        // We need to convert to join with original query using PK
        var pk = entityType.FindPrimaryKey();
        if (pk == null)
        {
            AddTranslationErrorDetails(
                RelationalStrings.ExecuteOperationOnKeylessEntityTypeWithUnsupportedOperator(
                    nameof(RelationalQueryableExtensions.ExecuteUpdate),
                    entityType.DisplayName()));
            return null;
        }

        var outer = (ShapedQueryExpression)Visit(new EntityQueryRootExpression(entityType));
        var inner = source;
        var outerParameter = Expression.Parameter(entityType.ClrType);
        var outerKeySelector = Expression.Lambda(outerParameter.CreateKeyValuesExpression(pk.Properties), outerParameter);
        var firstPropertyLambdaExpression = propertyValueLambdaExpressions[0].Item1;
        var entitySource = GetEntitySource(RelationalDependencies.Model, firstPropertyLambdaExpression.Body);
        var innerKeySelector = Expression.Lambda(
            entitySource.CreateKeyValuesExpression(pk.Properties), firstPropertyLambdaExpression.Parameters);

        var joinPredicate = CreateJoinPredicate(outer, outerKeySelector, inner, innerKeySelector);

        Check.DebugAssert(joinPredicate != null, "Join predicate shouldn't be null");

        var outerSelectExpression = (SelectExpression)outer.QueryExpression;
        var outerShaperExpression = outerSelectExpression.AddInnerJoin(inner, joinPredicate, outer.ShaperExpression);
        outer = outer.UpdateShaperExpression(outerShaperExpression);
        var transparentIdentifierType = outer.ShaperExpression.Type;
        var transparentIdentifierParameter = Expression.Parameter(transparentIdentifierType);

        var propertyReplacement = AccessField(transparentIdentifierType, transparentIdentifierParameter, "Outer");
        var valueReplacement = AccessField(transparentIdentifierType, transparentIdentifierParameter, "Inner");
        for (var i = 0; i < propertyValueLambdaExpressions.Count; i++)
        {
            var (propertyExpression, valueExpression) = propertyValueLambdaExpressions[i];
            propertyExpression = Expression.Lambda(
                ReplacingExpressionVisitor.Replace(
                    ReplacingExpressionVisitor.Replace(
                        firstPropertyLambdaExpression.Parameters[0],
                        propertyExpression.Parameters[0],
                        entitySource),
                    propertyReplacement, propertyExpression.Body),
                transparentIdentifierParameter);
            valueExpression = Expression.Lambda(
                ReplacingExpressionVisitor.Replace(valueExpression.Parameters[0], valueReplacement, valueExpression.Body),
                transparentIdentifierParameter);
            propertyValueLambdaExpressions[i] = (propertyExpression, valueExpression);
        }

        tableExpression = (TableExpression)outerSelectExpression.Tables[0];

        return TranslateSetPropertyExpressions(this, outer, outerSelectExpression, tableExpression, propertyValueLambdaExpressions, null);

        static NonQueryExpression? TranslateSetPropertyExpressions(
            RelationalQueryableMethodTranslatingExpressionVisitor visitor,
            ShapedQueryExpression source,
            SelectExpression selectExpression,
            TableExpression tableExpression,
            List<(LambdaExpression, LambdaExpression)> propertyValueLambdaExpressions,
            List<Expression>? leftExpressions)
        {
            var columnValueSetters = new List<ColumnValueSetter>();
            for (var i = 0; i < propertyValueLambdaExpressions.Count; i++)
            {
                var (propertyExpression, valueExpression) = propertyValueLambdaExpressions[i];
                Expression left;
                if (leftExpressions != null)
                {
                    left = leftExpressions[i];
                }
                else
                {
                    left = visitor.RemapLambdaBody(source, propertyExpression);
                    left = left.UnwrapTypeConversion(out _);
                }

                var right = visitor.RemapLambdaBody(source, valueExpression);
                if (right.Type != left.Type)
                {
                    right = Expression.Convert(right, left.Type);
                }

                // We generate equality between property = value while translating so that we infer the type mapping from property correctly.
                // Later we decompose it back into left/right components so that the equality is not in the tree which can get affected by
                // null semantics or other visitor.
                var setter = Infrastructure.ExpressionExtensions.CreateEqualsExpression(left, right);
                var translation = visitor._sqlTranslator.Translate(setter);
                if (translation is SqlBinaryExpression
                    {
                        OperatorType: ExpressionType.Equal, Left: ColumnExpression column
                    } sqlBinaryExpression)
                {
                    columnValueSetters.Add(new ColumnValueSetter(column, sqlBinaryExpression.Right));
                }
                else
                {
                    // We would reach here only if the property is unmapped or value fails to translate.
                    visitor.AddTranslationErrorDetails(
                        RelationalStrings.UnableToTranslateSetProperty(
                            propertyExpression.Print(), valueExpression.Print(), visitor._sqlTranslator.TranslationErrorDetails));
                    return null;
                }
            }

            selectExpression.ReplaceProjection(new List<Expression>());
            selectExpression.ApplyProjection();

            return new NonQueryExpression(new UpdateExpression(tableExpression, selectExpression, columnValueSetters));
        }

        void PopulateSetPropertyCalls(
            Expression expression,
            List<(LambdaExpression, LambdaExpression)> list,
            ParameterExpression parameter)
        {
            switch (expression)
            {
                case ParameterExpression p
                    when parameter == p:
                    break;

                case MethodCallExpression methodCallExpression
                    when methodCallExpression.Method.IsGenericMethod
                    && methodCallExpression.Method.Name == nameof(SetPropertyCalls<int>.SetProperty)
                    && methodCallExpression.Method.DeclaringType!.IsGenericType
                    && methodCallExpression.Method.DeclaringType.GetGenericTypeDefinition() == typeof(SetPropertyCalls<>):

                    list.Add(
                        (methodCallExpression.Arguments[0].UnwrapLambdaFromQuote(),
                            methodCallExpression.Arguments[1].UnwrapLambdaFromQuote()));
                    PopulateSetPropertyCalls(methodCallExpression.Object!, list, parameter);

                    break;

                default:
                    AddTranslationErrorDetails(RelationalStrings.InvalidArgumentToExecuteUpdate);
                    break;
=======
        if (IsValidSelectExpressionForExecuteUpdate(selectExpression, entityShaperExpression, out var tableExpression))
        {
            return TranslateSetPropertyExpressions(
                this, source, selectExpression, tableExpression,
                propertyValueLambdaExpressions, remappedUnwrappeLeftExpressions);
        }

        // We need to convert to join with original query using PK
        var pk = entityType.FindPrimaryKey();
        if (pk == null)
        {
            AddTranslationErrorDetails(
                RelationalStrings.ExecuteOperationOnKeylessEntityTypeWithUnsupportedOperator(
                    nameof(RelationalQueryableExtensions.ExecuteUpdate),
                    entityType.DisplayName()));
            return null;
        }

        var outer = (ShapedQueryExpression)Visit(new EntityQueryRootExpression(entityType));
        var inner = source;
        var outerParameter = Expression.Parameter(entityType.ClrType);
        var outerKeySelector = Expression.Lambda(outerParameter.CreateKeyValuesExpression(pk.Properties), outerParameter);
        var firstPropertyLambdaExpression = propertyValueLambdaExpressions[0].Item1;
        var entitySource = GetEntitySource(RelationalDependencies.Model, firstPropertyLambdaExpression.Body);
        var innerKeySelector = Expression.Lambda(
            entitySource.CreateKeyValuesExpression(pk.Properties), firstPropertyLambdaExpression.Parameters);

        var joinPredicate = CreateJoinPredicate(outer, outerKeySelector, inner, innerKeySelector);

        Check.DebugAssert(joinPredicate != null, "Join predicate shouldn't be null");

        var outerSelectExpression = (SelectExpression)outer.QueryExpression;
        var outerShaperExpression = outerSelectExpression.AddInnerJoin(inner, joinPredicate, outer.ShaperExpression);
        outer = outer.UpdateShaperExpression(outerShaperExpression);
        var transparentIdentifierType = outer.ShaperExpression.Type;
        var transparentIdentifierParameter = Expression.Parameter(transparentIdentifierType);

        var propertyReplacement = AccessField(transparentIdentifierType, transparentIdentifierParameter, "Outer");
        var valueReplacement = AccessField(transparentIdentifierType, transparentIdentifierParameter, "Inner");
        for (var i = 0; i < propertyValueLambdaExpressions.Count; i++)
        {
            var (propertyExpression, valueExpression) = propertyValueLambdaExpressions[i];
            propertyExpression = Expression.Lambda(
                ReplacingExpressionVisitor.Replace(
                    ReplacingExpressionVisitor.Replace(
                        firstPropertyLambdaExpression.Parameters[0],
                        propertyExpression.Parameters[0],
                        entitySource),
                    propertyReplacement, propertyExpression.Body),
                transparentIdentifierParameter);
            valueExpression = Expression.Lambda(
                ReplacingExpressionVisitor.Replace(valueExpression.Parameters[0], valueReplacement, valueExpression.Body),
                transparentIdentifierParameter);
            propertyValueLambdaExpressions[i] = (propertyExpression, valueExpression);
        }

        tableExpression = (TableExpression)outerSelectExpression.Tables[0];

        return TranslateSetPropertyExpressions(this, outer, outerSelectExpression, tableExpression, propertyValueLambdaExpressions, null);

        static NonQueryExpression? TranslateSetPropertyExpressions(
            RelationalQueryableMethodTranslatingExpressionVisitor visitor,
            ShapedQueryExpression source,
            SelectExpression selectExpression,
            TableExpression tableExpression,
            List<(LambdaExpression, LambdaExpression)> propertyValueLambdaExpressions,
            List<Expression>? leftExpressions)
        {
            var columnValueSetters = new List<ColumnValueSetter>();
            for (var i = 0; i < propertyValueLambdaExpressions.Count; i++)
            {
                var (propertyExpression, valueExpression) = propertyValueLambdaExpressions[i];
                Expression left;
                if (leftExpressions != null)
                {
                    left = leftExpressions[i];
                }
                else
                {
                    left = visitor.RemapLambdaBody(source, propertyExpression);
                    left = left.UnwrapTypeConversion(out _);
                }

                var right = visitor.RemapLambdaBody(source, valueExpression);
                if (right.Type != left.Type)
                {
                    right = Expression.Convert(right, left.Type);
                }

                // We generate equality between property = value while translating so that we infer the type mapping from property correctly.
                // Later we decompose it back into left/right components so that the equality is not in the tree which can get affected by
                // null semantics or other visitor.
                var setter = Infrastructure.ExpressionExtensions.CreateEqualsExpression(left, right);
                var translation = visitor._sqlTranslator.Translate(setter);
                if (translation is SqlBinaryExpression
                    {
                        OperatorType: ExpressionType.Equal, Left: ColumnExpression column
                    } sqlBinaryExpression)
                {
                    columnValueSetters.Add(new ColumnValueSetter(column, sqlBinaryExpression.Right));
                }
                else
                {
                    // We would reach here only if the property is unmapped or value fails to translate.
                    visitor.AddTranslationErrorDetails(
                        RelationalStrings.UnableToTranslateSetProperty(
                            propertyExpression.Print(), valueExpression.Print(), visitor._sqlTranslator.TranslationErrorDetails));
                    return null;
                }
            }

            selectExpression.ReplaceProjection(new List<Expression>());
            selectExpression.ApplyProjection();

            return new NonQueryExpression(new UpdateExpression(tableExpression, selectExpression, columnValueSetters));
        }

        void PopulateSetPropertyCalls(
            Expression expression,
            List<(LambdaExpression, LambdaExpression)> list,
            ParameterExpression parameter)
        {
            switch (expression)
            {
                case ParameterExpression p
                    when parameter == p:
                    break;

                case MethodCallExpression methodCallExpression
                    when methodCallExpression.Method.IsGenericMethod
                    && methodCallExpression.Method.Name == nameof(SetPropertyCalls<int>.SetProperty)
                    && methodCallExpression.Method.DeclaringType!.IsGenericType
                    && methodCallExpression.Method.DeclaringType.GetGenericTypeDefinition() == typeof(SetPropertyCalls<>):

                    list.Add(
                        (methodCallExpression.Arguments[0].UnwrapLambdaFromQuote(),
                            methodCallExpression.Arguments[1].UnwrapLambdaFromQuote()));
                    PopulateSetPropertyCalls(methodCallExpression.Object!, list, parameter);

                    break;

                default:
                    AddTranslationErrorDetails(RelationalStrings.InvalidArgumentToExecuteUpdate);
                    break;
            }
        }

        static bool IsValidPropertyAccess(
            IModel model,
            Expression expression,
            [NotNullWhen(true)] out EntityShaperExpression? entityShaperExpression)
        {
            if (expression is MemberExpression { Expression: EntityShaperExpression ese })
            {
                entityShaperExpression = ese;
                return true;
            }

            if (expression is MethodCallExpression mce)
            {
                if (mce.TryGetEFPropertyArguments(out var source, out _)
                    && source is EntityShaperExpression ese1)
                {
                    entityShaperExpression = ese1;
                    return true;
                }

                if (mce.TryGetIndexerArguments(model, out var source2, out _)
                    && source2 is EntityShaperExpression ese2)
                {
                    entityShaperExpression = ese2;
                    return true;
                }
            }

            entityShaperExpression = null;
            return false;
        }

        static Expression GetEntitySource(IModel model, Expression propertyAccessExpression)
        {
            propertyAccessExpression = propertyAccessExpression.UnwrapTypeConversion(out _);
            if (propertyAccessExpression is MethodCallExpression mce)
            {
                if (mce.TryGetEFPropertyArguments(out var source, out _))
                {
                    return source;
                }

                if (mce.TryGetIndexerArguments(model, out var source2, out _))
                {
                    return source2;
                }
            }

            return ((MemberExpression)propertyAccessExpression).Expression!;
        }
    }

    /// <summary>
    ///     Checks weather the current select expression can be used as-is for execute a delete operation,
    ///     or whether it must be pushed down into a subquery.
    /// </summary>
    /// <remarks>
    ///     <para>
    ///         By default, only single-table select expressions are supported, and optionally with a predicate.
    ///     </para>
    ///     <para>
    ///         Providers can override this to allow more select expression features to be supported without pushing down into a subquery.
    ///         When doing this, VisitDelete must also be overridden in the provider's QuerySqlGenerator to add SQL generation support for
    ///         the feature.
    ///     </para>
    /// </remarks>
    /// <param name="selectExpression">The select expression to validate.</param>
    /// <param name="entityShaperExpression">The entity shaper expression on which the delete operation is being applied.</param>
    /// <param name="tableExpression">The table expression from which rows are being deleted.</param>
    /// <returns>Returns <see langword="true" /> if the current select expression can be used for delete as-is, <see langword="false" /> otherwise.</returns>
    protected virtual bool IsValidSelectExpressionForExecuteDelete(
        SelectExpression selectExpression,
        EntityShaperExpression entityShaperExpression,
        [NotNullWhen(true)] out TableExpression? tableExpression)
    {
        if (selectExpression.Offset == null
            && selectExpression.Limit == null
            // If entity type has primary key then Distinct is no-op
            && (!selectExpression.IsDistinct || entityShaperExpression.EntityType.FindPrimaryKey() != null)
            && selectExpression.GroupBy.Count == 0
            && selectExpression.Having == null
            && selectExpression.Orderings.Count == 0
            && selectExpression.Tables.Count == 1
            && selectExpression.Tables[0] is TableExpression expression)
        {
            tableExpression = expression;

            return true;
        }

        tableExpression = null;
        return false;
    }

    /// <summary>
    ///     Validates if the current select expression can be used for execute update operation or it requires to be joined as a subquery.
    /// </summary>
    /// <remarks>
    ///     <para>
    ///         By default, only muli-table select expressions are supported, and optionally with a predicate.
    ///     </para>
    ///     <para>
    ///         Providers can override this to allow more select expression features to be supported without pushing down into a subquery.
    ///         When doing this, VisitUpdate must also be overridden in the provider's QuerySqlGenerator to add SQL generation support for
    ///         the feature.
    ///     </para>
    /// </remarks>
    /// <param name="selectExpression">The select expression to validate.</param>
    /// <param name="entityShaperExpression">The entity shaper expression on which the update operation is being applied.</param>
    /// <param name="tableExpression">The table expression from which rows are being deleted.</param>
    /// <returns>Returns <see langword="true" /> if the current select expression can be used for update as-is, <see langword="false" /> otherwise.</returns>
    protected virtual bool IsValidSelectExpressionForExecuteUpdate(
        SelectExpression selectExpression,
        EntityShaperExpression entityShaperExpression,
        [NotNullWhen(true)] out TableExpression? tableExpression)
    {
        tableExpression = null;
        if (selectExpression.Offset == null
            && selectExpression.Limit == null
            // If entity type has primary key then Distinct is no-op
            && (!selectExpression.IsDistinct || entityShaperExpression.EntityType.FindPrimaryKey() != null)
            && selectExpression.GroupBy.Count == 0
            && selectExpression.Having == null
            && selectExpression.Orderings.Count == 0
            && selectExpression.Tables.Count > 0)
        {
            TableExpressionBase table;
            if (selectExpression.Tables.Count == 1)
            {
                table = selectExpression.Tables[0];
            }
            else
            {
                var projectionBindingExpression = (ProjectionBindingExpression)entityShaperExpression.ValueBufferExpression;
                var entityProjectionExpression = (EntityProjectionExpression)selectExpression.GetProjection(projectionBindingExpression);
                var column = entityProjectionExpression.BindProperty(entityShaperExpression.EntityType.GetProperties().First());
                table = column.Table;
                if (ReferenceEquals(selectExpression.Tables[0], table))
                {
                    // If the table we are looking for it first table, then we need to verify if we can lift the next table in FROM clause
                    var secondTable = selectExpression.Tables[1];
                    if (secondTable is not InnerJoinExpression and not CrossJoinExpression)
                    {
                        return false;
                    }
                }

                if (table is JoinExpressionBase joinExpressionBase)
                {
                    table = joinExpressionBase.Table;
                }
            }

            if (table is TableExpression te)
            {
                tableExpression = te;
                return true;
            }
        }

        return false;
    }

    /// <summary>
    ///     Translates the given expression into equivalent SQL representation.
    /// </summary>
    /// <param name="expression">An expression to translate.</param>
    /// <returns>A <see cref="SqlExpression" /> which is translation of given expression or <see langword="null" />.</returns>
    protected virtual SqlExpression? TranslateExpression(Expression expression)
    {
        var translation = _sqlTranslator.Translate(expression);
        if (translation == null && _sqlTranslator.TranslationErrorDetails != null)
        {
            AddTranslationErrorDetails(_sqlTranslator.TranslationErrorDetails);
        }

        return translation;
    }

    /// <summary>
    ///     Translates the given lambda expression for the <see cref="ShapedQueryExpression" /> source into equivalent SQL representation.
    /// </summary>
    /// <param name="shapedQueryExpression">A <see cref="ShapedQueryExpression" /> on which the lambda expression is being applied.</param>
    /// <param name="lambdaExpression">A <see cref="LambdaExpression" /> to translate into SQL.</param>
    /// <returns>A <see cref="SqlExpression" /> which is translation of given lambda expression or <see langword="null" />.</returns>
    protected virtual SqlExpression? TranslateLambdaExpression(
        ShapedQueryExpression shapedQueryExpression,
        LambdaExpression lambdaExpression)
        => TranslateExpression(RemapLambdaBody(shapedQueryExpression, lambdaExpression));

    private Expression RemapLambdaBody(ShapedQueryExpression shapedQueryExpression, LambdaExpression lambdaExpression)
    {
        var lambdaBody = ReplacingExpressionVisitor.Replace(
            lambdaExpression.Parameters.Single(), shapedQueryExpression.ShaperExpression, lambdaExpression.Body);

        return ExpandSharedTypeEntities((SelectExpression)shapedQueryExpression.QueryExpression, lambdaBody);
    }

    private Expression ExpandSharedTypeEntities(SelectExpression selectExpression, Expression lambdaBody)
        => _sharedTypeEntityExpandingExpressionVisitor.Expand(selectExpression, lambdaBody);

    private sealed class SharedTypeEntityExpandingExpressionVisitor : ExpressionVisitor
    {
        private readonly RelationalSqlTranslatingExpressionVisitor _sqlTranslator;
        private readonly ISqlExpressionFactory _sqlExpressionFactory;

        private SelectExpression _selectExpression;
        private DeferredOwnedExpansionRemovingVisitor _deferredOwnedExpansionRemover;

        public SharedTypeEntityExpandingExpressionVisitor(
            RelationalSqlTranslatingExpressionVisitor sqlTranslator,
            ISqlExpressionFactory sqlExpressionFactory)
        {
            _sqlTranslator = sqlTranslator;
            _sqlExpressionFactory = sqlExpressionFactory;
            _selectExpression = null!;
            _deferredOwnedExpansionRemover = null!;
        }

        public Expression Expand(SelectExpression selectExpression, Expression lambdaBody)
        {
            _selectExpression = selectExpression;
            _deferredOwnedExpansionRemover = new DeferredOwnedExpansionRemovingVisitor(_selectExpression);

            return _deferredOwnedExpansionRemover.Visit(Visit(lambdaBody));
        }

        protected override Expression VisitMember(MemberExpression memberExpression)
        {
            var innerExpression = Visit(memberExpression.Expression);

            return TryExpand(innerExpression, MemberIdentity.Create(memberExpression.Member))
                ?? memberExpression.Update(innerExpression);
        }

        protected override Expression VisitMethodCall(MethodCallExpression methodCallExpression)
        {
            if (methodCallExpression.TryGetEFPropertyArguments(out var source, out var navigationName))
            {
                source = Visit(source);

                return TryExpand(source, MemberIdentity.Create(navigationName))
                    ?? methodCallExpression.Update(null!, new[] { source, methodCallExpression.Arguments[1] });
            }

            return base.VisitMethodCall(methodCallExpression);
        }

        protected override Expression VisitExtension(Expression extensionExpression)
            => extensionExpression is EntityShaperExpression
                || extensionExpression is ShapedQueryExpression
                || extensionExpression is GroupByShaperExpression
                    ? extensionExpression
                    : base.VisitExtension(extensionExpression);

        private Expression? TryExpand(Expression? source, MemberIdentity member)
        {
            source = source.UnwrapTypeConversion(out var convertedType);
            var doee = source as DeferredOwnedExpansionExpression;
            if (doee is not null)
            {
                source = _deferredOwnedExpansionRemover.UnwrapDeferredEntityProjectionExpression(doee);
            }

            if (source is not EntityShaperExpression entityShaperExpression)
            {
                return null;
            }

            var entityType = entityShaperExpression.EntityType;
            if (convertedType != null)
            {
                entityType = entityType.GetRootType().GetDerivedTypesInclusive()
                    .FirstOrDefault(et => et.ClrType == convertedType);

                if (entityType == null)
                {
                    return null;
                }
            }

            var navigation = member.MemberInfo != null
                ? entityType.FindNavigation(member.MemberInfo)
                : entityType.FindNavigation(member.Name!);

            if (navigation == null)
            {
                return null;
            }

            var targetEntityType = navigation.TargetEntityType;
            if (targetEntityType == null
                || !targetEntityType.IsOwned())
            {
                return null;
            }

            if (TryGetJsonQueryExpression(entityShaperExpression, out var jsonQueryExpression))
            {
                var newJsonQueryExpression = jsonQueryExpression.BindNavigation(navigation);

                return navigation.IsCollection
                    ? newJsonQueryExpression
                    : new RelationalEntityShaperExpression(
                        navigation.TargetEntityType,
                        newJsonQueryExpression,
                        nullable: entityShaperExpression.IsNullable || !navigation.ForeignKey.IsRequired);
            }

            var entityProjectionExpression = GetEntityProjectionExpression(entityShaperExpression);
            var foreignKey = navigation.ForeignKey;

            if (targetEntityType.IsMappedToJson())
            {
                var innerShaper = entityProjectionExpression.BindNavigation(navigation);
                if (innerShaper != null)
                {
                    return navigation.IsCollection
                        ? (JsonQueryExpression)innerShaper.ValueBufferExpression
                        : innerShaper;
                }
            }
            else
            {
                if (navigation.IsCollection)
                {
                    var innerSelectExpression = BuildInnerSelectExpressionForOwnedTypeMappedToDifferentTable(
                        entityProjectionExpression,
                        targetEntityType.GetViewOrTableMappings().Single().Table,
                        navigation);

                    var innerShapedQuery = CreateShapedQueryExpression(
                        targetEntityType, innerSelectExpression);

                    var makeNullable = foreignKey.PrincipalKey.Properties
                        .Concat(foreignKey.Properties)
                        .Select(p => p.ClrType)
                        .Any(t => t.IsNullableType());

                    var innerSequenceType = innerShapedQuery.Type.GetSequenceType();
                    var correlationPredicateParameter = Expression.Parameter(innerSequenceType);

                    var outerKey = entityShaperExpression.CreateKeyValuesExpression(
                        navigation.IsOnDependent
                            ? foreignKey.Properties
                            : foreignKey.PrincipalKey.Properties,
                        makeNullable);
                    var innerKey = correlationPredicateParameter.CreateKeyValuesExpression(
                        navigation.IsOnDependent
                            ? foreignKey.PrincipalKey.Properties
                            : foreignKey.Properties,
                        makeNullable);

                    var keyComparison = Infrastructure.ExpressionExtensions.CreateEqualsExpression(outerKey, innerKey);

                    var predicate = makeNullable
                        ? Expression.AndAlso(
                            outerKey is NewArrayExpression newArrayExpression
                                ? newArrayExpression.Expressions
                                    .Select(
                                        e =>
                                        {
                                            var left = (e as UnaryExpression)?.Operand ?? e;

                                            return Expression.NotEqual(left, Expression.Constant(null, left.Type));
                                        })
                                    .Aggregate((l, r) => Expression.AndAlso(l, r))
                                : Expression.NotEqual(outerKey, Expression.Constant(null, outerKey.Type)),
                            keyComparison)
                        : keyComparison;

                    var correlationPredicate = Expression.Lambda(predicate, correlationPredicateParameter);

                    return Expression.Call(
                        QueryableMethods.Where.MakeGenericMethod(innerSequenceType),
                        innerShapedQuery,
                        Expression.Quote(correlationPredicate));
                }

                var innerShaper = entityProjectionExpression.BindNavigation(navigation);
                if (innerShaper == null)
                {
                    // Owned types don't support inheritance See https://github.com/dotnet/efcore/issues/9630
                    // So there is no handling for dependent having TPT/TPC
                    // If navigation is defined on derived type and entity type is part of TPT then we need to get ITableBase for derived type.
                    // TODO: The following code should also handle Function and SqlQuery mappings
                    var table = navigation.DeclaringEntityType.BaseType == null
                        || entityType.FindDiscriminatorProperty() != null
                            ? navigation.DeclaringEntityType.GetViewOrTableMappings().Single().Table
                            : navigation.DeclaringEntityType.GetViewOrTableMappings().Select(tm => tm.Table)
                                .Except(navigation.DeclaringEntityType.BaseType.GetViewOrTableMappings().Select(tm => tm.Table))
                                .Single();
                    if (table.GetReferencingRowInternalForeignKeys(foreignKey.PrincipalEntityType).Contains(foreignKey))
                    {
                        // Mapped to same table
                        // We get identifying column to figure out tableExpression to pull columns from and nullability of most principal side
                        var identifyingColumn = entityProjectionExpression.BindProperty(entityType.FindPrimaryKey()!.Properties.First());
                        var principalNullable = identifyingColumn.IsNullable
                            // Also make nullable if navigation is on derived type and and principal is TPT
                            // Since identifying PK would be non-nullable but principal can still be null
                            // Derived owned navigation does not de-dupe the PK column which for principal is from base table
                            // and for dependent on derived table
                            || (entityType.FindDiscriminatorProperty() == null
                                && navigation.DeclaringEntityType.IsStrictlyDerivedFrom(entityShaperExpression.EntityType));

                        var entityProjection = _selectExpression.GenerateWeakEntityProjectionExpression(
                            targetEntityType, table, identifyingColumn.Name, identifyingColumn.Table, principalNullable);

                        if (entityProjection != null)
                        {
                            innerShaper = new RelationalEntityShaperExpression(targetEntityType, entityProjection, principalNullable);
                        }
                    }

                    if (innerShaper == null)
                    {
                        // InnerShaper is still null if either it is not table sharing or we failed to find table to pick data from
                        // So we find the table it is mapped to and generate join with it.
                        // Owned types don't support inheritance See https://github.com/dotnet/efcore/issues/9630
                        // So there is no handling for dependent having TPT
                        table = targetEntityType.GetViewOrTableMappings().Single().Table;
                        var innerSelectExpression = BuildInnerSelectExpressionForOwnedTypeMappedToDifferentTable(
                            entityProjectionExpression,
                            table,
                            navigation);

                        var innerShapedQuery = CreateShapedQueryExpression(targetEntityType, innerSelectExpression);

                        var makeNullable = foreignKey.PrincipalKey.Properties
                            .Concat(foreignKey.Properties)
                            .Select(p => p.ClrType)
                            .Any(t => t.IsNullableType());

                        var outerKey = entityShaperExpression.CreateKeyValuesExpression(
                            navigation.IsOnDependent
                                ? foreignKey.Properties
                                : foreignKey.PrincipalKey.Properties,
                            makeNullable);
                        var innerKey = innerShapedQuery.ShaperExpression.CreateKeyValuesExpression(
                            navigation.IsOnDependent
                                ? foreignKey.PrincipalKey.Properties
                                : foreignKey.Properties,
                            makeNullable);

                        var joinPredicate = _sqlTranslator.Translate(
                            Infrastructure.ExpressionExtensions.CreateEqualsExpression(outerKey, innerKey))!;
                        // Following conditions should match conditions for pushdown on outer during SelectExpression.AddJoin method
                        var pushdownRequired = _selectExpression.Limit != null
                            || _selectExpression.Offset != null
                            || _selectExpression.IsDistinct
                            || _selectExpression.GroupBy.Count > 0;
                        _selectExpression.AddLeftJoin(innerSelectExpression, joinPredicate);

                        // If pushdown was required on SelectExpression then we need to fetch the updated entity projection
                        if (pushdownRequired)
                        {
                            if (doee is not null)
                            {
                                entityShaperExpression = _deferredOwnedExpansionRemover.UnwrapDeferredEntityProjectionExpression(doee);
                            }

                            entityProjectionExpression = GetEntityProjectionExpression(entityShaperExpression);
                        }

                        var leftJoinTable = _selectExpression.Tables.Last();

                        innerShaper = new RelationalEntityShaperExpression(
                            targetEntityType,
                            _selectExpression.GenerateWeakEntityProjectionExpression(
                                targetEntityType, table, null, leftJoinTable, nullable: true)!,
                            nullable: true);
                    }

                    entityProjectionExpression.AddNavigationBinding(navigation, innerShaper);
                }
>>>>>>> 5d0d937a
            }
        }

<<<<<<< HEAD
        static bool IsValidPropertyAccess(
            IModel model,
            Expression expression,
            [NotNullWhen(true)] out EntityShaperExpression? entityShaperExpression)
        {
            if (expression is MemberExpression { Expression: EntityShaperExpression ese })
            {
                entityShaperExpression = ese;
                return true;
            }

            if (expression is MethodCallExpression mce)
            {
                if (mce.TryGetEFPropertyArguments(out var source, out _)
                    && source is EntityShaperExpression ese1)
                {
                    entityShaperExpression = ese1;
                    return true;
                }

                if (mce.TryGetIndexerArguments(model, out var source2, out _)
                    && source2 is EntityShaperExpression ese2)
                {
                    entityShaperExpression = ese2;
                    return true;
                }
            }

            entityShaperExpression = null;
            return false;
        }

        static Expression GetEntitySource(IModel model, Expression propertyAccessExpression)
        {
            propertyAccessExpression = propertyAccessExpression.UnwrapTypeConversion(out _);
            if (propertyAccessExpression is MethodCallExpression mce)
            {
                if (mce.TryGetEFPropertyArguments(out var source, out _))
                {
                    return source;
                }

                if (mce.TryGetIndexerArguments(model, out var source2, out _))
                {
                    return source2;
                }
            }

            return ((MemberExpression)propertyAccessExpression).Expression!;
        }
    }

    /// <summary>
    ///     Checks weather the current select expression can be used as-is for execute a delete operation,
    ///     or whether it must be pushed down into a subquery.
    /// </summary>
    /// <remarks>
    ///     <para>
    ///         By default, only single-table select expressions are supported, and optionally with a predicate.
    ///     </para>
    ///     <para>
    ///         Providers can override this to allow more select expression features to be supported without pushing down into a subquery.
    ///         When doing this, VisitDelete must also be overridden in the provider's QuerySqlGenerator to add SQL generation support for
    ///         the feature.
    ///     </para>
    /// </remarks>
    /// <param name="selectExpression">The select expression to validate.</param>
    /// <param name="entityShaperExpression">The entity shaper expression on which the delete operation is being applied.</param>
    /// <param name="tableExpression">The table expression from which rows are being deleted.</param>
    /// <returns>Returns <see langword="true" /> if the current select expression can be used for delete as-is, <see langword="false" /> otherwise.</returns>
    protected virtual bool IsValidSelectExpressionForExecuteDelete(
        SelectExpression selectExpression,
        EntityShaperExpression entityShaperExpression,
        [NotNullWhen(true)] out TableExpression? tableExpression)
    {
        if (selectExpression.Offset == null
            && selectExpression.Limit == null
            // If entity type has primary key then Distinct is no-op
            && (!selectExpression.IsDistinct || entityShaperExpression.EntityType.FindPrimaryKey() != null)
            && selectExpression.GroupBy.Count == 0
            && selectExpression.Having == null
            && selectExpression.Orderings.Count == 0
            && selectExpression.Tables.Count == 1
            && selectExpression.Tables[0] is TableExpression expression)
        {
            tableExpression = expression;

            return true;
        }

        tableExpression = null;
        return false;
    }

    /// <summary>
    ///     Validates if the current select expression can be used for execute update operation or it requires to be joined as a subquery.
    /// </summary>
    /// <remarks>
    ///     <para>
    ///         By default, only muli-table select expressions are supported, and optionally with a predicate.
    ///     </para>
    ///     <para>
    ///         Providers can override this to allow more select expression features to be supported without pushing down into a subquery.
    ///         When doing this, VisitUpdate must also be overridden in the provider's QuerySqlGenerator to add SQL generation support for
    ///         the feature.
    ///     </para>
    /// </remarks>
    /// <param name="selectExpression">The select expression to validate.</param>
    /// <param name="entityShaperExpression">The entity shaper expression on which the update operation is being applied.</param>
    /// <param name="tableExpression">The table expression from which rows are being deleted.</param>
    /// <returns>Returns <see langword="true" /> if the current select expression can be used for update as-is, <see langword="false" /> otherwise.</returns>
    protected virtual bool IsValidSelectExpressionForExecuteUpdate(
        SelectExpression selectExpression,
        EntityShaperExpression entityShaperExpression,
        [NotNullWhen(true)] out TableExpression? tableExpression)
    {
        tableExpression = null;
        if (selectExpression.Offset == null
            && selectExpression.Limit == null
            // If entity type has primary key then Distinct is no-op
            && (!selectExpression.IsDistinct || entityShaperExpression.EntityType.FindPrimaryKey() != null)
            && selectExpression.GroupBy.Count == 0
            && selectExpression.Having == null
            && selectExpression.Orderings.Count == 0
            && selectExpression.Tables.Count > 0)
        {
            TableExpressionBase table;
            if (selectExpression.Tables.Count == 1)
            {
                table = selectExpression.Tables[0];
            }
            else
            {
                var projectionBindingExpression = (ProjectionBindingExpression)entityShaperExpression.ValueBufferExpression;
                var entityProjectionExpression = (EntityProjectionExpression)selectExpression.GetProjection(projectionBindingExpression);
                var column = entityProjectionExpression.BindProperty(entityShaperExpression.EntityType.GetProperties().First());
                table = column.Table;
                if (ReferenceEquals(selectExpression.Tables[0], table))
                {
                    // If the table we are looking for it first table, then we need to verify if we can lift the next table in FROM clause
                    var secondTable = selectExpression.Tables[1];
                    if (secondTable is not InnerJoinExpression and not CrossJoinExpression)
                    {
                        return false;
                    }
                }

                if (table is JoinExpressionBase joinExpressionBase)
                {
                    table = joinExpressionBase.Table;
=======
            return doee is not null
                ? doee.AddNavigation(targetEntityType, navigation)
                : new DeferredOwnedExpansionExpression(
                    targetEntityType,
                    (ProjectionBindingExpression)entityShaperExpression.ValueBufferExpression,
                    navigation);

            SelectExpression BuildInnerSelectExpressionForOwnedTypeMappedToDifferentTable(
                EntityProjectionExpression entityProjectionExpression,
                ITableBase targetTable,
                INavigation navigation)
            {
                // just need any column - we use it only to extract the table it originated from
                var sourceColumn = entityProjectionExpression
                    .BindProperty(
                        navigation.IsOnDependent
                            ? foreignKey.Properties[0]
                            : foreignKey.PrincipalKey.Properties[0]);

                var sourceTable = FindRootTableExpressionForColumn(sourceColumn);
                TableExpressionBase ownedTable = new TableExpression(targetTable);

                foreach (var annotation in sourceTable.GetAnnotations())
                {
                    ownedTable = ownedTable.AddAnnotation(annotation.Name, annotation.Value);
                }

                return _sqlExpressionFactory.Select(targetEntityType, ownedTable);
            }

            static TableExpressionBase FindRootTableExpressionForColumn(ColumnExpression column)
            {
                var table = column.Table;
                if (table is JoinExpressionBase joinExpressionBase)
                {
                    table = joinExpressionBase.Table;
                }
                else if (table is SetOperationBase setOperationBase)
                {
                    table = setOperationBase.Source1;
                }

                if (table is SelectExpression selectExpression)
                {
                    var matchingProjection =
                        (ColumnExpression)selectExpression.Projection.Where(p => p.Alias == column.Name).Single().Expression;

                    return FindRootTableExpressionForColumn(matchingProjection);
>>>>>>> 5d0d937a
                }

                return table;
            }

            if (table is TableExpression te)
            {
                tableExpression = te;
                return true;
            }
        }

<<<<<<< HEAD
        return false;
    }

    /// <summary>
    ///     Translates the given expression into equivalent SQL representation.
    /// </summary>
    /// <param name="expression">An expression to translate.</param>
    /// <returns>A <see cref="SqlExpression" /> which is translation of given expression or <see langword="null" />.</returns>
    protected virtual SqlExpression? TranslateExpression(Expression expression)
    {
        var translation = _sqlTranslator.Translate(expression);
        if (translation == null && _sqlTranslator.TranslationErrorDetails != null)
        {
            AddTranslationErrorDetails(_sqlTranslator.TranslationErrorDetails);
        }

        return translation;
    }

    /// <summary>
    ///     Translates the given lambda expression for the <see cref="ShapedQueryExpression" /> source into equivalent SQL representation.
    /// </summary>
    /// <param name="shapedQueryExpression">A <see cref="ShapedQueryExpression" /> on which the lambda expression is being applied.</param>
    /// <param name="lambdaExpression">A <see cref="LambdaExpression" /> to translate into SQL.</param>
    /// <returns>A <see cref="SqlExpression" /> which is translation of given lambda expression or <see langword="null" />.</returns>
    protected virtual SqlExpression? TranslateLambdaExpression(
        ShapedQueryExpression shapedQueryExpression,
        LambdaExpression lambdaExpression)
        => TranslateExpression(RemapLambdaBody(shapedQueryExpression, lambdaExpression));

    private Expression RemapLambdaBody(ShapedQueryExpression shapedQueryExpression, LambdaExpression lambdaExpression)
    {
        var lambdaBody = ReplacingExpressionVisitor.Replace(
            lambdaExpression.Parameters.Single(), shapedQueryExpression.ShaperExpression, lambdaExpression.Body);

        return ExpandSharedTypeEntities((SelectExpression)shapedQueryExpression.QueryExpression, lambdaBody);
    }

    private Expression ExpandSharedTypeEntities(SelectExpression selectExpression, Expression lambdaBody)
        => _sharedTypeEntityExpandingExpressionVisitor.Expand(selectExpression, lambdaBody);

    private sealed class SharedTypeEntityExpandingExpressionVisitor : ExpressionVisitor
    {
        private readonly RelationalSqlTranslatingExpressionVisitor _sqlTranslator;
        private readonly ISqlExpressionFactory _sqlExpressionFactory;

        private SelectExpression _selectExpression;
        private DeferredOwnedExpansionRemovingVisitor _deferredOwnedExpansionRemover;

        public SharedTypeEntityExpandingExpressionVisitor(
            RelationalSqlTranslatingExpressionVisitor sqlTranslator,
            ISqlExpressionFactory sqlExpressionFactory)
        {
            _sqlTranslator = sqlTranslator;
            _sqlExpressionFactory = sqlExpressionFactory;
            _selectExpression = null!;
            _deferredOwnedExpansionRemover = null!;
        }

        public Expression Expand(SelectExpression selectExpression, Expression lambdaBody)
        {
            _selectExpression = selectExpression;
            _deferredOwnedExpansionRemover = new DeferredOwnedExpansionRemovingVisitor(_selectExpression);

            return _deferredOwnedExpansionRemover.Visit(Visit(lambdaBody));
        }

        protected override Expression VisitMember(MemberExpression memberExpression)
        {
            var innerExpression = Visit(memberExpression.Expression);

            return TryExpand(innerExpression, MemberIdentity.Create(memberExpression.Member))
                ?? memberExpression.Update(innerExpression);
        }

        protected override Expression VisitMethodCall(MethodCallExpression methodCallExpression)
        {
            if (methodCallExpression.TryGetEFPropertyArguments(out var source, out var navigationName))
            {
                source = Visit(source);

                return TryExpand(source, MemberIdentity.Create(navigationName))
                    ?? methodCallExpression.Update(null!, new[] { source, methodCallExpression.Arguments[1] });
            }

            return base.VisitMethodCall(methodCallExpression);
        }

        protected override Expression VisitExtension(Expression extensionExpression)
            => extensionExpression is EntityShaperExpression
                || extensionExpression is ShapedQueryExpression
                || extensionExpression is GroupByShaperExpression
                    ? extensionExpression
                    : base.VisitExtension(extensionExpression);

        private Expression? TryExpand(Expression? source, MemberIdentity member)
        {
            source = source.UnwrapTypeConversion(out var convertedType);
            var doee = source as DeferredOwnedExpansionExpression;
            if (doee is not null)
            {
                source = _deferredOwnedExpansionRemover.UnwrapDeferredEntityProjectionExpression(doee);
            }

            if (source is not EntityShaperExpression entityShaperExpression)
            {
                return null;
            }

            var entityType = entityShaperExpression.EntityType;
            if (convertedType != null)
            {
                entityType = entityType.GetRootType().GetDerivedTypesInclusive()
                    .FirstOrDefault(et => et.ClrType == convertedType);

                if (entityType == null)
                {
                    return null;
                }
            }

            var navigation = member.MemberInfo != null
                ? entityType.FindNavigation(member.MemberInfo)
                : entityType.FindNavigation(member.Name!);

            if (navigation == null)
            {
                return null;
            }

            var targetEntityType = navigation.TargetEntityType;
            if (targetEntityType == null
                || !targetEntityType.IsOwned())
            {
                return null;
            }

            if (TryGetJsonQueryExpression(entityShaperExpression, out var jsonQueryExpression))
            {
                var newJsonQueryExpression = jsonQueryExpression.BindNavigation(navigation);

                return navigation.IsCollection
                    ? newJsonQueryExpression
                    : new RelationalEntityShaperExpression(
                        navigation.TargetEntityType,
                        newJsonQueryExpression,
                        nullable: entityShaperExpression.IsNullable || !navigation.ForeignKey.IsRequired);
            }

            var entityProjectionExpression = GetEntityProjectionExpression(entityShaperExpression);
            var foreignKey = navigation.ForeignKey;

            if (targetEntityType.IsMappedToJson())
            {
                var innerShaper = entityProjectionExpression.BindNavigation(navigation);
                if (innerShaper != null)
                {
                    return navigation.IsCollection
                        ? (JsonQueryExpression)innerShaper.ValueBufferExpression
                        : innerShaper;
                }
=======
        private bool TryGetJsonQueryExpression(
            EntityShaperExpression entityShaperExpression,
            [NotNullWhen(true)] out JsonQueryExpression? jsonQueryExpression)
        {
            switch (entityShaperExpression.ValueBufferExpression)
            {
                case ProjectionBindingExpression projectionBindingExpression:
                    jsonQueryExpression = _selectExpression.GetProjection(projectionBindingExpression) as JsonQueryExpression;
                    return jsonQueryExpression != null;

                case JsonQueryExpression jqe:
                    jsonQueryExpression = jqe;
                    return true;

                default:
                    jsonQueryExpression = null;
                    return false;
            }
        }

        private EntityProjectionExpression GetEntityProjectionExpression(EntityShaperExpression entityShaperExpression)
            => entityShaperExpression.ValueBufferExpression switch
            {
                ProjectionBindingExpression projectionBindingExpression
                    => (EntityProjectionExpression)_selectExpression.GetProjection(projectionBindingExpression),
                EntityProjectionExpression entityProjectionExpression => entityProjectionExpression,
                _ => throw new InvalidOperationException()
            };

        private sealed class DeferredOwnedExpansionExpression : Expression
        {
            private readonly IEntityType _entityType;

            public DeferredOwnedExpansionExpression(
                IEntityType entityType,
                ProjectionBindingExpression projectionBindingExpression,
                INavigation navigation)
            {
                _entityType = entityType;
                ProjectionBindingExpression = projectionBindingExpression;
                NavigationChain = new List<INavigation> { navigation };
            }

            private DeferredOwnedExpansionExpression(
                IEntityType entityType,
                ProjectionBindingExpression projectionBindingExpression,
                List<INavigation> navigationChain)
            {
                _entityType = entityType;
                ProjectionBindingExpression = projectionBindingExpression;
                NavigationChain = navigationChain;
            }

            public ProjectionBindingExpression ProjectionBindingExpression { get; }
            public List<INavigation> NavigationChain { get; }

            public DeferredOwnedExpansionExpression AddNavigation(IEntityType entityType, INavigation navigation)
            {
                var navigationChain = new List<INavigation>(NavigationChain.Count + 1);
                navigationChain.AddRange(NavigationChain);
                navigationChain.Add(navigation);

                return new DeferredOwnedExpansionExpression(
                    entityType,
                    ProjectionBindingExpression,
                    navigationChain);
            }

            public override Type Type
                => _entityType.ClrType;

            public override ExpressionType NodeType
                => ExpressionType.Extension;
        }

        private sealed class DeferredOwnedExpansionRemovingVisitor : ExpressionVisitor
        {
            private readonly SelectExpression _selectExpression;

            public DeferredOwnedExpansionRemovingVisitor(SelectExpression selectExpression)
            {
                _selectExpression = selectExpression;
>>>>>>> 5d0d937a
            }
            else
            {
                if (navigation.IsCollection)
                {
                    var innerSelectExpression = BuildInnerSelectExpressionForOwnedTypeMappedToDifferentTable(
                        entityProjectionExpression,
                        targetEntityType.GetViewOrTableMappings().Single().Table,
                        navigation);

<<<<<<< HEAD
                    var innerShapedQuery = CreateShapedQueryExpression(
                        targetEntityType, innerSelectExpression);

                    var makeNullable = foreignKey.PrincipalKey.Properties
                        .Concat(foreignKey.Properties)
                        .Select(p => p.ClrType)
                        .Any(t => t.IsNullableType());

                    var innerSequenceType = innerShapedQuery.Type.GetSequenceType();
                    var correlationPredicateParameter = Expression.Parameter(innerSequenceType);

                    var outerKey = entityShaperExpression.CreateKeyValuesExpression(
                        navigation.IsOnDependent
                            ? foreignKey.Properties
                            : foreignKey.PrincipalKey.Properties,
                        makeNullable);
                    var innerKey = correlationPredicateParameter.CreateKeyValuesExpression(
                        navigation.IsOnDependent
                            ? foreignKey.PrincipalKey.Properties
                            : foreignKey.Properties,
                        makeNullable);

                    var keyComparison = Infrastructure.ExpressionExtensions.CreateEqualsExpression(outerKey, innerKey);

                    var predicate = makeNullable
                        ? Expression.AndAlso(
                            outerKey is NewArrayExpression newArrayExpression
                                ? newArrayExpression.Expressions
                                    .Select(
                                        e =>
                                        {
                                            var left = (e as UnaryExpression)?.Operand ?? e;

                                            return Expression.NotEqual(left, Expression.Constant(null, left.Type));
                                        })
                                    .Aggregate((l, r) => Expression.AndAlso(l, r))
                                : Expression.NotEqual(outerKey, Expression.Constant(null, outerKey.Type)),
                            keyComparison)
                        : keyComparison;

                    var correlationPredicate = Expression.Lambda(predicate, correlationPredicateParameter);

                    return Expression.Call(
                        QueryableMethods.Where.MakeGenericMethod(innerSequenceType),
                        innerShapedQuery,
                        Expression.Quote(correlationPredicate));
                }

                var innerShaper = entityProjectionExpression.BindNavigation(navigation);
                if (innerShaper == null)
                {
                    // Owned types don't support inheritance See https://github.com/dotnet/efcore/issues/9630
                    // So there is no handling for dependent having TPT/TPC
                    // If navigation is defined on derived type and entity type is part of TPT then we need to get ITableBase for derived type.
                    // TODO: The following code should also handle Function and SqlQuery mappings
                    var table = navigation.DeclaringEntityType.BaseType == null
                        || entityType.FindDiscriminatorProperty() != null
                            ? navigation.DeclaringEntityType.GetViewOrTableMappings().Single().Table
                            : navigation.DeclaringEntityType.GetViewOrTableMappings().Select(tm => tm.Table)
                                .Except(navigation.DeclaringEntityType.BaseType.GetViewOrTableMappings().Select(tm => tm.Table))
                                .Single();
                    if (table.GetReferencingRowInternalForeignKeys(foreignKey.PrincipalEntityType).Contains(foreignKey))
                    {
                        // Mapped to same table
                        // We get identifying column to figure out tableExpression to pull columns from and nullability of most principal side
                        var identifyingColumn = entityProjectionExpression.BindProperty(entityType.FindPrimaryKey()!.Properties.First());
                        var principalNullable = identifyingColumn.IsNullable
                            // Also make nullable if navigation is on derived type and and principal is TPT
                            // Since identifying PK would be non-nullable but principal can still be null
                            // Derived owned navigation does not de-dupe the PK column which for principal is from base table
                            // and for dependent on derived table
                            || (entityType.FindDiscriminatorProperty() == null
                                && navigation.DeclaringEntityType.IsStrictlyDerivedFrom(entityShaperExpression.EntityType));

                        var entityProjection = _selectExpression.GenerateWeakEntityProjectionExpression(
                            targetEntityType, table, identifyingColumn.Name, identifyingColumn.Table, principalNullable);

                        if (entityProjection != null)
                        {
                            innerShaper = new RelationalEntityShaperExpression(targetEntityType, entityProjection, principalNullable);
                        }
                    }

                    if (innerShaper == null)
                    {
                        // InnerShaper is still null if either it is not table sharing or we failed to find table to pick data from
                        // So we find the table it is mapped to and generate join with it.
                        // Owned types don't support inheritance See https://github.com/dotnet/efcore/issues/9630
                        // So there is no handling for dependent having TPT
                        table = targetEntityType.GetViewOrTableMappings().Single().Table;
                        var innerSelectExpression = BuildInnerSelectExpressionForOwnedTypeMappedToDifferentTable(
                            entityProjectionExpression,
                            table,
                            navigation);

                        var innerShapedQuery = CreateShapedQueryExpression(targetEntityType, innerSelectExpression);

                        var makeNullable = foreignKey.PrincipalKey.Properties
                            .Concat(foreignKey.Properties)
                            .Select(p => p.ClrType)
                            .Any(t => t.IsNullableType());

                        var outerKey = entityShaperExpression.CreateKeyValuesExpression(
                            navigation.IsOnDependent
                                ? foreignKey.Properties
                                : foreignKey.PrincipalKey.Properties,
                            makeNullable);
                        var innerKey = innerShapedQuery.ShaperExpression.CreateKeyValuesExpression(
                            navigation.IsOnDependent
                                ? foreignKey.PrincipalKey.Properties
                                : foreignKey.Properties,
                            makeNullable);

                        var joinPredicate = _sqlTranslator.Translate(
                            Infrastructure.ExpressionExtensions.CreateEqualsExpression(outerKey, innerKey))!;
                        // Following conditions should match conditions for pushdown on outer during SelectExpression.AddJoin method
                        var pushdownRequired = _selectExpression.Limit != null
                            || _selectExpression.Offset != null
                            || _selectExpression.IsDistinct
                            || _selectExpression.GroupBy.Count > 0;
                        _selectExpression.AddLeftJoin(innerSelectExpression, joinPredicate);

                        // If pushdown was required on SelectExpression then we need to fetch the updated entity projection
                        if (pushdownRequired)
                        {
                            if (doee is not null)
                            {
                                entityShaperExpression = _deferredOwnedExpansionRemover.UnwrapDeferredEntityProjectionExpression(doee);
                            }

                            entityProjectionExpression = GetEntityProjectionExpression(entityShaperExpression);
                        }

                        var leftJoinTable = _selectExpression.Tables.Last();

                        innerShaper = new RelationalEntityShaperExpression(
                            targetEntityType,
                            _selectExpression.GenerateWeakEntityProjectionExpression(
                                targetEntityType, table, null, leftJoinTable, nullable: true)!,
                            nullable: true);
                    }

                    entityProjectionExpression.AddNavigationBinding(navigation, innerShaper);
                }
            }

            return doee is not null
                ? doee.AddNavigation(targetEntityType, navigation)
                : new DeferredOwnedExpansionExpression(
                    targetEntityType,
                    (ProjectionBindingExpression)entityShaperExpression.ValueBufferExpression,
                    navigation);

            SelectExpression BuildInnerSelectExpressionForOwnedTypeMappedToDifferentTable(
                EntityProjectionExpression entityProjectionExpression,
                ITableBase targetTable,
                INavigation navigation)
            {
                // just need any column - we use it only to extract the table it originated from
                var sourceColumn = entityProjectionExpression
                    .BindProperty(
                        navigation.IsOnDependent
                            ? foreignKey.Properties[0]
                            : foreignKey.PrincipalKey.Properties[0]);

                var sourceTable = FindRootTableExpressionForColumn(sourceColumn);
                TableExpressionBase ownedTable = new TableExpression(targetTable);

                foreach (var annotation in sourceTable.GetAnnotations())
                {
                    ownedTable = ownedTable.AddAnnotation(annotation.Name, annotation.Value);
                }

                return _sqlExpressionFactory.Select(targetEntityType, ownedTable);
            }

            static TableExpressionBase FindRootTableExpressionForColumn(ColumnExpression column)
            {
                var table = column.Table;
                if (table is JoinExpressionBase joinExpressionBase)
                {
                    table = joinExpressionBase.Table;
                }
                else if (table is SetOperationBase setOperationBase)
                {
                    table = setOperationBase.Source1;
                }

                if (table is SelectExpression selectExpression)
                {
                    var matchingProjection =
                        (ColumnExpression)selectExpression.Projection.Where(p => p.Alias == column.Name).Single().Expression;

                    return FindRootTableExpressionForColumn(matchingProjection);
                }

                return table;
            }
        }

        private bool TryGetJsonQueryExpression(
            EntityShaperExpression entityShaperExpression,
            [NotNullWhen(true)] out JsonQueryExpression? jsonQueryExpression)
        {
            switch (entityShaperExpression.ValueBufferExpression)
            {
                case ProjectionBindingExpression projectionBindingExpression:
                    jsonQueryExpression = _selectExpression.GetProjection(projectionBindingExpression) as JsonQueryExpression;
                    return jsonQueryExpression != null;

                case JsonQueryExpression jqe:
                    jsonQueryExpression = jqe;
                    return true;

                default:
                    jsonQueryExpression = null;
                    return false;
            }
        }

        private EntityProjectionExpression GetEntityProjectionExpression(EntityShaperExpression entityShaperExpression)
            => entityShaperExpression.ValueBufferExpression switch
            {
                ProjectionBindingExpression projectionBindingExpression
                    => (EntityProjectionExpression)_selectExpression.GetProjection(projectionBindingExpression),
                EntityProjectionExpression entityProjectionExpression => entityProjectionExpression,
                _ => throw new InvalidOperationException()
            };

        private sealed class DeferredOwnedExpansionExpression : Expression
        {
            private readonly IEntityType _entityType;

            public DeferredOwnedExpansionExpression(
                IEntityType entityType,
                ProjectionBindingExpression projectionBindingExpression,
                INavigation navigation)
            {
                _entityType = entityType;
                ProjectionBindingExpression = projectionBindingExpression;
                NavigationChain = new List<INavigation> { navigation };
            }

            private DeferredOwnedExpansionExpression(
                IEntityType entityType,
                ProjectionBindingExpression projectionBindingExpression,
                List<INavigation> navigationChain)
=======
            [return: NotNullIfNotNull("expression")]
            public override Expression? Visit(Expression? expression)
                => expression switch
                {
                    DeferredOwnedExpansionExpression doee => UnwrapDeferredEntityProjectionExpression(doee),
                    // For the source entity shaper or owned collection expansion
                    EntityShaperExpression or ShapedQueryExpression or GroupByShaperExpression or JsonQueryExpression => expression,
                    _ => base.Visit(expression)
                };

            public EntityShaperExpression UnwrapDeferredEntityProjectionExpression(DeferredOwnedExpansionExpression doee)
            {
                var entityProjection = (EntityProjectionExpression)_selectExpression.GetProjection(doee.ProjectionBindingExpression);
                var entityShaper = entityProjection.BindNavigation(doee.NavigationChain[0])!;

                for (var i = 1; i < doee.NavigationChain.Count; i++)
                {
                    entityProjection = (EntityProjectionExpression)entityShaper.ValueBufferExpression;
                    entityShaper = entityProjection.BindNavigation(doee.NavigationChain[i])!;
                }

                return entityShaper;
            }
        }
    }

    private ShapedQueryExpression TranslateTwoParameterSelector(ShapedQueryExpression source, LambdaExpression resultSelector)
    {
        var transparentIdentifierType = source.ShaperExpression.Type;
        var transparentIdentifierParameter = Expression.Parameter(transparentIdentifierType);

        Expression original1 = resultSelector.Parameters[0];
        var replacement1 = AccessField(transparentIdentifierType, transparentIdentifierParameter, "Outer");
        Expression original2 = resultSelector.Parameters[1];
        var replacement2 = AccessField(transparentIdentifierType, transparentIdentifierParameter, "Inner");
        var newResultSelector = Expression.Lambda(
            new ReplacingExpressionVisitor(
                    new[] { original1, original2 }, new[] { replacement1, replacement2 })
                .Visit(resultSelector.Body),
            transparentIdentifierParameter);

        return TranslateSelect(source, newResultSelector);
    }

    private static Expression AccessField(
        Type transparentIdentifierType,
        Expression targetExpression,
        string fieldName)
        => Expression.Field(targetExpression, transparentIdentifierType.GetTypeInfo().GetDeclaredField(fieldName)!);

    private static void HandleGroupByForAggregate(SelectExpression selectExpression, bool eraseProjection = false)
    {
        if (selectExpression.GroupBy.Count > 0)
        {
            if (eraseProjection)
            {
                // Erasing client projections erase projectionMapping projections too
                selectExpression.ReplaceProjection(new List<Expression>());
            }

            selectExpression.PushdownIntoSubquery();
        }
    }

    private static Expression MatchShaperNullabilityForSetOperation(Expression shaper1, Expression shaper2, bool makeNullable)
    {
        switch (shaper1)
        {
            case EntityShaperExpression entityShaperExpression1
                when shaper2 is EntityShaperExpression entityShaperExpression2:
                return entityShaperExpression1.IsNullable != entityShaperExpression2.IsNullable
                    ? entityShaperExpression1.MakeNullable(makeNullable)
                    : entityShaperExpression1;

            case NewExpression newExpression1
                when shaper2 is NewExpression newExpression2:
                var newArguments = new Expression[newExpression1.Arguments.Count];
                for (var i = 0; i < newArguments.Length; i++)
                {
                    newArguments[i] = MatchShaperNullabilityForSetOperation(
                        newExpression1.Arguments[i], newExpression2.Arguments[i], makeNullable);
                }

                return newExpression1.Update(newArguments);

            case MemberInitExpression memberInitExpression1
                when shaper2 is MemberInitExpression memberInitExpression2:
                var newExpression = (NewExpression)MatchShaperNullabilityForSetOperation(
                    memberInitExpression1.NewExpression, memberInitExpression2.NewExpression, makeNullable);

                var memberBindings = new MemberBinding[memberInitExpression1.Bindings.Count];
                for (var i = 0; i < memberBindings.Length; i++)
                {
                    var memberAssignment = memberInitExpression1.Bindings[i] as MemberAssignment;
                    Check.DebugAssert(memberAssignment != null, "Only member assignment bindings are supported");

                    memberBindings[i] = memberAssignment.Update(
                        MatchShaperNullabilityForSetOperation(
                            memberAssignment.Expression, ((MemberAssignment)memberInitExpression2.Bindings[i]).Expression,
                            makeNullable));
                }

                return memberInitExpression1.Update(newExpression, memberBindings);

            default:
                return shaper1;
        }
    }

    private ShapedQueryExpression? TranslateAggregateWithPredicate(
        ShapedQueryExpression source,
        LambdaExpression? predicate,
        MethodInfo predicateLessMethodInfo)
    {
        if (predicate != null)
        {
            var translatedSource = TranslateWhere(source, predicate);
            if (translatedSource == null)
>>>>>>> 5d0d937a
            {
                _entityType = entityType;
                ProjectionBindingExpression = projectionBindingExpression;
                NavigationChain = navigationChain;
            }

<<<<<<< HEAD
            public ProjectionBindingExpression ProjectionBindingExpression { get; }
            public List<INavigation> NavigationChain { get; }

            public DeferredOwnedExpansionExpression AddNavigation(IEntityType entityType, INavigation navigation)
            {
                var navigationChain = new List<INavigation>(NavigationChain.Count + 1);
                navigationChain.AddRange(NavigationChain);
                navigationChain.Add(navigation);

                return new DeferredOwnedExpansionExpression(
                    entityType,
                    ProjectionBindingExpression,
                    navigationChain);
            }

            public override Type Type
                => _entityType.ClrType;

            public override ExpressionType NodeType
                => ExpressionType.Extension;
        }

        private sealed class DeferredOwnedExpansionRemovingVisitor : ExpressionVisitor
        {
            private readonly SelectExpression _selectExpression;

            public DeferredOwnedExpansionRemovingVisitor(SelectExpression selectExpression)
            {
                _selectExpression = selectExpression;
            }

            [return: NotNullIfNotNull("expression")]
            public override Expression? Visit(Expression? expression)
                => expression switch
                {
                    DeferredOwnedExpansionExpression doee => UnwrapDeferredEntityProjectionExpression(doee),
                    // For the source entity shaper or owned collection expansion
                    EntityShaperExpression or ShapedQueryExpression or GroupByShaperExpression or JsonQueryExpression => expression,
                    _ => base.Visit(expression)
                };

            public EntityShaperExpression UnwrapDeferredEntityProjectionExpression(DeferredOwnedExpansionExpression doee)
            {
                var entityProjection = (EntityProjectionExpression)_selectExpression.GetProjection(doee.ProjectionBindingExpression);
                var entityShaper = entityProjection.BindNavigation(doee.NavigationChain[0])!;

                for (var i = 1; i < doee.NavigationChain.Count; i++)
                {
                    entityProjection = (EntityProjectionExpression)entityShaper.ValueBufferExpression;
                    entityShaper = entityProjection.BindNavigation(doee.NavigationChain[i])!;
                }

                return entityShaper;
            }
=======
            source = translatedSource;
        }

        var selectExpression = (SelectExpression)source.QueryExpression;
        if (!selectExpression.IsDistinct)
        {
            selectExpression.ReplaceProjection(new List<Expression>());
        }

        selectExpression.PrepareForAggregate();
        var selector = _sqlExpressionFactory.Fragment("*");
        var methodCall = Expression.Call(
            predicateLessMethodInfo.MakeGenericMethod(selector.Type),
            Expression.Call(
                QueryableMethods.AsQueryable.MakeGenericMethod(selector.Type), new EnumerableExpression(selector)));
        var translation = TranslateExpression(methodCall);
        if (translation == null)
        {
            return null;
        }

        var projectionMapping = new Dictionary<ProjectionMember, Expression> { { new ProjectionMember(), translation } };

        selectExpression.ClearOrdering();
        selectExpression.ReplaceProjection(projectionMapping);
        var resultType = predicateLessMethodInfo.ReturnType;

        return source.UpdateShaperExpression(
            Expression.Convert(
                new ProjectionBindingExpression(source.QueryExpression, new ProjectionMember(), resultType.MakeNullable()),
                resultType));
    }

    private ShapedQueryExpression? TranslateAggregateWithSelector(
        ShapedQueryExpression source,
        LambdaExpression? selectorLambda,
        Func<Type, MethodInfo> methodGenerator,
        bool throwWhenEmpty,
        Type resultType)
    {
        var selectExpression = (SelectExpression)source.QueryExpression;
        selectExpression.PrepareForAggregate();

        Expression? selector = null;
        if (selectorLambda == null
            || selectorLambda.Body == selectorLambda.Parameters[0])
        {
            var shaperExpression = source.ShaperExpression;
            if (shaperExpression is UnaryExpression unaryExpression
                && unaryExpression.NodeType == ExpressionType.Convert)
            {
                shaperExpression = unaryExpression.Operand;
            }

            if (shaperExpression is ProjectionBindingExpression projectionBindingExpression)
            {
                selector = selectExpression.GetProjection(projectionBindingExpression);
            }
        }
        else
        {
            selector = RemapLambdaBody(source, selectorLambda);
>>>>>>> 5d0d937a
        }
    }

<<<<<<< HEAD
    private ShapedQueryExpression TranslateTwoParameterSelector(ShapedQueryExpression source, LambdaExpression resultSelector)
    {
        var transparentIdentifierType = source.ShaperExpression.Type;
        var transparentIdentifierParameter = Expression.Parameter(transparentIdentifierType);

        Expression original1 = resultSelector.Parameters[0];
        var replacement1 = AccessField(transparentIdentifierType, transparentIdentifierParameter, "Outer");
        Expression original2 = resultSelector.Parameters[1];
        var replacement2 = AccessField(transparentIdentifierType, transparentIdentifierParameter, "Inner");
        var newResultSelector = Expression.Lambda(
            new ReplacingExpressionVisitor(
                    new[] { original1, original2 }, new[] { replacement1, replacement2 })
                .Visit(resultSelector.Body),
            transparentIdentifierParameter);

        return TranslateSelect(source, newResultSelector);
    }

    private static Expression AccessField(
        Type transparentIdentifierType,
        Expression targetExpression,
        string fieldName)
        => Expression.Field(targetExpression, transparentIdentifierType.GetTypeInfo().GetDeclaredField(fieldName)!);

    private static void HandleGroupByForAggregate(SelectExpression selectExpression, bool eraseProjection = false)
    {
        if (selectExpression.GroupBy.Count > 0)
        {
            if (eraseProjection)
            {
                // Erasing client projections erase projectionMapping projections too
                selectExpression.ReplaceProjection(new List<Expression>());
            }

            selectExpression.PushdownIntoSubquery();
        }
    }

    private static Expression MatchShaperNullabilityForSetOperation(Expression shaper1, Expression shaper2, bool makeNullable)
    {
        switch (shaper1)
        {
            case EntityShaperExpression entityShaperExpression1
                when shaper2 is EntityShaperExpression entityShaperExpression2:
                return entityShaperExpression1.IsNullable != entityShaperExpression2.IsNullable
                    ? entityShaperExpression1.MakeNullable(makeNullable)
                    : entityShaperExpression1;

            case NewExpression newExpression1
                when shaper2 is NewExpression newExpression2:
                var newArguments = new Expression[newExpression1.Arguments.Count];
                for (var i = 0; i < newArguments.Length; i++)
                {
                    newArguments[i] = MatchShaperNullabilityForSetOperation(
                        newExpression1.Arguments[i], newExpression2.Arguments[i], makeNullable);
                }

                return newExpression1.Update(newArguments);

            case MemberInitExpression memberInitExpression1
                when shaper2 is MemberInitExpression memberInitExpression2:
                var newExpression = (NewExpression)MatchShaperNullabilityForSetOperation(
                    memberInitExpression1.NewExpression, memberInitExpression2.NewExpression, makeNullable);

                var memberBindings = new MemberBinding[memberInitExpression1.Bindings.Count];
                for (var i = 0; i < memberBindings.Length; i++)
                {
                    var memberAssignment = memberInitExpression1.Bindings[i] as MemberAssignment;
                    Check.DebugAssert(memberAssignment != null, "Only member assignment bindings are supported");

                    memberBindings[i] = memberAssignment.Update(
                        MatchShaperNullabilityForSetOperation(
                            memberAssignment.Expression, ((MemberAssignment)memberInitExpression2.Bindings[i]).Expression,
                            makeNullable));
                }

                return memberInitExpression1.Update(newExpression, memberBindings);

            default:
                return shaper1;
        }
    }

    private ShapedQueryExpression? TranslateAggregateWithPredicate(
        ShapedQueryExpression source,
        LambdaExpression? predicate,
        MethodInfo predicateLessMethodInfo)
    {
        if (predicate != null)
        {
            var translatedSource = TranslateWhere(source, predicate);
            if (translatedSource == null)
            {
                return null;
            }

            source = translatedSource;
        }

        var selectExpression = (SelectExpression)source.QueryExpression;
        if (!selectExpression.IsDistinct)
        {
            selectExpression.ReplaceProjection(new List<Expression>());
        }

        selectExpression.PrepareForAggregate();
        var selector = _sqlExpressionFactory.Fragment("*");
        var methodCall = Expression.Call(
            predicateLessMethodInfo.MakeGenericMethod(selector.Type),
            Expression.Call(
                QueryableMethods.AsQueryable.MakeGenericMethod(selector.Type), new EnumerableExpression(selector)));
        var translation = TranslateExpression(methodCall);
        if (translation == null)
        {
            return null;
        }

        var projectionMapping = new Dictionary<ProjectionMember, Expression> { { new ProjectionMember(), translation } };

        selectExpression.ClearOrdering();
        selectExpression.ReplaceProjection(projectionMapping);
        var resultType = predicateLessMethodInfo.ReturnType;

        return source.UpdateShaperExpression(
            Expression.Convert(
                new ProjectionBindingExpression(source.QueryExpression, new ProjectionMember(), resultType.MakeNullable()),
                resultType));
    }

    private ShapedQueryExpression? TranslateAggregateWithSelector(
        ShapedQueryExpression source,
        LambdaExpression? selectorLambda,
        Func<Type, MethodInfo> methodGenerator,
        bool throwWhenEmpty,
        Type resultType)
    {
        var selectExpression = (SelectExpression)source.QueryExpression;
        selectExpression.PrepareForAggregate();

        Expression? selector = null;
        if (selectorLambda == null
            || selectorLambda.Body == selectorLambda.Parameters[0])
        {
            var shaperExpression = source.ShaperExpression;
            if (shaperExpression is UnaryExpression unaryExpression
                && unaryExpression.NodeType == ExpressionType.Convert)
            {
                shaperExpression = unaryExpression.Operand;
            }

            if (shaperExpression is ProjectionBindingExpression projectionBindingExpression)
            {
                selector = selectExpression.GetProjection(projectionBindingExpression);
            }
        }
        else
        {
            selector = RemapLambdaBody(source, selectorLambda);
        }

        if (selector == null
            || TranslateExpression(selector) is not SqlExpression translatedSelector)
        {
            return null;
        }

        var methodCall = Expression.Call(
            methodGenerator(translatedSelector.Type),
            Expression.Call(
                QueryableMethods.AsQueryable.MakeGenericMethod(translatedSelector.Type), new EnumerableExpression(translatedSelector)));
        var translation = _sqlTranslator.Translate(methodCall);
        if (translation == null)
        {
            return null;
        }

        selectExpression.ReplaceProjection(
            new Dictionary<ProjectionMember, Expression> { { new ProjectionMember(), translation } });

        selectExpression.ClearOrdering();
        Expression shaper;

        if (throwWhenEmpty)
        {
            // Avg/Max/Min case.
            // We always read nullable value
            // If resultType is nullable then we always return null. Only non-null result shows throwing behavior.
            // otherwise, if projection.Type is nullable then server result is passed through DefaultIfEmpty, hence we return default
            // otherwise, server would return null only if it is empty, and we throw
            var nullableResultType = resultType.MakeNullable();
            shaper = new ProjectionBindingExpression(source.QueryExpression, new ProjectionMember(), nullableResultType);
            var resultVariable = Expression.Variable(nullableResultType, "result");
            var returnValueForNull = resultType.IsNullableType()
                ? (Expression)Expression.Constant(null, resultType)
                : translation.Type.IsNullableType()
                    ? Expression.Default(resultType)
                    : Expression.Throw(
                        Expression.New(
                            typeof(InvalidOperationException).GetConstructors()
                                .Single(ci => ci.GetParameters().Length == 1),
                            Expression.Constant(CoreStrings.SequenceContainsNoElements)),
                        resultType);

            shaper = Expression.Block(
                new[] { resultVariable },
                Expression.Assign(resultVariable, shaper),
                Expression.Condition(
                    Expression.Equal(resultVariable, Expression.Default(nullableResultType)),
                    returnValueForNull,
                    resultType != resultVariable.Type
                        ? Expression.Convert(resultVariable, resultType)
                        : resultVariable));
        }
        else
        {
            // Sum case. Projection is always non-null. We read nullable value.
            shaper = new ProjectionBindingExpression(source.QueryExpression, new ProjectionMember(), translation.Type.MakeNullable());

=======
        if (selector == null
            || TranslateExpression(selector) is not SqlExpression translatedSelector)
        {
            return null;
        }

        var methodCall = Expression.Call(
            methodGenerator(translatedSelector.Type),
            Expression.Call(
                QueryableMethods.AsQueryable.MakeGenericMethod(translatedSelector.Type), new EnumerableExpression(translatedSelector)));
        var translation = _sqlTranslator.Translate(methodCall);
        if (translation == null)
        {
            return null;
        }

        selectExpression.ReplaceProjection(
            new Dictionary<ProjectionMember, Expression> { { new ProjectionMember(), translation } });

        selectExpression.ClearOrdering();
        Expression shaper;

        if (throwWhenEmpty)
        {
            // Avg/Max/Min case.
            // We always read nullable value
            // If resultType is nullable then we always return null. Only non-null result shows throwing behavior.
            // otherwise, if projection.Type is nullable then server result is passed through DefaultIfEmpty, hence we return default
            // otherwise, server would return null only if it is empty, and we throw
            var nullableResultType = resultType.MakeNullable();
            shaper = new ProjectionBindingExpression(source.QueryExpression, new ProjectionMember(), nullableResultType);
            var resultVariable = Expression.Variable(nullableResultType, "result");
            var returnValueForNull = resultType.IsNullableType()
                ? (Expression)Expression.Constant(null, resultType)
                : translation.Type.IsNullableType()
                    ? Expression.Default(resultType)
                    : Expression.Throw(
                        Expression.New(
                            typeof(InvalidOperationException).GetConstructors()
                                .Single(ci => ci.GetParameters().Length == 1),
                            Expression.Constant(CoreStrings.SequenceContainsNoElements)),
                        resultType);

            shaper = Expression.Block(
                new[] { resultVariable },
                Expression.Assign(resultVariable, shaper),
                Expression.Condition(
                    Expression.Equal(resultVariable, Expression.Default(nullableResultType)),
                    returnValueForNull,
                    resultType != resultVariable.Type
                        ? Expression.Convert(resultVariable, resultType)
                        : resultVariable));
        }
        else
        {
            // Sum case. Projection is always non-null. We read nullable value.
            shaper = new ProjectionBindingExpression(source.QueryExpression, new ProjectionMember(), translation.Type.MakeNullable());

>>>>>>> 5d0d937a
            if (resultType != shaper.Type)
            {
                shaper = Expression.Convert(shaper, resultType);
            }
        }

        return source.UpdateShaperExpression(shaper);
    }
}<|MERGE_RESOLUTION|>--- conflicted
+++ resolved
@@ -272,13 +272,6 @@
             }
 
             source = translatedSource;
-<<<<<<< HEAD
-        }
-
-        var selectExpression = (SelectExpression)source.QueryExpression;
-        selectExpression.ReplaceProjection(new List<Expression>());
-        selectExpression.ApplyProjection();
-=======
         }
 
         var selectExpression = (SelectExpression)source.QueryExpression;
@@ -330,185 +323,12 @@
             return null;
         }
 
->>>>>>> 5d0d937a
         if (selectExpression.Limit == null
             && selectExpression.Offset == null)
         {
             selectExpression.ClearOrdering();
         }
 
-<<<<<<< HEAD
-        var translation = _sqlExpressionFactory.Exists(selectExpression, false);
-        selectExpression = _sqlExpressionFactory.Select(translation);
-
-        return source.Update(
-            selectExpression,
-            Expression.Convert(new ProjectionBindingExpression(selectExpression, new ProjectionMember(), typeof(bool?)), typeof(bool)));
-    }
-
-    /// <inheritdoc />
-    protected override ShapedQueryExpression? TranslateAverage(
-        ShapedQueryExpression source,
-        LambdaExpression? selector,
-        Type resultType)
-        => TranslateAggregateWithSelector(source, selector, QueryableMethods.GetAverageWithoutSelector, throwWhenEmpty: true, resultType);
-
-    /// <inheritdoc />
-    protected override ShapedQueryExpression? TranslateCast(ShapedQueryExpression source, Type resultType)
-        => source.ShaperExpression.Type != resultType
-            ? source.UpdateShaperExpression(Expression.Convert(source.ShaperExpression, resultType))
-            : source;
-
-    /// <inheritdoc />
-    protected override ShapedQueryExpression? TranslateConcat(ShapedQueryExpression source1, ShapedQueryExpression source2)
-    {
-        ((SelectExpression)source1.QueryExpression).ApplyUnion((SelectExpression)source2.QueryExpression, distinct: false);
-
-        return source1.UpdateShaperExpression(
-            MatchShaperNullabilityForSetOperation(source1.ShaperExpression, source2.ShaperExpression, makeNullable: true));
-    }
-
-    /// <inheritdoc />
-    protected override ShapedQueryExpression? TranslateContains(ShapedQueryExpression source, Expression item)
-    {
-        var selectExpression = (SelectExpression)source.QueryExpression;
-        var translation = TranslateExpression(item);
-        if (translation == null)
-        {
-            return null;
-        }
-
-        if (selectExpression.Limit == null
-            && selectExpression.Offset == null)
-        {
-            selectExpression.ClearOrdering();
-        }
-
-        var shaperExpression = source.ShaperExpression;
-        // No need to check ConvertChecked since this is convert node which we may have added during projection
-        if (shaperExpression is UnaryExpression { NodeType: ExpressionType.Convert } unaryExpression
-            && unaryExpression.Operand.Type.IsNullableType()
-            && unaryExpression.Operand.Type.UnwrapNullableType() == unaryExpression.Type)
-        {
-            shaperExpression = unaryExpression.Operand;
-        }
-
-        if (shaperExpression is ProjectionBindingExpression projectionBindingExpression)
-        {
-            var projection = selectExpression.GetProjection(projectionBindingExpression);
-            if (projection is SqlExpression sqlExpression)
-            {
-                selectExpression.ReplaceProjection(new List<Expression> { sqlExpression });
-                selectExpression.ApplyProjection();
-
-                translation = _sqlExpressionFactory.In(translation, selectExpression, false);
-                selectExpression = _sqlExpressionFactory.Select(translation);
-
-                return source.Update(
-                    selectExpression,
-                    Expression.Convert(
-                        new ProjectionBindingExpression(selectExpression, new ProjectionMember(), typeof(bool?)), typeof(bool)));
-            }
-        }
-
-        return null;
-    }
-
-    /// <inheritdoc />
-    protected override ShapedQueryExpression? TranslateCount(ShapedQueryExpression source, LambdaExpression? predicate)
-        => TranslateAggregateWithPredicate(source, predicate, QueryableMethods.CountWithoutPredicate);
-
-    /// <inheritdoc />
-    protected override ShapedQueryExpression? TranslateDefaultIfEmpty(ShapedQueryExpression source, Expression? defaultValue)
-    {
-        if (defaultValue == null)
-        {
-            ((SelectExpression)source.QueryExpression).ApplyDefaultIfEmpty(_sqlExpressionFactory);
-            return source.UpdateShaperExpression(MarkShaperNullable(source.ShaperExpression));
-        }
-
-        return null;
-    }
-
-    /// <inheritdoc />
-    protected override ShapedQueryExpression? TranslateDistinct(ShapedQueryExpression source)
-    {
-        var selectExpression = (SelectExpression)source.QueryExpression;
-        if (selectExpression.Orderings.Count > 0
-            && selectExpression.Limit == null
-            && selectExpression.Offset == null)
-        {
-            _queryCompilationContext.Logger.DistinctAfterOrderByWithoutRowLimitingOperatorWarning();
-        }
-
-        selectExpression.ApplyDistinct();
-        return source;
-    }
-
-    /// <inheritdoc />
-    protected override ShapedQueryExpression? TranslateElementAtOrDefault(
-        ShapedQueryExpression source,
-        Expression index,
-        bool returnDefault)
-        => null;
-
-    /// <inheritdoc />
-    protected override ShapedQueryExpression? TranslateExcept(ShapedQueryExpression source1, ShapedQueryExpression source2)
-    {
-        ((SelectExpression)source1.QueryExpression).ApplyExcept((SelectExpression)source2.QueryExpression, distinct: true);
-
-        // Since except has result from source1, we don't need to change shaper
-        return source1;
-    }
-
-    /// <inheritdoc />
-    protected override ShapedQueryExpression? TranslateFirstOrDefault(
-        ShapedQueryExpression source,
-        LambdaExpression? predicate,
-        Type returnType,
-        bool returnDefault)
-    {
-        if (predicate != null)
-        {
-            var translatedSource = TranslateWhere(source, predicate);
-            if (translatedSource == null)
-            {
-                return null;
-            }
-
-            source = translatedSource;
-        }
-
-        var selectExpression = (SelectExpression)source.QueryExpression;
-        if (selectExpression.Predicate == null
-            && selectExpression.Orderings.Count == 0)
-        {
-            _queryCompilationContext.Logger.FirstWithoutOrderByAndFilterWarning();
-        }
-
-        selectExpression.ApplyLimit(TranslateExpression(Expression.Constant(1))!);
-
-        return source.ShaperExpression.Type != returnType
-            ? source.UpdateShaperExpression(Expression.Convert(source.ShaperExpression, returnType))
-            : source;
-    }
-
-    /// <inheritdoc />
-    protected override ShapedQueryExpression? TranslateGroupBy(
-        ShapedQueryExpression source,
-        LambdaExpression keySelector,
-        LambdaExpression? elementSelector,
-        LambdaExpression? resultSelector)
-    {
-        var selectExpression = (SelectExpression)source.QueryExpression;
-        selectExpression.PrepareForAggregate();
-
-        var remappedKeySelector = RemapLambdaBody(source, keySelector);
-        var translatedKey = TranslateGroupingKey(remappedKeySelector);
-        if (translatedKey == null)
-        {
-            return null;
-=======
         var shaperExpression = source.ShaperExpression;
         // No need to check ConvertChecked since this is convert node which we may have added during projection
         if (shaperExpression is UnaryExpression { NodeType: ExpressionType.Convert } unaryExpression
@@ -725,583 +545,9 @@
                 return translation.Type == expression.Type
                     ? translation
                     : Expression.Convert(translation, expression.Type);
->>>>>>> 5d0d937a
-        }
-    }
-
-<<<<<<< HEAD
-        if (elementSelector != null)
-        {
-            source = TranslateSelect(source, elementSelector);
-        }
-
-        var groupByShaper = selectExpression.ApplyGrouping(translatedKey, source.ShaperExpression, _sqlExpressionFactory);
-        if (resultSelector == null)
-        {
-            return source.UpdateShaperExpression(groupByShaper);
-        }
-
-        var original1 = resultSelector.Parameters[0];
-        var original2 = resultSelector.Parameters[1];
-
-        var newResultSelectorBody = new ReplacingExpressionVisitor(
-                new Expression[] { original1, original2 },
-                new[] { groupByShaper.KeySelector, groupByShaper })
-            .Visit(resultSelector.Body);
-
-        newResultSelectorBody = ExpandSharedTypeEntities(selectExpression, newResultSelectorBody);
-
-        return source.UpdateShaperExpression(
-            _projectionBindingExpressionVisitor.Translate(selectExpression, newResultSelectorBody));
-    }
-
-    private Expression? TranslateGroupingKey(Expression expression)
-    {
-        switch (expression)
-        {
-            case NewExpression newExpression:
-                if (newExpression.Arguments.Count == 0)
-                {
-                    return newExpression;
-                }
-
-                var newArguments = new Expression[newExpression.Arguments.Count];
-                for (var i = 0; i < newArguments.Length; i++)
-                {
-                    var key = TranslateGroupingKey(newExpression.Arguments[i]);
-                    if (key == null)
-                    {
-                        return null;
-                    }
-
-                    newArguments[i] = key;
-                }
-
-                return newExpression.Update(newArguments);
-
-            case MemberInitExpression memberInitExpression:
-                var updatedNewExpression = (NewExpression?)TranslateGroupingKey(memberInitExpression.NewExpression);
-                if (updatedNewExpression == null)
-                {
-                    return null;
-                }
-
-                var newBindings = new MemberAssignment[memberInitExpression.Bindings.Count];
-                for (var i = 0; i < newBindings.Length; i++)
-                {
-                    var memberAssignment = (MemberAssignment)memberInitExpression.Bindings[i];
-                    var visitedExpression = TranslateGroupingKey(memberAssignment.Expression);
-                    if (visitedExpression == null)
-                    {
-                        return null;
-                    }
-
-                    newBindings[i] = memberAssignment.Update(visitedExpression);
-                }
-
-                return memberInitExpression.Update(updatedNewExpression, newBindings);
-
-            default:
-                var translation = TranslateExpression(expression);
-                if (translation == null)
-                {
-                    return null;
-                }
-
-                return translation.Type == expression.Type
-                    ? translation
-                    : Expression.Convert(translation, expression.Type);
-        }
-    }
-
-    /// <inheritdoc />
-    protected override ShapedQueryExpression? TranslateGroupJoin(
-        ShapedQueryExpression outer,
-        ShapedQueryExpression inner,
-        LambdaExpression outerKeySelector,
-        LambdaExpression innerKeySelector,
-        LambdaExpression resultSelector)
-        => null;
-
-    /// <inheritdoc />
-    protected override ShapedQueryExpression? TranslateIntersect(ShapedQueryExpression source1, ShapedQueryExpression source2)
-    {
-        ((SelectExpression)source1.QueryExpression).ApplyIntersect((SelectExpression)source2.QueryExpression, distinct: true);
-
-        // For intersect since result comes from both sides, if one of them is non-nullable then both are non-nullable
-        return source1.UpdateShaperExpression(
-            MatchShaperNullabilityForSetOperation(source1.ShaperExpression, source2.ShaperExpression, makeNullable: false));
-    }
-
-    /// <inheritdoc />
-    protected override ShapedQueryExpression? TranslateJoin(
-        ShapedQueryExpression outer,
-        ShapedQueryExpression inner,
-        LambdaExpression outerKeySelector,
-        LambdaExpression innerKeySelector,
-        LambdaExpression resultSelector)
-    {
-        var joinPredicate = CreateJoinPredicate(outer, outerKeySelector, inner, innerKeySelector);
-        if (joinPredicate != null)
-        {
-            var outerSelectExpression = (SelectExpression)outer.QueryExpression;
-            var outerShaperExpression = outerSelectExpression.AddInnerJoin(inner, joinPredicate, outer.ShaperExpression);
-            outer = outer.UpdateShaperExpression(outerShaperExpression);
-
-            return TranslateTwoParameterSelector(outer, resultSelector);
-        }
-
-        return null;
-    }
-
-    /// <inheritdoc />
-    protected override ShapedQueryExpression? TranslateLeftJoin(
-        ShapedQueryExpression outer,
-        ShapedQueryExpression inner,
-        LambdaExpression outerKeySelector,
-        LambdaExpression innerKeySelector,
-        LambdaExpression resultSelector)
-    {
-        var joinPredicate = CreateJoinPredicate(outer, outerKeySelector, inner, innerKeySelector);
-        if (joinPredicate != null)
-        {
-            var outerSelectExpression = (SelectExpression)outer.QueryExpression;
-            var outerShaperExpression = outerSelectExpression.AddLeftJoin(inner, joinPredicate, outer.ShaperExpression);
-            outer = outer.UpdateShaperExpression(outerShaperExpression);
-
-            return TranslateTwoParameterSelector(outer, resultSelector);
-        }
-
-        return null;
-    }
-
-    private SqlExpression CreateJoinPredicate(
-        ShapedQueryExpression outer,
-        LambdaExpression outerKeySelector,
-        ShapedQueryExpression inner,
-        LambdaExpression innerKeySelector)
-    {
-        var outerKey = RemapLambdaBody(outer, outerKeySelector);
-        var innerKey = RemapLambdaBody(inner, innerKeySelector);
-
-        if (outerKey is NewExpression outerNew
-            && outerNew.Arguments.Count > 0)
-        {
-            var innerNew = (NewExpression)innerKey;
-
-            SqlExpression? result = null;
-            for (var i = 0; i < outerNew.Arguments.Count; i++)
-            {
-                var joinPredicate = CreateJoinPredicate(outerNew.Arguments[i], innerNew.Arguments[i]);
-                result = result == null
-                    ? joinPredicate
-                    : _sqlExpressionFactory.AndAlso(result, joinPredicate);
-            }
-
-            if (outerNew.Arguments.Count == 1)
-            {
-                result = _sqlExpressionFactory.AndAlso(
-                    result!,
-                    CreateJoinPredicate(Expression.Constant(true), Expression.Constant(true)));
-            }
-
-            return result!;
-        }
-
-        return CreateJoinPredicate(outerKey, innerKey);
-    }
-
-    private SqlExpression CreateJoinPredicate(Expression outerKey, Expression innerKey)
-        => TranslateExpression(Infrastructure.ExpressionExtensions.CreateEqualsExpression(outerKey, innerKey))!;
-
-    /// <inheritdoc />
-    protected override ShapedQueryExpression? TranslateLastOrDefault(
-        ShapedQueryExpression source,
-        LambdaExpression? predicate,
-        Type returnType,
-        bool returnDefault)
-    {
-        var selectExpression = (SelectExpression)source.QueryExpression;
-        if (selectExpression.Orderings.Count == 0)
-        {
-            throw new InvalidOperationException(
-                RelationalStrings.LastUsedWithoutOrderBy(returnDefault ? nameof(Queryable.LastOrDefault) : nameof(Queryable.Last)));
-        }
-
-        if (predicate != null)
-        {
-            var translatedSource = TranslateWhere(source, predicate);
-            if (translatedSource == null)
-            {
-                return null;
-            }
-
-            source = translatedSource;
-        }
-
-        selectExpression.ReverseOrderings();
-        selectExpression.ApplyLimit(TranslateExpression(Expression.Constant(1))!);
-
-        return source.ShaperExpression.Type != returnType
-            ? source.UpdateShaperExpression(Expression.Convert(source.ShaperExpression, returnType))
-            : source;
-    }
-
-    /// <inheritdoc />
-    protected override ShapedQueryExpression? TranslateLongCount(ShapedQueryExpression source, LambdaExpression? predicate)
-        => TranslateAggregateWithPredicate(source, predicate, QueryableMethods.LongCountWithoutPredicate);
-
-    /// <inheritdoc />
-    protected override ShapedQueryExpression? TranslateMax(ShapedQueryExpression source, LambdaExpression? selector, Type resultType)
-        => TranslateAggregateWithSelector(
-            source, selector, t => QueryableMethods.MaxWithoutSelector.MakeGenericMethod(t), throwWhenEmpty: true, resultType);
-
-    /// <inheritdoc />
-    protected override ShapedQueryExpression? TranslateMin(ShapedQueryExpression source, LambdaExpression? selector, Type resultType)
-        => TranslateAggregateWithSelector(
-            source, selector, t => QueryableMethods.MinWithoutSelector.MakeGenericMethod(t), throwWhenEmpty: true, resultType);
-
-    /// <inheritdoc />
-    protected override ShapedQueryExpression? TranslateOfType(ShapedQueryExpression source, Type resultType)
-    {
-        if (source.ShaperExpression is EntityShaperExpression entityShaperExpression)
-        {
-            var entityType = entityShaperExpression.EntityType;
-            if (entityType.ClrType == resultType)
-            {
-                return source;
-            }
-
-            var parameterExpression = Expression.Parameter(entityShaperExpression.Type);
-            var predicate = Expression.Lambda(Expression.TypeIs(parameterExpression, resultType), parameterExpression);
-            var translation = TranslateLambdaExpression(source, predicate);
-            if (translation == null)
-            {
-                // EntityType is not part of hierarchy
-                return null;
-            }
-
-            var selectExpression = (SelectExpression)source.QueryExpression;
-            if (!(translation is SqlConstantExpression sqlConstantExpression
-                    && sqlConstantExpression.Value is bool constantValue
-                    && constantValue))
-            {
-                selectExpression.ApplyPredicate(translation);
-            }
-
-            var baseType = entityType.GetAllBaseTypes().SingleOrDefault(et => et.ClrType == resultType);
-            if (baseType != null)
-            {
-                return source.UpdateShaperExpression(entityShaperExpression.WithEntityType(baseType));
-            }
-
-            var derivedType = entityType.GetDerivedTypes().Single(et => et.ClrType == resultType);
-            var projectionBindingExpression = (ProjectionBindingExpression)entityShaperExpression.ValueBufferExpression;
-
-            var projectionMember = projectionBindingExpression.ProjectionMember;
-            Check.DebugAssert(new ProjectionMember().Equals(projectionMember), "Invalid ProjectionMember when processing OfType");
-
-            var entityProjectionExpression = (EntityProjectionExpression)selectExpression.GetProjection(projectionBindingExpression);
-            selectExpression.ReplaceProjection(
-                new Dictionary<ProjectionMember, Expression>
-                {
-                    { projectionMember, entityProjectionExpression.UpdateEntityType(derivedType) }
-                });
-
-            return source.UpdateShaperExpression(entityShaperExpression.WithEntityType(derivedType));
-        }
-
-        return null;
-    }
-
-    /// <inheritdoc />
-    protected override ShapedQueryExpression? TranslateOrderBy(
-        ShapedQueryExpression source,
-        LambdaExpression keySelector,
-        bool ascending)
-    {
-        var translation = TranslateLambdaExpression(source, keySelector);
-        if (translation == null)
-        {
-            return null;
-        }
-
-        ((SelectExpression)source.QueryExpression).ApplyOrdering(new OrderingExpression(translation, ascending));
-
-        return source;
-    }
-
-    /// <inheritdoc />
-    protected override ShapedQueryExpression? TranslateReverse(ShapedQueryExpression source)
-    {
-        var selectExpression = (SelectExpression)source.QueryExpression;
-        if (selectExpression.Orderings.Count == 0)
-        {
-            AddTranslationErrorDetails(RelationalStrings.MissingOrderingInSelectExpression);
-            return null;
-        }
-
-        selectExpression.ReverseOrderings();
-
-        return source;
-    }
-
-    /// <inheritdoc />
-    protected override ShapedQueryExpression TranslateSelect(ShapedQueryExpression source, LambdaExpression selector)
-    {
-        if (selector.Body == selector.Parameters[0])
-        {
-            return source;
-        }
-
-        var selectExpression = (SelectExpression)source.QueryExpression;
-        if (selectExpression.IsDistinct)
-        {
-            selectExpression.PushdownIntoSubquery();
-        }
-
-        var newSelectorBody = RemapLambdaBody(source, selector);
-
-        return source.UpdateShaperExpression(_projectionBindingExpressionVisitor.Translate(selectExpression, newSelectorBody));
-    }
-
-    /// <inheritdoc />
-    protected override ShapedQueryExpression? TranslateSelectMany(
-        ShapedQueryExpression source,
-        LambdaExpression collectionSelector,
-        LambdaExpression resultSelector)
-    {
-        var (newCollectionSelector, correlated, defaultIfEmpty)
-            = new CorrelationFindingExpressionVisitor().IsCorrelated(collectionSelector);
-        if (correlated)
-        {
-            var collectionSelectorBody = RemapLambdaBody(source, newCollectionSelector);
-            if (Visit(collectionSelectorBody) is ShapedQueryExpression inner)
-            {
-                var innerSelectExpression = (SelectExpression)source.QueryExpression;
-                var shaper = defaultIfEmpty
-                    ? innerSelectExpression.AddOuterApply(inner, source.ShaperExpression)
-                    : innerSelectExpression.AddCrossApply(inner, source.ShaperExpression);
-
-                return TranslateTwoParameterSelector(source.UpdateShaperExpression(shaper), resultSelector);
-            }
-        }
-        else
-        {
-            if (Visit(newCollectionSelector.Body) is ShapedQueryExpression inner)
-            {
-                if (defaultIfEmpty)
-                {
-                    var translatedInner = TranslateDefaultIfEmpty(inner, null);
-                    if (translatedInner == null)
-                    {
-                        return null;
-                    }
-
-                    inner = translatedInner;
-                }
-
-                var innerSelectExpression = (SelectExpression)source.QueryExpression;
-                var shaper = innerSelectExpression.AddCrossJoin(inner, source.ShaperExpression);
-
-                return TranslateTwoParameterSelector(source.UpdateShaperExpression(shaper), resultSelector);
-            }
-        }
-
-        return null;
-    }
-
-    private sealed class CorrelationFindingExpressionVisitor : ExpressionVisitor
-    {
-        private ParameterExpression? _outerParameter;
-        private bool _correlated;
-        private bool _defaultIfEmpty;
-
-        public (LambdaExpression, bool, bool) IsCorrelated(LambdaExpression lambdaExpression)
-        {
-            Check.DebugAssert(
-                lambdaExpression.Parameters.Count == 1, "Multiparameter lambda passed to CorrelationFindingExpressionVisitor");
-
-            _correlated = false;
-            _defaultIfEmpty = false;
-            _outerParameter = lambdaExpression.Parameters[0];
-
-            var result = Visit(lambdaExpression.Body);
-
-            return (Expression.Lambda(result, _outerParameter), _correlated, _defaultIfEmpty);
-        }
-
-        protected override Expression VisitParameter(ParameterExpression parameterExpression)
-        {
-            if (parameterExpression == _outerParameter)
-            {
-                _correlated = true;
-            }
-
-            return base.VisitParameter(parameterExpression);
-        }
-
-        protected override Expression VisitMethodCall(MethodCallExpression methodCallExpression)
-        {
-            if (methodCallExpression.Method.IsGenericMethod
-                && methodCallExpression.Method.GetGenericMethodDefinition() == QueryableMethods.DefaultIfEmptyWithoutArgument)
-            {
-                _defaultIfEmpty = true;
-                return Visit(methodCallExpression.Arguments[0]);
-            }
-
-            return base.VisitMethodCall(methodCallExpression);
-        }
-    }
-
-    /// <inheritdoc />
-    protected override ShapedQueryExpression? TranslateSelectMany(ShapedQueryExpression source, LambdaExpression selector)
-    {
-        var innerParameter = Expression.Parameter(selector.ReturnType.GetSequenceType(), "i");
-        var resultSelector = Expression.Lambda(
-            innerParameter, Expression.Parameter(source.Type.GetSequenceType()), innerParameter);
-
-        return TranslateSelectMany(source, selector, resultSelector);
-    }
-
-    /// <inheritdoc />
-    protected override ShapedQueryExpression? TranslateSingleOrDefault(
-        ShapedQueryExpression source,
-        LambdaExpression? predicate,
-        Type returnType,
-        bool returnDefault)
-    {
-        if (predicate != null)
-        {
-            var translatedSource = TranslateWhere(source, predicate);
-            if (translatedSource == null)
-            {
-                return null;
-            }
-
-            source = translatedSource;
-        }
-
-        var selectExpression = (SelectExpression)source.QueryExpression;
-        selectExpression.ApplyLimit(TranslateExpression(Expression.Constant(_subquery ? 1 : 2))!);
-
-        return source.ShaperExpression.Type != returnType
-            ? source.UpdateShaperExpression(Expression.Convert(source.ShaperExpression, returnType))
-            : source;
-    }
-
-    /// <inheritdoc />
-    protected override ShapedQueryExpression? TranslateSkip(ShapedQueryExpression source, Expression count)
-    {
-        var selectExpression = (SelectExpression)source.QueryExpression;
-        var translation = TranslateExpression(count);
-        if (translation == null)
-        {
-            return null;
-        }
-
-        if (selectExpression.Orderings.Count == 0)
-        {
-            _queryCompilationContext.Logger.RowLimitingOperationWithoutOrderByWarning();
-        }
-
-        selectExpression.ApplyOffset(translation);
-
-        return source;
-    }
-
-    /// <inheritdoc />
-    protected override ShapedQueryExpression? TranslateSkipWhile(ShapedQueryExpression source, LambdaExpression predicate)
-        => null;
-
-    /// <inheritdoc />
-    protected override ShapedQueryExpression? TranslateSum(ShapedQueryExpression source, LambdaExpression? selector, Type resultType)
-        => TranslateAggregateWithSelector(source, selector, QueryableMethods.GetSumWithoutSelector, throwWhenEmpty: false, resultType);
-
-    /// <inheritdoc />
-    protected override ShapedQueryExpression? TranslateTake(ShapedQueryExpression source, Expression count)
-    {
-        var selectExpression = (SelectExpression)source.QueryExpression;
-        var translation = TranslateExpression(count);
-        if (translation == null)
-        {
-            return null;
-        }
-
-        if (selectExpression.Orderings.Count == 0)
-        {
-            _queryCompilationContext.Logger.RowLimitingOperationWithoutOrderByWarning();
-        }
-
-        selectExpression.ApplyLimit(translation);
-
-        return source;
-    }
-
-    /// <inheritdoc />
-    protected override ShapedQueryExpression? TranslateTakeWhile(ShapedQueryExpression source, LambdaExpression predicate)
-        => null;
-
-    /// <inheritdoc />
-    protected override ShapedQueryExpression? TranslateThenBy(
-        ShapedQueryExpression source,
-        LambdaExpression keySelector,
-        bool ascending)
-    {
-        var translation = TranslateLambdaExpression(source, keySelector);
-        if (translation == null)
-        {
-            return null;
-        }
-
-        ((SelectExpression)source.QueryExpression).AppendOrdering(new OrderingExpression(translation, ascending));
-
-        return source;
-    }
-
-    /// <inheritdoc />
-    protected override ShapedQueryExpression? TranslateUnion(ShapedQueryExpression source1, ShapedQueryExpression source2)
-    {
-        ((SelectExpression)source1.QueryExpression).ApplyUnion((SelectExpression)source2.QueryExpression, distinct: true);
-
-        return source1.UpdateShaperExpression(
-            MatchShaperNullabilityForSetOperation(source1.ShaperExpression, source2.ShaperExpression, makeNullable: true));
-    }
-
-    /// <inheritdoc />
-    protected override ShapedQueryExpression? TranslateWhere(ShapedQueryExpression source, LambdaExpression predicate)
-    {
-        var translation = TranslateLambdaExpression(source, predicate);
-        if (translation == null)
-        {
-            return null;
-        }
-
-        ((SelectExpression)source.QueryExpression).ApplyPredicate(translation);
-
-        return source;
-    }
-
-    /// <summary>
-    ///     Translates <see cref="RelationalQueryableExtensions.ExecuteDelete{TSource}(IQueryable{TSource})" /> method
-    ///     over the given source.
-    /// </summary>
-    /// <param name="source">The shaped query on which the operator is applied.</param>
-    /// <returns>The non query after translation.</returns>
-    protected virtual NonQueryExpression? TranslateExecuteDelete(ShapedQueryExpression source)
-    {
-        if (source.ShaperExpression is IncludeExpression includeExpression)
-        {
-            source = source.UpdateShaperExpression(PruneOwnedIncludes(includeExpression));
-        }
-
-        if (source.ShaperExpression is not EntityShaperExpression entityShaperExpression)
-        {
-            AddTranslationErrorDetails(RelationalStrings.ExecuteDeleteOnNonEntityType);
-            return null;
-        }
-
-=======
+        }
+    }
+
     /// <inheritdoc />
     protected override ShapedQueryExpression? TranslateGroupJoin(
         ShapedQueryExpression outer,
@@ -1956,187 +1202,6 @@
 
         Check.DebugAssert(entityShaperExpression != null, "EntityShaperExpression should have a value.");
 
->>>>>>> 5d0d937a
-        var entityType = entityShaperExpression.EntityType;
-        var mappingStrategy = entityType.GetMappingStrategy();
-        if (mappingStrategy == RelationalAnnotationNames.TptMappingStrategy)
-        {
-            AddTranslationErrorDetails(
-<<<<<<< HEAD
-                RelationalStrings.ExecuteOperationOnTPT(nameof(RelationalQueryableExtensions.ExecuteDelete), entityType.DisplayName()));
-=======
-                RelationalStrings.ExecuteOperationOnTPT(nameof(RelationalQueryableExtensions.ExecuteUpdate), entityType.DisplayName()));
->>>>>>> 5d0d937a
-            return null;
-        }
-
-        if (mappingStrategy == RelationalAnnotationNames.TpcMappingStrategy
-            && entityType.GetDirectlyDerivedTypes().Any())
-        {
-            // We allow TPC is it is leaf type
-            AddTranslationErrorDetails(
-<<<<<<< HEAD
-                RelationalStrings.ExecuteOperationOnTPC(nameof(RelationalQueryableExtensions.ExecuteDelete), entityType.DisplayName()));
-=======
-                RelationalStrings.ExecuteOperationOnTPC(nameof(RelationalQueryableExtensions.ExecuteUpdate), entityType.DisplayName()));
->>>>>>> 5d0d937a
-            return null;
-        }
-
-        if (entityType.GetViewOrTableMappings().Count() != 1)
-        {
-            AddTranslationErrorDetails(
-                RelationalStrings.ExecuteOperationOnEntitySplitting(
-<<<<<<< HEAD
-                    nameof(RelationalQueryableExtensions.ExecuteDelete), entityType.DisplayName()));
-=======
-                    nameof(RelationalQueryableExtensions.ExecuteUpdate), entityType.DisplayName()));
->>>>>>> 5d0d937a
-            return null;
-        }
-
-        var selectExpression = (SelectExpression)source.QueryExpression;
-<<<<<<< HEAD
-        if (IsValidSelectExpressionForExecuteDelete(selectExpression, entityShaperExpression, out var tableExpression))
-        {
-            if (AreOtherNonOwnedEntityTypesInTheTable(entityType.GetRootType(), tableExpression.Table))
-            {
-                AddTranslationErrorDetails(
-                    RelationalStrings.ExecuteDeleteOnTableSplitting(tableExpression.Table.SchemaQualifiedName));
-
-                return null;
-            }
-
-            selectExpression.ReplaceProjection(new List<Expression>());
-            selectExpression.ApplyProjection();
-
-            return new NonQueryExpression(new DeleteExpression(tableExpression, selectExpression));
-
-            static bool AreOtherNonOwnedEntityTypesInTheTable(IEntityType rootType, ITableBase table)
-            {
-                foreach (var entityTypeMapping in table.EntityTypeMappings)
-                {
-                    var entityType = entityTypeMapping.EntityType;
-                    if ((entityTypeMapping.IsSharedTablePrincipal == true
-                        && entityType != rootType)
-                        || (entityTypeMapping.IsSharedTablePrincipal == false
-                            && entityType.GetRootType() != rootType
-                            && !entityType.IsOwned()))
-                    {
-                        return true;
-                    }
-                }
-
-                return false;
-            }
-        }
-
-        // We need to convert to PK predicate
-        var pk = entityType.FindPrimaryKey();
-        if (pk == null)
-        {
-            AddTranslationErrorDetails(
-                RelationalStrings.ExecuteOperationOnKeylessEntityTypeWithUnsupportedOperator(
-                    nameof(RelationalQueryableExtensions.ExecuteDelete),
-                    entityType.DisplayName()));
-            return null;
-        }
-
-        var clrType = entityType.ClrType;
-        var entityParameter = Expression.Parameter(clrType);
-        Expression predicateBody;
-        var innerParameter = Expression.Parameter(clrType);
-        predicateBody = Expression.Call(
-            QueryableMethods.AnyWithPredicate.MakeGenericMethod(clrType),
-            source,
-            Expression.Quote(
-                Expression.Lambda(
-                    Infrastructure.ExpressionExtensions.CreateEqualsExpression(innerParameter, entityParameter),
-                    innerParameter)));
-
-        var newSource = Expression.Call(
-            QueryableMethods.Where.MakeGenericMethod(clrType),
-            new EntityQueryRootExpression(entityType),
-            Expression.Quote(Expression.Lambda(predicateBody, entityParameter)));
-
-        return TranslateExecuteDelete((ShapedQueryExpression)Visit(newSource));
-
-        static Expression PruneOwnedIncludes(IncludeExpression includeExpression)
-        {
-            if (includeExpression.Navigation is ISkipNavigation
-                || includeExpression.Navigation is not INavigation navigation
-                || !navigation.ForeignKey.IsOwnership)
-            {
-                return includeExpression;
-            }
-
-            return includeExpression.EntityExpression is IncludeExpression innerIncludeExpression
-                ? PruneOwnedIncludes(innerIncludeExpression)
-                : includeExpression.EntityExpression;
-        }
-    }
-
-    /// <summary>
-    ///     Translates
-    ///     <see
-    ///         cref="RelationalQueryableExtensions.ExecuteUpdate{TSource}(IQueryable{TSource}, Expression{Func{SetPropertyCalls{TSource}, SetPropertyCalls{TSource}}})" />
-    ///     method
-    ///     over the given source.
-    /// </summary>
-    /// <param name="source">The shaped query on which the operator is applied.</param>
-    /// <param name="setPropertyCalls">
-    ///     The lambda expression containing
-    ///     <see
-    ///         cref="SetPropertyCalls{TSource}.SetProperty{TProperty}(Expression{Func{TSource, TProperty}}, Expression{Func{TSource, TProperty}})" />
-    ///     statements.
-    /// </param>
-    /// <returns>The non query after translation.</returns>
-    protected virtual NonQueryExpression? TranslateExecuteUpdate(
-        ShapedQueryExpression source,
-        LambdaExpression setPropertyCalls)
-    {
-        var propertyValueLambdaExpressions = new List<(LambdaExpression, LambdaExpression)>();
-        PopulateSetPropertyCalls(setPropertyCalls.Body, propertyValueLambdaExpressions, setPropertyCalls.Parameters[0]);
-        if (TranslationErrorDetails != null)
-        {
-            return null;
-        }
-
-        if (propertyValueLambdaExpressions.Count == 0)
-        {
-            AddTranslationErrorDetails(RelationalStrings.NoSetPropertyInvocation);
-            return null;
-        }
-
-        EntityShaperExpression? entityShaperExpression = null;
-        var remappedUnwrappeLeftExpressions = new List<Expression>();
-        foreach (var (propertyExpression, _) in propertyValueLambdaExpressions)
-        {
-            var left = RemapLambdaBody(source, propertyExpression);
-            left = left.UnwrapTypeConversion(out _);
-            if (!IsValidPropertyAccess(RelationalDependencies.Model, left, out var ese))
-            {
-                AddTranslationErrorDetails(RelationalStrings.InvalidPropertyInSetProperty(propertyExpression.Print()));
-                return null;
-            }
-
-            if (entityShaperExpression is null)
-            {
-                entityShaperExpression = ese;
-            }
-            else if (!ReferenceEquals(ese, entityShaperExpression))
-            {
-                AddTranslationErrorDetails(
-                    RelationalStrings.MultipleEntityPropertiesInSetProperty(
-                        entityShaperExpression.EntityType.DisplayName(), ese.EntityType.DisplayName()));
-                return null;
-            }
-
-            remappedUnwrappeLeftExpressions.Add(left);
-        }
-
-        Check.DebugAssert(entityShaperExpression != null, "EntityShaperExpression should have a value.");
-
         var entityType = entityShaperExpression.EntityType;
         var mappingStrategy = entityType.GetMappingStrategy();
         if (mappingStrategy == RelationalAnnotationNames.TptMappingStrategy)
@@ -2164,151 +1229,6 @@
         }
 
         var selectExpression = (SelectExpression)source.QueryExpression;
-        if (IsValidSelectExpressionForExecuteUpdate(selectExpression, entityShaperExpression, out var tableExpression))
-        {
-            return TranslateSetPropertyExpressions(
-                this, source, selectExpression, tableExpression,
-                propertyValueLambdaExpressions, remappedUnwrappeLeftExpressions);
-        }
-
-        // We need to convert to join with original query using PK
-        var pk = entityType.FindPrimaryKey();
-        if (pk == null)
-        {
-            AddTranslationErrorDetails(
-                RelationalStrings.ExecuteOperationOnKeylessEntityTypeWithUnsupportedOperator(
-                    nameof(RelationalQueryableExtensions.ExecuteUpdate),
-                    entityType.DisplayName()));
-            return null;
-        }
-
-        var outer = (ShapedQueryExpression)Visit(new EntityQueryRootExpression(entityType));
-        var inner = source;
-        var outerParameter = Expression.Parameter(entityType.ClrType);
-        var outerKeySelector = Expression.Lambda(outerParameter.CreateKeyValuesExpression(pk.Properties), outerParameter);
-        var firstPropertyLambdaExpression = propertyValueLambdaExpressions[0].Item1;
-        var entitySource = GetEntitySource(RelationalDependencies.Model, firstPropertyLambdaExpression.Body);
-        var innerKeySelector = Expression.Lambda(
-            entitySource.CreateKeyValuesExpression(pk.Properties), firstPropertyLambdaExpression.Parameters);
-
-        var joinPredicate = CreateJoinPredicate(outer, outerKeySelector, inner, innerKeySelector);
-
-        Check.DebugAssert(joinPredicate != null, "Join predicate shouldn't be null");
-
-        var outerSelectExpression = (SelectExpression)outer.QueryExpression;
-        var outerShaperExpression = outerSelectExpression.AddInnerJoin(inner, joinPredicate, outer.ShaperExpression);
-        outer = outer.UpdateShaperExpression(outerShaperExpression);
-        var transparentIdentifierType = outer.ShaperExpression.Type;
-        var transparentIdentifierParameter = Expression.Parameter(transparentIdentifierType);
-
-        var propertyReplacement = AccessField(transparentIdentifierType, transparentIdentifierParameter, "Outer");
-        var valueReplacement = AccessField(transparentIdentifierType, transparentIdentifierParameter, "Inner");
-        for (var i = 0; i < propertyValueLambdaExpressions.Count; i++)
-        {
-            var (propertyExpression, valueExpression) = propertyValueLambdaExpressions[i];
-            propertyExpression = Expression.Lambda(
-                ReplacingExpressionVisitor.Replace(
-                    ReplacingExpressionVisitor.Replace(
-                        firstPropertyLambdaExpression.Parameters[0],
-                        propertyExpression.Parameters[0],
-                        entitySource),
-                    propertyReplacement, propertyExpression.Body),
-                transparentIdentifierParameter);
-            valueExpression = Expression.Lambda(
-                ReplacingExpressionVisitor.Replace(valueExpression.Parameters[0], valueReplacement, valueExpression.Body),
-                transparentIdentifierParameter);
-            propertyValueLambdaExpressions[i] = (propertyExpression, valueExpression);
-        }
-
-        tableExpression = (TableExpression)outerSelectExpression.Tables[0];
-
-        return TranslateSetPropertyExpressions(this, outer, outerSelectExpression, tableExpression, propertyValueLambdaExpressions, null);
-
-        static NonQueryExpression? TranslateSetPropertyExpressions(
-            RelationalQueryableMethodTranslatingExpressionVisitor visitor,
-            ShapedQueryExpression source,
-            SelectExpression selectExpression,
-            TableExpression tableExpression,
-            List<(LambdaExpression, LambdaExpression)> propertyValueLambdaExpressions,
-            List<Expression>? leftExpressions)
-        {
-            var columnValueSetters = new List<ColumnValueSetter>();
-            for (var i = 0; i < propertyValueLambdaExpressions.Count; i++)
-            {
-                var (propertyExpression, valueExpression) = propertyValueLambdaExpressions[i];
-                Expression left;
-                if (leftExpressions != null)
-                {
-                    left = leftExpressions[i];
-                }
-                else
-                {
-                    left = visitor.RemapLambdaBody(source, propertyExpression);
-                    left = left.UnwrapTypeConversion(out _);
-                }
-
-                var right = visitor.RemapLambdaBody(source, valueExpression);
-                if (right.Type != left.Type)
-                {
-                    right = Expression.Convert(right, left.Type);
-                }
-
-                // We generate equality between property = value while translating so that we infer the type mapping from property correctly.
-                // Later we decompose it back into left/right components so that the equality is not in the tree which can get affected by
-                // null semantics or other visitor.
-                var setter = Infrastructure.ExpressionExtensions.CreateEqualsExpression(left, right);
-                var translation = visitor._sqlTranslator.Translate(setter);
-                if (translation is SqlBinaryExpression
-                    {
-                        OperatorType: ExpressionType.Equal, Left: ColumnExpression column
-                    } sqlBinaryExpression)
-                {
-                    columnValueSetters.Add(new ColumnValueSetter(column, sqlBinaryExpression.Right));
-                }
-                else
-                {
-                    // We would reach here only if the property is unmapped or value fails to translate.
-                    visitor.AddTranslationErrorDetails(
-                        RelationalStrings.UnableToTranslateSetProperty(
-                            propertyExpression.Print(), valueExpression.Print(), visitor._sqlTranslator.TranslationErrorDetails));
-                    return null;
-                }
-            }
-
-            selectExpression.ReplaceProjection(new List<Expression>());
-            selectExpression.ApplyProjection();
-
-            return new NonQueryExpression(new UpdateExpression(tableExpression, selectExpression, columnValueSetters));
-        }
-
-        void PopulateSetPropertyCalls(
-            Expression expression,
-            List<(LambdaExpression, LambdaExpression)> list,
-            ParameterExpression parameter)
-        {
-            switch (expression)
-            {
-                case ParameterExpression p
-                    when parameter == p:
-                    break;
-
-                case MethodCallExpression methodCallExpression
-                    when methodCallExpression.Method.IsGenericMethod
-                    && methodCallExpression.Method.Name == nameof(SetPropertyCalls<int>.SetProperty)
-                    && methodCallExpression.Method.DeclaringType!.IsGenericType
-                    && methodCallExpression.Method.DeclaringType.GetGenericTypeDefinition() == typeof(SetPropertyCalls<>):
-
-                    list.Add(
-                        (methodCallExpression.Arguments[0].UnwrapLambdaFromQuote(),
-                            methodCallExpression.Arguments[1].UnwrapLambdaFromQuote()));
-                    PopulateSetPropertyCalls(methodCallExpression.Object!, list, parameter);
-
-                    break;
-
-                default:
-                    AddTranslationErrorDetails(RelationalStrings.InvalidArgumentToExecuteUpdate);
-                    break;
-=======
         if (IsValidSelectExpressionForExecuteUpdate(selectExpression, entityShaperExpression, out var tableExpression))
         {
             return TranslateSetPropertyExpressions(
@@ -2931,162 +1851,8 @@
 
                     entityProjectionExpression.AddNavigationBinding(navigation, innerShaper);
                 }
->>>>>>> 5d0d937a
-            }
-        }
-
-<<<<<<< HEAD
-        static bool IsValidPropertyAccess(
-            IModel model,
-            Expression expression,
-            [NotNullWhen(true)] out EntityShaperExpression? entityShaperExpression)
-        {
-            if (expression is MemberExpression { Expression: EntityShaperExpression ese })
-            {
-                entityShaperExpression = ese;
-                return true;
-            }
-
-            if (expression is MethodCallExpression mce)
-            {
-                if (mce.TryGetEFPropertyArguments(out var source, out _)
-                    && source is EntityShaperExpression ese1)
-                {
-                    entityShaperExpression = ese1;
-                    return true;
-                }
-
-                if (mce.TryGetIndexerArguments(model, out var source2, out _)
-                    && source2 is EntityShaperExpression ese2)
-                {
-                    entityShaperExpression = ese2;
-                    return true;
-                }
-            }
-
-            entityShaperExpression = null;
-            return false;
-        }
-
-        static Expression GetEntitySource(IModel model, Expression propertyAccessExpression)
-        {
-            propertyAccessExpression = propertyAccessExpression.UnwrapTypeConversion(out _);
-            if (propertyAccessExpression is MethodCallExpression mce)
-            {
-                if (mce.TryGetEFPropertyArguments(out var source, out _))
-                {
-                    return source;
-                }
-
-                if (mce.TryGetIndexerArguments(model, out var source2, out _))
-                {
-                    return source2;
-                }
-            }
-
-            return ((MemberExpression)propertyAccessExpression).Expression!;
-        }
-    }
-
-    /// <summary>
-    ///     Checks weather the current select expression can be used as-is for execute a delete operation,
-    ///     or whether it must be pushed down into a subquery.
-    /// </summary>
-    /// <remarks>
-    ///     <para>
-    ///         By default, only single-table select expressions are supported, and optionally with a predicate.
-    ///     </para>
-    ///     <para>
-    ///         Providers can override this to allow more select expression features to be supported without pushing down into a subquery.
-    ///         When doing this, VisitDelete must also be overridden in the provider's QuerySqlGenerator to add SQL generation support for
-    ///         the feature.
-    ///     </para>
-    /// </remarks>
-    /// <param name="selectExpression">The select expression to validate.</param>
-    /// <param name="entityShaperExpression">The entity shaper expression on which the delete operation is being applied.</param>
-    /// <param name="tableExpression">The table expression from which rows are being deleted.</param>
-    /// <returns>Returns <see langword="true" /> if the current select expression can be used for delete as-is, <see langword="false" /> otherwise.</returns>
-    protected virtual bool IsValidSelectExpressionForExecuteDelete(
-        SelectExpression selectExpression,
-        EntityShaperExpression entityShaperExpression,
-        [NotNullWhen(true)] out TableExpression? tableExpression)
-    {
-        if (selectExpression.Offset == null
-            && selectExpression.Limit == null
-            // If entity type has primary key then Distinct is no-op
-            && (!selectExpression.IsDistinct || entityShaperExpression.EntityType.FindPrimaryKey() != null)
-            && selectExpression.GroupBy.Count == 0
-            && selectExpression.Having == null
-            && selectExpression.Orderings.Count == 0
-            && selectExpression.Tables.Count == 1
-            && selectExpression.Tables[0] is TableExpression expression)
-        {
-            tableExpression = expression;
-
-            return true;
-        }
-
-        tableExpression = null;
-        return false;
-    }
-
-    /// <summary>
-    ///     Validates if the current select expression can be used for execute update operation or it requires to be joined as a subquery.
-    /// </summary>
-    /// <remarks>
-    ///     <para>
-    ///         By default, only muli-table select expressions are supported, and optionally with a predicate.
-    ///     </para>
-    ///     <para>
-    ///         Providers can override this to allow more select expression features to be supported without pushing down into a subquery.
-    ///         When doing this, VisitUpdate must also be overridden in the provider's QuerySqlGenerator to add SQL generation support for
-    ///         the feature.
-    ///     </para>
-    /// </remarks>
-    /// <param name="selectExpression">The select expression to validate.</param>
-    /// <param name="entityShaperExpression">The entity shaper expression on which the update operation is being applied.</param>
-    /// <param name="tableExpression">The table expression from which rows are being deleted.</param>
-    /// <returns>Returns <see langword="true" /> if the current select expression can be used for update as-is, <see langword="false" /> otherwise.</returns>
-    protected virtual bool IsValidSelectExpressionForExecuteUpdate(
-        SelectExpression selectExpression,
-        EntityShaperExpression entityShaperExpression,
-        [NotNullWhen(true)] out TableExpression? tableExpression)
-    {
-        tableExpression = null;
-        if (selectExpression.Offset == null
-            && selectExpression.Limit == null
-            // If entity type has primary key then Distinct is no-op
-            && (!selectExpression.IsDistinct || entityShaperExpression.EntityType.FindPrimaryKey() != null)
-            && selectExpression.GroupBy.Count == 0
-            && selectExpression.Having == null
-            && selectExpression.Orderings.Count == 0
-            && selectExpression.Tables.Count > 0)
-        {
-            TableExpressionBase table;
-            if (selectExpression.Tables.Count == 1)
-            {
-                table = selectExpression.Tables[0];
-            }
-            else
-            {
-                var projectionBindingExpression = (ProjectionBindingExpression)entityShaperExpression.ValueBufferExpression;
-                var entityProjectionExpression = (EntityProjectionExpression)selectExpression.GetProjection(projectionBindingExpression);
-                var column = entityProjectionExpression.BindProperty(entityShaperExpression.EntityType.GetProperties().First());
-                table = column.Table;
-                if (ReferenceEquals(selectExpression.Tables[0], table))
-                {
-                    // If the table we are looking for it first table, then we need to verify if we can lift the next table in FROM clause
-                    var secondTable = selectExpression.Tables[1];
-                    if (secondTable is not InnerJoinExpression and not CrossJoinExpression)
-                    {
-                        return false;
-                    }
-                }
-
-                if (table is JoinExpressionBase joinExpressionBase)
-                {
-                    table = joinExpressionBase.Table;
-=======
+            }
+
             return doee is not null
                 ? doee.AddNavigation(targetEntityType, navigation)
                 : new DeferredOwnedExpansionExpression(
@@ -3135,182 +1901,12 @@
                         (ColumnExpression)selectExpression.Projection.Where(p => p.Alias == column.Name).Single().Expression;
 
                     return FindRootTableExpressionForColumn(matchingProjection);
->>>>>>> 5d0d937a
                 }
 
                 return table;
             }
-
-            if (table is TableExpression te)
-            {
-                tableExpression = te;
-                return true;
-            }
-        }
-
-<<<<<<< HEAD
-        return false;
-    }
-
-    /// <summary>
-    ///     Translates the given expression into equivalent SQL representation.
-    /// </summary>
-    /// <param name="expression">An expression to translate.</param>
-    /// <returns>A <see cref="SqlExpression" /> which is translation of given expression or <see langword="null" />.</returns>
-    protected virtual SqlExpression? TranslateExpression(Expression expression)
-    {
-        var translation = _sqlTranslator.Translate(expression);
-        if (translation == null && _sqlTranslator.TranslationErrorDetails != null)
-        {
-            AddTranslationErrorDetails(_sqlTranslator.TranslationErrorDetails);
-        }
-
-        return translation;
-    }
-
-    /// <summary>
-    ///     Translates the given lambda expression for the <see cref="ShapedQueryExpression" /> source into equivalent SQL representation.
-    /// </summary>
-    /// <param name="shapedQueryExpression">A <see cref="ShapedQueryExpression" /> on which the lambda expression is being applied.</param>
-    /// <param name="lambdaExpression">A <see cref="LambdaExpression" /> to translate into SQL.</param>
-    /// <returns>A <see cref="SqlExpression" /> which is translation of given lambda expression or <see langword="null" />.</returns>
-    protected virtual SqlExpression? TranslateLambdaExpression(
-        ShapedQueryExpression shapedQueryExpression,
-        LambdaExpression lambdaExpression)
-        => TranslateExpression(RemapLambdaBody(shapedQueryExpression, lambdaExpression));
-
-    private Expression RemapLambdaBody(ShapedQueryExpression shapedQueryExpression, LambdaExpression lambdaExpression)
-    {
-        var lambdaBody = ReplacingExpressionVisitor.Replace(
-            lambdaExpression.Parameters.Single(), shapedQueryExpression.ShaperExpression, lambdaExpression.Body);
-
-        return ExpandSharedTypeEntities((SelectExpression)shapedQueryExpression.QueryExpression, lambdaBody);
-    }
-
-    private Expression ExpandSharedTypeEntities(SelectExpression selectExpression, Expression lambdaBody)
-        => _sharedTypeEntityExpandingExpressionVisitor.Expand(selectExpression, lambdaBody);
-
-    private sealed class SharedTypeEntityExpandingExpressionVisitor : ExpressionVisitor
-    {
-        private readonly RelationalSqlTranslatingExpressionVisitor _sqlTranslator;
-        private readonly ISqlExpressionFactory _sqlExpressionFactory;
-
-        private SelectExpression _selectExpression;
-        private DeferredOwnedExpansionRemovingVisitor _deferredOwnedExpansionRemover;
-
-        public SharedTypeEntityExpandingExpressionVisitor(
-            RelationalSqlTranslatingExpressionVisitor sqlTranslator,
-            ISqlExpressionFactory sqlExpressionFactory)
-        {
-            _sqlTranslator = sqlTranslator;
-            _sqlExpressionFactory = sqlExpressionFactory;
-            _selectExpression = null!;
-            _deferredOwnedExpansionRemover = null!;
-        }
-
-        public Expression Expand(SelectExpression selectExpression, Expression lambdaBody)
-        {
-            _selectExpression = selectExpression;
-            _deferredOwnedExpansionRemover = new DeferredOwnedExpansionRemovingVisitor(_selectExpression);
-
-            return _deferredOwnedExpansionRemover.Visit(Visit(lambdaBody));
-        }
-
-        protected override Expression VisitMember(MemberExpression memberExpression)
-        {
-            var innerExpression = Visit(memberExpression.Expression);
-
-            return TryExpand(innerExpression, MemberIdentity.Create(memberExpression.Member))
-                ?? memberExpression.Update(innerExpression);
-        }
-
-        protected override Expression VisitMethodCall(MethodCallExpression methodCallExpression)
-        {
-            if (methodCallExpression.TryGetEFPropertyArguments(out var source, out var navigationName))
-            {
-                source = Visit(source);
-
-                return TryExpand(source, MemberIdentity.Create(navigationName))
-                    ?? methodCallExpression.Update(null!, new[] { source, methodCallExpression.Arguments[1] });
-            }
-
-            return base.VisitMethodCall(methodCallExpression);
-        }
-
-        protected override Expression VisitExtension(Expression extensionExpression)
-            => extensionExpression is EntityShaperExpression
-                || extensionExpression is ShapedQueryExpression
-                || extensionExpression is GroupByShaperExpression
-                    ? extensionExpression
-                    : base.VisitExtension(extensionExpression);
-
-        private Expression? TryExpand(Expression? source, MemberIdentity member)
-        {
-            source = source.UnwrapTypeConversion(out var convertedType);
-            var doee = source as DeferredOwnedExpansionExpression;
-            if (doee is not null)
-            {
-                source = _deferredOwnedExpansionRemover.UnwrapDeferredEntityProjectionExpression(doee);
-            }
-
-            if (source is not EntityShaperExpression entityShaperExpression)
-            {
-                return null;
-            }
-
-            var entityType = entityShaperExpression.EntityType;
-            if (convertedType != null)
-            {
-                entityType = entityType.GetRootType().GetDerivedTypesInclusive()
-                    .FirstOrDefault(et => et.ClrType == convertedType);
-
-                if (entityType == null)
-                {
-                    return null;
-                }
-            }
-
-            var navigation = member.MemberInfo != null
-                ? entityType.FindNavigation(member.MemberInfo)
-                : entityType.FindNavigation(member.Name!);
-
-            if (navigation == null)
-            {
-                return null;
-            }
-
-            var targetEntityType = navigation.TargetEntityType;
-            if (targetEntityType == null
-                || !targetEntityType.IsOwned())
-            {
-                return null;
-            }
-
-            if (TryGetJsonQueryExpression(entityShaperExpression, out var jsonQueryExpression))
-            {
-                var newJsonQueryExpression = jsonQueryExpression.BindNavigation(navigation);
-
-                return navigation.IsCollection
-                    ? newJsonQueryExpression
-                    : new RelationalEntityShaperExpression(
-                        navigation.TargetEntityType,
-                        newJsonQueryExpression,
-                        nullable: entityShaperExpression.IsNullable || !navigation.ForeignKey.IsRequired);
-            }
-
-            var entityProjectionExpression = GetEntityProjectionExpression(entityShaperExpression);
-            var foreignKey = navigation.ForeignKey;
-
-            if (targetEntityType.IsMappedToJson())
-            {
-                var innerShaper = entityProjectionExpression.BindNavigation(navigation);
-                if (innerShaper != null)
-                {
-                    return navigation.IsCollection
-                        ? (JsonQueryExpression)innerShaper.ValueBufferExpression
-                        : innerShaper;
-                }
-=======
+        }
+
         private bool TryGetJsonQueryExpression(
             EntityShaperExpression entityShaperExpression,
             [NotNullWhen(true)] out JsonQueryExpression? jsonQueryExpression)
@@ -3393,266 +1989,8 @@
             public DeferredOwnedExpansionRemovingVisitor(SelectExpression selectExpression)
             {
                 _selectExpression = selectExpression;
->>>>>>> 5d0d937a
-            }
-            else
-            {
-                if (navigation.IsCollection)
-                {
-                    var innerSelectExpression = BuildInnerSelectExpressionForOwnedTypeMappedToDifferentTable(
-                        entityProjectionExpression,
-                        targetEntityType.GetViewOrTableMappings().Single().Table,
-                        navigation);
-
-<<<<<<< HEAD
-                    var innerShapedQuery = CreateShapedQueryExpression(
-                        targetEntityType, innerSelectExpression);
-
-                    var makeNullable = foreignKey.PrincipalKey.Properties
-                        .Concat(foreignKey.Properties)
-                        .Select(p => p.ClrType)
-                        .Any(t => t.IsNullableType());
-
-                    var innerSequenceType = innerShapedQuery.Type.GetSequenceType();
-                    var correlationPredicateParameter = Expression.Parameter(innerSequenceType);
-
-                    var outerKey = entityShaperExpression.CreateKeyValuesExpression(
-                        navigation.IsOnDependent
-                            ? foreignKey.Properties
-                            : foreignKey.PrincipalKey.Properties,
-                        makeNullable);
-                    var innerKey = correlationPredicateParameter.CreateKeyValuesExpression(
-                        navigation.IsOnDependent
-                            ? foreignKey.PrincipalKey.Properties
-                            : foreignKey.Properties,
-                        makeNullable);
-
-                    var keyComparison = Infrastructure.ExpressionExtensions.CreateEqualsExpression(outerKey, innerKey);
-
-                    var predicate = makeNullable
-                        ? Expression.AndAlso(
-                            outerKey is NewArrayExpression newArrayExpression
-                                ? newArrayExpression.Expressions
-                                    .Select(
-                                        e =>
-                                        {
-                                            var left = (e as UnaryExpression)?.Operand ?? e;
-
-                                            return Expression.NotEqual(left, Expression.Constant(null, left.Type));
-                                        })
-                                    .Aggregate((l, r) => Expression.AndAlso(l, r))
-                                : Expression.NotEqual(outerKey, Expression.Constant(null, outerKey.Type)),
-                            keyComparison)
-                        : keyComparison;
-
-                    var correlationPredicate = Expression.Lambda(predicate, correlationPredicateParameter);
-
-                    return Expression.Call(
-                        QueryableMethods.Where.MakeGenericMethod(innerSequenceType),
-                        innerShapedQuery,
-                        Expression.Quote(correlationPredicate));
-                }
-
-                var innerShaper = entityProjectionExpression.BindNavigation(navigation);
-                if (innerShaper == null)
-                {
-                    // Owned types don't support inheritance See https://github.com/dotnet/efcore/issues/9630
-                    // So there is no handling for dependent having TPT/TPC
-                    // If navigation is defined on derived type and entity type is part of TPT then we need to get ITableBase for derived type.
-                    // TODO: The following code should also handle Function and SqlQuery mappings
-                    var table = navigation.DeclaringEntityType.BaseType == null
-                        || entityType.FindDiscriminatorProperty() != null
-                            ? navigation.DeclaringEntityType.GetViewOrTableMappings().Single().Table
-                            : navigation.DeclaringEntityType.GetViewOrTableMappings().Select(tm => tm.Table)
-                                .Except(navigation.DeclaringEntityType.BaseType.GetViewOrTableMappings().Select(tm => tm.Table))
-                                .Single();
-                    if (table.GetReferencingRowInternalForeignKeys(foreignKey.PrincipalEntityType).Contains(foreignKey))
-                    {
-                        // Mapped to same table
-                        // We get identifying column to figure out tableExpression to pull columns from and nullability of most principal side
-                        var identifyingColumn = entityProjectionExpression.BindProperty(entityType.FindPrimaryKey()!.Properties.First());
-                        var principalNullable = identifyingColumn.IsNullable
-                            // Also make nullable if navigation is on derived type and and principal is TPT
-                            // Since identifying PK would be non-nullable but principal can still be null
-                            // Derived owned navigation does not de-dupe the PK column which for principal is from base table
-                            // and for dependent on derived table
-                            || (entityType.FindDiscriminatorProperty() == null
-                                && navigation.DeclaringEntityType.IsStrictlyDerivedFrom(entityShaperExpression.EntityType));
-
-                        var entityProjection = _selectExpression.GenerateWeakEntityProjectionExpression(
-                            targetEntityType, table, identifyingColumn.Name, identifyingColumn.Table, principalNullable);
-
-                        if (entityProjection != null)
-                        {
-                            innerShaper = new RelationalEntityShaperExpression(targetEntityType, entityProjection, principalNullable);
-                        }
-                    }
-
-                    if (innerShaper == null)
-                    {
-                        // InnerShaper is still null if either it is not table sharing or we failed to find table to pick data from
-                        // So we find the table it is mapped to and generate join with it.
-                        // Owned types don't support inheritance See https://github.com/dotnet/efcore/issues/9630
-                        // So there is no handling for dependent having TPT
-                        table = targetEntityType.GetViewOrTableMappings().Single().Table;
-                        var innerSelectExpression = BuildInnerSelectExpressionForOwnedTypeMappedToDifferentTable(
-                            entityProjectionExpression,
-                            table,
-                            navigation);
-
-                        var innerShapedQuery = CreateShapedQueryExpression(targetEntityType, innerSelectExpression);
-
-                        var makeNullable = foreignKey.PrincipalKey.Properties
-                            .Concat(foreignKey.Properties)
-                            .Select(p => p.ClrType)
-                            .Any(t => t.IsNullableType());
-
-                        var outerKey = entityShaperExpression.CreateKeyValuesExpression(
-                            navigation.IsOnDependent
-                                ? foreignKey.Properties
-                                : foreignKey.PrincipalKey.Properties,
-                            makeNullable);
-                        var innerKey = innerShapedQuery.ShaperExpression.CreateKeyValuesExpression(
-                            navigation.IsOnDependent
-                                ? foreignKey.PrincipalKey.Properties
-                                : foreignKey.Properties,
-                            makeNullable);
-
-                        var joinPredicate = _sqlTranslator.Translate(
-                            Infrastructure.ExpressionExtensions.CreateEqualsExpression(outerKey, innerKey))!;
-                        // Following conditions should match conditions for pushdown on outer during SelectExpression.AddJoin method
-                        var pushdownRequired = _selectExpression.Limit != null
-                            || _selectExpression.Offset != null
-                            || _selectExpression.IsDistinct
-                            || _selectExpression.GroupBy.Count > 0;
-                        _selectExpression.AddLeftJoin(innerSelectExpression, joinPredicate);
-
-                        // If pushdown was required on SelectExpression then we need to fetch the updated entity projection
-                        if (pushdownRequired)
-                        {
-                            if (doee is not null)
-                            {
-                                entityShaperExpression = _deferredOwnedExpansionRemover.UnwrapDeferredEntityProjectionExpression(doee);
-                            }
-
-                            entityProjectionExpression = GetEntityProjectionExpression(entityShaperExpression);
-                        }
-
-                        var leftJoinTable = _selectExpression.Tables.Last();
-
-                        innerShaper = new RelationalEntityShaperExpression(
-                            targetEntityType,
-                            _selectExpression.GenerateWeakEntityProjectionExpression(
-                                targetEntityType, table, null, leftJoinTable, nullable: true)!,
-                            nullable: true);
-                    }
-
-                    entityProjectionExpression.AddNavigationBinding(navigation, innerShaper);
-                }
-            }
-
-            return doee is not null
-                ? doee.AddNavigation(targetEntityType, navigation)
-                : new DeferredOwnedExpansionExpression(
-                    targetEntityType,
-                    (ProjectionBindingExpression)entityShaperExpression.ValueBufferExpression,
-                    navigation);
-
-            SelectExpression BuildInnerSelectExpressionForOwnedTypeMappedToDifferentTable(
-                EntityProjectionExpression entityProjectionExpression,
-                ITableBase targetTable,
-                INavigation navigation)
-            {
-                // just need any column - we use it only to extract the table it originated from
-                var sourceColumn = entityProjectionExpression
-                    .BindProperty(
-                        navigation.IsOnDependent
-                            ? foreignKey.Properties[0]
-                            : foreignKey.PrincipalKey.Properties[0]);
-
-                var sourceTable = FindRootTableExpressionForColumn(sourceColumn);
-                TableExpressionBase ownedTable = new TableExpression(targetTable);
-
-                foreach (var annotation in sourceTable.GetAnnotations())
-                {
-                    ownedTable = ownedTable.AddAnnotation(annotation.Name, annotation.Value);
-                }
-
-                return _sqlExpressionFactory.Select(targetEntityType, ownedTable);
-            }
-
-            static TableExpressionBase FindRootTableExpressionForColumn(ColumnExpression column)
-            {
-                var table = column.Table;
-                if (table is JoinExpressionBase joinExpressionBase)
-                {
-                    table = joinExpressionBase.Table;
-                }
-                else if (table is SetOperationBase setOperationBase)
-                {
-                    table = setOperationBase.Source1;
-                }
-
-                if (table is SelectExpression selectExpression)
-                {
-                    var matchingProjection =
-                        (ColumnExpression)selectExpression.Projection.Where(p => p.Alias == column.Name).Single().Expression;
-
-                    return FindRootTableExpressionForColumn(matchingProjection);
-                }
-
-                return table;
-            }
-        }
-
-        private bool TryGetJsonQueryExpression(
-            EntityShaperExpression entityShaperExpression,
-            [NotNullWhen(true)] out JsonQueryExpression? jsonQueryExpression)
-        {
-            switch (entityShaperExpression.ValueBufferExpression)
-            {
-                case ProjectionBindingExpression projectionBindingExpression:
-                    jsonQueryExpression = _selectExpression.GetProjection(projectionBindingExpression) as JsonQueryExpression;
-                    return jsonQueryExpression != null;
-
-                case JsonQueryExpression jqe:
-                    jsonQueryExpression = jqe;
-                    return true;
-
-                default:
-                    jsonQueryExpression = null;
-                    return false;
-            }
-        }
-
-        private EntityProjectionExpression GetEntityProjectionExpression(EntityShaperExpression entityShaperExpression)
-            => entityShaperExpression.ValueBufferExpression switch
-            {
-                ProjectionBindingExpression projectionBindingExpression
-                    => (EntityProjectionExpression)_selectExpression.GetProjection(projectionBindingExpression),
-                EntityProjectionExpression entityProjectionExpression => entityProjectionExpression,
-                _ => throw new InvalidOperationException()
-            };
-
-        private sealed class DeferredOwnedExpansionExpression : Expression
-        {
-            private readonly IEntityType _entityType;
-
-            public DeferredOwnedExpansionExpression(
-                IEntityType entityType,
-                ProjectionBindingExpression projectionBindingExpression,
-                INavigation navigation)
-            {
-                _entityType = entityType;
-                ProjectionBindingExpression = projectionBindingExpression;
-                NavigationChain = new List<INavigation> { navigation };
-            }
-
-            private DeferredOwnedExpansionExpression(
-                IEntityType entityType,
-                ProjectionBindingExpression projectionBindingExpression,
-                List<INavigation> navigationChain)
-=======
+            }
+
             [return: NotNullIfNotNull("expression")]
             public override Expression? Visit(Expression? expression)
                 => expression switch
@@ -3679,228 +2017,6 @@
         }
     }
 
-    private ShapedQueryExpression TranslateTwoParameterSelector(ShapedQueryExpression source, LambdaExpression resultSelector)
-    {
-        var transparentIdentifierType = source.ShaperExpression.Type;
-        var transparentIdentifierParameter = Expression.Parameter(transparentIdentifierType);
-
-        Expression original1 = resultSelector.Parameters[0];
-        var replacement1 = AccessField(transparentIdentifierType, transparentIdentifierParameter, "Outer");
-        Expression original2 = resultSelector.Parameters[1];
-        var replacement2 = AccessField(transparentIdentifierType, transparentIdentifierParameter, "Inner");
-        var newResultSelector = Expression.Lambda(
-            new ReplacingExpressionVisitor(
-                    new[] { original1, original2 }, new[] { replacement1, replacement2 })
-                .Visit(resultSelector.Body),
-            transparentIdentifierParameter);
-
-        return TranslateSelect(source, newResultSelector);
-    }
-
-    private static Expression AccessField(
-        Type transparentIdentifierType,
-        Expression targetExpression,
-        string fieldName)
-        => Expression.Field(targetExpression, transparentIdentifierType.GetTypeInfo().GetDeclaredField(fieldName)!);
-
-    private static void HandleGroupByForAggregate(SelectExpression selectExpression, bool eraseProjection = false)
-    {
-        if (selectExpression.GroupBy.Count > 0)
-        {
-            if (eraseProjection)
-            {
-                // Erasing client projections erase projectionMapping projections too
-                selectExpression.ReplaceProjection(new List<Expression>());
-            }
-
-            selectExpression.PushdownIntoSubquery();
-        }
-    }
-
-    private static Expression MatchShaperNullabilityForSetOperation(Expression shaper1, Expression shaper2, bool makeNullable)
-    {
-        switch (shaper1)
-        {
-            case EntityShaperExpression entityShaperExpression1
-                when shaper2 is EntityShaperExpression entityShaperExpression2:
-                return entityShaperExpression1.IsNullable != entityShaperExpression2.IsNullable
-                    ? entityShaperExpression1.MakeNullable(makeNullable)
-                    : entityShaperExpression1;
-
-            case NewExpression newExpression1
-                when shaper2 is NewExpression newExpression2:
-                var newArguments = new Expression[newExpression1.Arguments.Count];
-                for (var i = 0; i < newArguments.Length; i++)
-                {
-                    newArguments[i] = MatchShaperNullabilityForSetOperation(
-                        newExpression1.Arguments[i], newExpression2.Arguments[i], makeNullable);
-                }
-
-                return newExpression1.Update(newArguments);
-
-            case MemberInitExpression memberInitExpression1
-                when shaper2 is MemberInitExpression memberInitExpression2:
-                var newExpression = (NewExpression)MatchShaperNullabilityForSetOperation(
-                    memberInitExpression1.NewExpression, memberInitExpression2.NewExpression, makeNullable);
-
-                var memberBindings = new MemberBinding[memberInitExpression1.Bindings.Count];
-                for (var i = 0; i < memberBindings.Length; i++)
-                {
-                    var memberAssignment = memberInitExpression1.Bindings[i] as MemberAssignment;
-                    Check.DebugAssert(memberAssignment != null, "Only member assignment bindings are supported");
-
-                    memberBindings[i] = memberAssignment.Update(
-                        MatchShaperNullabilityForSetOperation(
-                            memberAssignment.Expression, ((MemberAssignment)memberInitExpression2.Bindings[i]).Expression,
-                            makeNullable));
-                }
-
-                return memberInitExpression1.Update(newExpression, memberBindings);
-
-            default:
-                return shaper1;
-        }
-    }
-
-    private ShapedQueryExpression? TranslateAggregateWithPredicate(
-        ShapedQueryExpression source,
-        LambdaExpression? predicate,
-        MethodInfo predicateLessMethodInfo)
-    {
-        if (predicate != null)
-        {
-            var translatedSource = TranslateWhere(source, predicate);
-            if (translatedSource == null)
->>>>>>> 5d0d937a
-            {
-                _entityType = entityType;
-                ProjectionBindingExpression = projectionBindingExpression;
-                NavigationChain = navigationChain;
-            }
-
-<<<<<<< HEAD
-            public ProjectionBindingExpression ProjectionBindingExpression { get; }
-            public List<INavigation> NavigationChain { get; }
-
-            public DeferredOwnedExpansionExpression AddNavigation(IEntityType entityType, INavigation navigation)
-            {
-                var navigationChain = new List<INavigation>(NavigationChain.Count + 1);
-                navigationChain.AddRange(NavigationChain);
-                navigationChain.Add(navigation);
-
-                return new DeferredOwnedExpansionExpression(
-                    entityType,
-                    ProjectionBindingExpression,
-                    navigationChain);
-            }
-
-            public override Type Type
-                => _entityType.ClrType;
-
-            public override ExpressionType NodeType
-                => ExpressionType.Extension;
-        }
-
-        private sealed class DeferredOwnedExpansionRemovingVisitor : ExpressionVisitor
-        {
-            private readonly SelectExpression _selectExpression;
-
-            public DeferredOwnedExpansionRemovingVisitor(SelectExpression selectExpression)
-            {
-                _selectExpression = selectExpression;
-            }
-
-            [return: NotNullIfNotNull("expression")]
-            public override Expression? Visit(Expression? expression)
-                => expression switch
-                {
-                    DeferredOwnedExpansionExpression doee => UnwrapDeferredEntityProjectionExpression(doee),
-                    // For the source entity shaper or owned collection expansion
-                    EntityShaperExpression or ShapedQueryExpression or GroupByShaperExpression or JsonQueryExpression => expression,
-                    _ => base.Visit(expression)
-                };
-
-            public EntityShaperExpression UnwrapDeferredEntityProjectionExpression(DeferredOwnedExpansionExpression doee)
-            {
-                var entityProjection = (EntityProjectionExpression)_selectExpression.GetProjection(doee.ProjectionBindingExpression);
-                var entityShaper = entityProjection.BindNavigation(doee.NavigationChain[0])!;
-
-                for (var i = 1; i < doee.NavigationChain.Count; i++)
-                {
-                    entityProjection = (EntityProjectionExpression)entityShaper.ValueBufferExpression;
-                    entityShaper = entityProjection.BindNavigation(doee.NavigationChain[i])!;
-                }
-
-                return entityShaper;
-            }
-=======
-            source = translatedSource;
-        }
-
-        var selectExpression = (SelectExpression)source.QueryExpression;
-        if (!selectExpression.IsDistinct)
-        {
-            selectExpression.ReplaceProjection(new List<Expression>());
-        }
-
-        selectExpression.PrepareForAggregate();
-        var selector = _sqlExpressionFactory.Fragment("*");
-        var methodCall = Expression.Call(
-            predicateLessMethodInfo.MakeGenericMethod(selector.Type),
-            Expression.Call(
-                QueryableMethods.AsQueryable.MakeGenericMethod(selector.Type), new EnumerableExpression(selector)));
-        var translation = TranslateExpression(methodCall);
-        if (translation == null)
-        {
-            return null;
-        }
-
-        var projectionMapping = new Dictionary<ProjectionMember, Expression> { { new ProjectionMember(), translation } };
-
-        selectExpression.ClearOrdering();
-        selectExpression.ReplaceProjection(projectionMapping);
-        var resultType = predicateLessMethodInfo.ReturnType;
-
-        return source.UpdateShaperExpression(
-            Expression.Convert(
-                new ProjectionBindingExpression(source.QueryExpression, new ProjectionMember(), resultType.MakeNullable()),
-                resultType));
-    }
-
-    private ShapedQueryExpression? TranslateAggregateWithSelector(
-        ShapedQueryExpression source,
-        LambdaExpression? selectorLambda,
-        Func<Type, MethodInfo> methodGenerator,
-        bool throwWhenEmpty,
-        Type resultType)
-    {
-        var selectExpression = (SelectExpression)source.QueryExpression;
-        selectExpression.PrepareForAggregate();
-
-        Expression? selector = null;
-        if (selectorLambda == null
-            || selectorLambda.Body == selectorLambda.Parameters[0])
-        {
-            var shaperExpression = source.ShaperExpression;
-            if (shaperExpression is UnaryExpression unaryExpression
-                && unaryExpression.NodeType == ExpressionType.Convert)
-            {
-                shaperExpression = unaryExpression.Operand;
-            }
-
-            if (shaperExpression is ProjectionBindingExpression projectionBindingExpression)
-            {
-                selector = selectExpression.GetProjection(projectionBindingExpression);
-            }
-        }
-        else
-        {
-            selector = RemapLambdaBody(source, selectorLambda);
->>>>>>> 5d0d937a
-        }
-    }
-
-<<<<<<< HEAD
     private ShapedQueryExpression TranslateTwoParameterSelector(ShapedQueryExpression source, LambdaExpression resultSelector)
     {
         var transparentIdentifierType = source.ShaperExpression.Type;
@@ -4119,66 +2235,6 @@
             // Sum case. Projection is always non-null. We read nullable value.
             shaper = new ProjectionBindingExpression(source.QueryExpression, new ProjectionMember(), translation.Type.MakeNullable());
 
-=======
-        if (selector == null
-            || TranslateExpression(selector) is not SqlExpression translatedSelector)
-        {
-            return null;
-        }
-
-        var methodCall = Expression.Call(
-            methodGenerator(translatedSelector.Type),
-            Expression.Call(
-                QueryableMethods.AsQueryable.MakeGenericMethod(translatedSelector.Type), new EnumerableExpression(translatedSelector)));
-        var translation = _sqlTranslator.Translate(methodCall);
-        if (translation == null)
-        {
-            return null;
-        }
-
-        selectExpression.ReplaceProjection(
-            new Dictionary<ProjectionMember, Expression> { { new ProjectionMember(), translation } });
-
-        selectExpression.ClearOrdering();
-        Expression shaper;
-
-        if (throwWhenEmpty)
-        {
-            // Avg/Max/Min case.
-            // We always read nullable value
-            // If resultType is nullable then we always return null. Only non-null result shows throwing behavior.
-            // otherwise, if projection.Type is nullable then server result is passed through DefaultIfEmpty, hence we return default
-            // otherwise, server would return null only if it is empty, and we throw
-            var nullableResultType = resultType.MakeNullable();
-            shaper = new ProjectionBindingExpression(source.QueryExpression, new ProjectionMember(), nullableResultType);
-            var resultVariable = Expression.Variable(nullableResultType, "result");
-            var returnValueForNull = resultType.IsNullableType()
-                ? (Expression)Expression.Constant(null, resultType)
-                : translation.Type.IsNullableType()
-                    ? Expression.Default(resultType)
-                    : Expression.Throw(
-                        Expression.New(
-                            typeof(InvalidOperationException).GetConstructors()
-                                .Single(ci => ci.GetParameters().Length == 1),
-                            Expression.Constant(CoreStrings.SequenceContainsNoElements)),
-                        resultType);
-
-            shaper = Expression.Block(
-                new[] { resultVariable },
-                Expression.Assign(resultVariable, shaper),
-                Expression.Condition(
-                    Expression.Equal(resultVariable, Expression.Default(nullableResultType)),
-                    returnValueForNull,
-                    resultType != resultVariable.Type
-                        ? Expression.Convert(resultVariable, resultType)
-                        : resultVariable));
-        }
-        else
-        {
-            // Sum case. Projection is always non-null. We read nullable value.
-            shaper = new ProjectionBindingExpression(source.QueryExpression, new ProjectionMember(), translation.Type.MakeNullable());
-
->>>>>>> 5d0d937a
             if (resultType != shaper.Type)
             {
                 shaper = Expression.Convert(shaper, resultType);
