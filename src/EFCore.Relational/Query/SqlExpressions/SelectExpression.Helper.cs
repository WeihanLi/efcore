﻿// Licensed to the .NET Foundation under one or more agreements.
// The .NET Foundation licenses this file to you under the MIT license.

using System.Diagnostics.CodeAnalysis;

namespace Microsoft.EntityFrameworkCore.Query.SqlExpressions;

public sealed partial class SelectExpression
{
    private sealed class EntityShaperNullableMarkingExpressionVisitor : ExpressionVisitor
    {
        protected override Expression VisitExtension(Expression extensionExpression)
            => extensionExpression is EntityShaperExpression entityShaper
                ? entityShaper.MakeNullable()
                : base.VisitExtension(extensionExpression);
    }

    private sealed class SelectExpressionCorrelationFindingExpressionVisitor : ExpressionVisitor
    {
        private readonly SelectExpression _outerSelectExpression;
        private bool _containsOuterReference;

        public SelectExpressionCorrelationFindingExpressionVisitor(SelectExpression outerSelectExpression)
        {
            _outerSelectExpression = outerSelectExpression;
        }

        public bool ContainsOuterReference(SelectExpression selectExpression)
        {
            _containsOuterReference = false;

            Visit(selectExpression);

            return _containsOuterReference;
        }

        [return: NotNullIfNotNull("expression")]
        public override Expression? Visit(Expression? expression)
        {
            if (_containsOuterReference)
            {
                return expression;
            }

            if (expression is ColumnExpression columnExpression
                && _outerSelectExpression.ContainsTableReference(columnExpression))
            {
                _containsOuterReference = true;

                return expression;
            }

            return base.Visit(expression);
        }
    }

    private sealed class ProjectionMemberRemappingExpressionVisitor : ExpressionVisitor
    {
        private readonly SelectExpression _queryExpression;
        private readonly Dictionary<ProjectionMember, ProjectionMember> _projectionMemberMappings;

        public ProjectionMemberRemappingExpressionVisitor(
            SelectExpression queryExpression,
            Dictionary<ProjectionMember, ProjectionMember> projectionMemberMappings)
        {
            _queryExpression = queryExpression;
            _projectionMemberMappings = projectionMemberMappings;
        }

        [return: NotNullIfNotNull("expression")]
        public override Expression? Visit(Expression? expression)
        {
            if (expression is ProjectionBindingExpression projectionBindingExpression)
            {
                Check.DebugAssert(
                    projectionBindingExpression.ProjectionMember != null,
                    "ProjectionBindingExpression must have projection member.");

                return new ProjectionBindingExpression(
                    _queryExpression,
                    _projectionMemberMappings[projectionBindingExpression.ProjectionMember],
                    projectionBindingExpression.Type);
            }

            return base.Visit(expression);
        }
    }

    private sealed class ProjectionMemberToIndexConvertingExpressionVisitor : ExpressionVisitor
    {
        private readonly SelectExpression _queryExpression;
        private readonly Dictionary<ProjectionMember, int> _projectionMemberMappings;

        public ProjectionMemberToIndexConvertingExpressionVisitor(
            SelectExpression queryExpression,
            Dictionary<ProjectionMember, int> projectionMemberMappings)
        {
            _queryExpression = queryExpression;
            _projectionMemberMappings = projectionMemberMappings;
        }

        [return: NotNullIfNotNull("expression")]
        public override Expression? Visit(Expression? expression)
        {
            if (expression is ProjectionBindingExpression projectionBindingExpression)
            {
                Check.DebugAssert(
                    projectionBindingExpression.ProjectionMember != null,
                    "ProjectionBindingExpression must have projection member.");

                return new ProjectionBindingExpression(
                    _queryExpression,
                    _projectionMemberMappings[projectionBindingExpression.ProjectionMember],
                    projectionBindingExpression.Type);
            }

            return base.Visit(expression);
        }
    }

    private sealed class ProjectionIndexRemappingExpressionVisitor : ExpressionVisitor
    {
        private readonly SelectExpression _oldSelectExpression;
        private readonly SelectExpression _newSelectExpression;
        private readonly int[] _indexMap;

        public ProjectionIndexRemappingExpressionVisitor(
            SelectExpression oldSelectExpression,
            SelectExpression newSelectExpression,
            int[] indexMap)
        {
            _oldSelectExpression = oldSelectExpression;
            _newSelectExpression = newSelectExpression;
            _indexMap = indexMap;
        }

        [return: NotNullIfNotNull("expression")]
        public override Expression? Visit(Expression? expression)
        {
            if (expression is ProjectionBindingExpression projectionBindingExpression
                && ReferenceEquals(projectionBindingExpression.QueryExpression, _oldSelectExpression))
            {
                Check.DebugAssert(
                    projectionBindingExpression.Index != null,
                    "ProjectionBindingExpression must have index.");

                return new ProjectionBindingExpression(
                    _newSelectExpression,
                    _indexMap[projectionBindingExpression.Index.Value],
                    projectionBindingExpression.Type);
            }

            return base.Visit(expression);
        }
    }

    private sealed class SqlRemappingVisitor : ExpressionVisitor
    {
        private readonly SelectExpression _subquery;
        private readonly TableReferenceExpression _tableReferenceExpression;
        private readonly Dictionary<SqlExpression, ColumnExpression> _mappings;
        private readonly HashSet<SqlExpression> _correlatedTerms;
        private bool _groupByDiscovery;

        public SqlRemappingVisitor(
            Dictionary<SqlExpression, ColumnExpression> mappings,
            SelectExpression subquery,
            TableReferenceExpression tableReferenceExpression)
        {
            _subquery = subquery;
            _tableReferenceExpression = tableReferenceExpression;
            _mappings = mappings;
            _groupByDiscovery = subquery._groupBy.Count > 0;
            _correlatedTerms = new HashSet<SqlExpression>(ReferenceEqualityComparer.Instance);
        }

        [return: NotNullIfNotNull("sqlExpression")]
        public SqlExpression? Remap(SqlExpression? sqlExpression)
            => (SqlExpression?)Visit(sqlExpression);

        [return: NotNullIfNotNull("selectExpression")]
        public SelectExpression? Remap(SelectExpression? selectExpression)
        {
            var result = (SelectExpression?)Visit(selectExpression);

            if (_correlatedTerms.Count > 0)
            {
                new EnclosingTermFindingVisitor(_correlatedTerms).Visit(selectExpression);
                _groupByDiscovery = false;
                result = (SelectExpression?)Visit(selectExpression);
            }

            return result;
        }

        [return: NotNullIfNotNull("expression")]
        public override Expression? Visit(Expression? expression)
        {
            switch (expression)
            {
                case SqlExpression sqlExpression
                    when _mappings.TryGetValue(sqlExpression, out var outer):
                    return outer;

                case ColumnExpression columnExpression
                    when _groupByDiscovery
                    && _subquery.ContainsTableReference(columnExpression):
                    _correlatedTerms.Add(columnExpression);
                    return columnExpression;

                case SqlExpression sqlExpression
                    when !_groupByDiscovery
                    && sqlExpression is not SqlConstantExpression or SqlParameterExpression
                    && _correlatedTerms.Contains(sqlExpression):
                    var outerColumn = _subquery.GenerateOuterColumn(_tableReferenceExpression, sqlExpression);
                    _mappings[sqlExpression] = outerColumn;
                    return outerColumn;

                case ColumnExpression columnExpression
                    when !_groupByDiscovery
                    && _subquery.ContainsTableReference(columnExpression):
                    var outerColumn1 = _subquery.GenerateOuterColumn(_tableReferenceExpression, columnExpression);
                    _mappings[columnExpression] = outerColumn1;
                    return outerColumn1;

                default:
                    return base.Visit(expression);
            }
        }

        private sealed class EnclosingTermFindingVisitor : ExpressionVisitor
        {
            private readonly HashSet<SqlExpression> _correlatedTerms;
            private bool _doesNotContainLocalTerms;

            public EnclosingTermFindingVisitor(HashSet<SqlExpression> correlatedTerms)
            {
                _correlatedTerms = correlatedTerms;
                _doesNotContainLocalTerms = true;
            }

            [return: NotNullIfNotNull("expression")]
            public override Expression? Visit(Expression? expression)
            {
                if (expression is SqlExpression sqlExpression)
                {
                    if (_correlatedTerms.Contains(sqlExpression)
                        || sqlExpression is SqlConstantExpression or SqlParameterExpression)
                    {
                        _correlatedTerms.Add(sqlExpression);
                        return sqlExpression;
                    }

                    var parentDoesNotContainLocalTerms = _doesNotContainLocalTerms;
                    _doesNotContainLocalTerms = sqlExpression is not ColumnExpression;
                    base.Visit(expression);
                    if (_doesNotContainLocalTerms)
                    {
                        _correlatedTerms.Add(sqlExpression);
                    }

                    _doesNotContainLocalTerms = _doesNotContainLocalTerms && parentDoesNotContainLocalTerms;

                    return expression;
                }

                return base.Visit(expression);
            }
        }
    }

    private sealed class ColumnExpressionFindingExpressionVisitor : ExpressionVisitor
    {
        private Dictionary<string, HashSet<string>?>? _columnReferenced;
        private Dictionary<string, HashSet<string>?>? _columnsUsedInJoinCondition;

        public Dictionary<string, HashSet<string>?> FindColumns(SelectExpression selectExpression)
        {
            _columnReferenced = new Dictionary<string, HashSet<string>?>();
            _columnsUsedInJoinCondition = new Dictionary<string, HashSet<string>?>();

            foreach (var table in selectExpression.Tables)
            {
                var tableAlias = table is JoinExpressionBase joinExpressionBase
                    ? joinExpressionBase.Table.Alias!
                    : table.Alias!;
                _columnReferenced[tableAlias] = null;
            }

            Visit(selectExpression);

            foreach (var keyValuePair in _columnsUsedInJoinCondition)
            {
                var tableAlias = keyValuePair.Key;
                if (_columnReferenced[tableAlias] != null
                    && _columnsUsedInJoinCondition[tableAlias] != null)
                {
                    _columnReferenced[tableAlias]!.UnionWith(_columnsUsedInJoinCondition[tableAlias]!);
                }
            }

            return _columnReferenced;
        }

        [return: NotNullIfNotNull("expression")]
        public override Expression? Visit(Expression? expression)
        {
            switch (expression)
            {
                case ColumnExpression columnExpression:
                    var tableAlias = columnExpression.TableAlias;
                    if (_columnReferenced!.ContainsKey(tableAlias))
                    {
                        _columnReferenced[tableAlias] ??= new HashSet<string>();

                        _columnReferenced[tableAlias]!.Add(columnExpression.Name);
                    }

                    // Always skip the table of ColumnExpression since it will traverse into deeper subquery
                    return columnExpression;

                case PredicateJoinExpressionBase predicateJoinExpressionBase:
                    var predicateJoinTableAlias = predicateJoinExpressionBase.Table.Alias!;
                    // Visiting the join predicate will add some columns for join table.
                    // But if all the referenced columns are in join predicate only then we can remove the join table.
                    // So if there are no referenced columns yet means there is still potential to remove this table,
                    // In such case we moved the columns encountered in join predicate to other dictionary and later merge
                    // if there are more references to the join table outside of join predicate.
                    // We should also remove references to the outer if this column gets removed then that subquery can also remove projections
                    // But currently we only remove table for TPT & entity splitting scenario
                    // in which there are all table expressions which connects via joins.
                    var joinOnSameLevel = _columnReferenced!.ContainsKey(predicateJoinTableAlias);
                    var noReferences = !joinOnSameLevel || _columnReferenced[predicateJoinTableAlias] == null;
                    base.Visit(predicateJoinExpressionBase);
                    if (noReferences && joinOnSameLevel)
                    {
                        _columnsUsedInJoinCondition![predicateJoinTableAlias] = _columnReferenced[predicateJoinTableAlias];
                        _columnReferenced[predicateJoinTableAlias] = null;
                    }

                    return predicateJoinExpressionBase;

                default:
                    return base.Visit(expression);
            }
        }
    }

    private sealed class TableReferenceUpdatingExpressionVisitor : ExpressionVisitor
    {
        private readonly SelectExpression _oldSelect;
        private readonly SelectExpression _newSelect;

        public TableReferenceUpdatingExpressionVisitor(SelectExpression oldSelect, SelectExpression newSelect)
        {
            _oldSelect = oldSelect;
            _newSelect = newSelect;
        }

        [return: NotNullIfNotNull("expression")]
        public override Expression? Visit(Expression? expression)
        {
            if (expression is ConcreteColumnExpression columnExpression)
            {
                columnExpression.UpdateTableReference(_oldSelect, _newSelect);
            }

            return base.Visit(expression);
        }
    }

    private sealed class IdentifierComparer : IEqualityComparer<(ColumnExpression Column, ValueComparer Comparer)>
    {
        public bool Equals((ColumnExpression Column, ValueComparer Comparer) x, (ColumnExpression Column, ValueComparer Comparer) y)
            => x.Column.Equals(y.Column);

        public int GetHashCode((ColumnExpression Column, ValueComparer Comparer) obj)
            => obj.Column.GetHashCode();
    }

    private sealed class AliasUniquifier : ExpressionVisitor
    {
        private readonly HashSet<string> _usedAliases;
        private readonly List<SelectExpression> _visitedSelectExpressions = new();

        public AliasUniquifier(HashSet<string> usedAliases)
        {
            _usedAliases = usedAliases;
        }

        [return: NotNullIfNotNull("expression")]
        public override Expression? Visit(Expression? expression)
        {
            if (expression is SelectExpression innerSelectExpression
                && !_visitedSelectExpressions.Contains(innerSelectExpression))
            {
                for (var i = 0; i < innerSelectExpression._tableReferences.Count; i++)
                {
                    var newAlias = GenerateUniqueAlias(_usedAliases, innerSelectExpression._tableReferences[i].Alias);
                    innerSelectExpression._tableReferences[i].Alias = newAlias;
                    UnwrapJoinExpression(innerSelectExpression._tables[i]).Alias = newAlias;
                }

                _visitedSelectExpressions.Add(innerSelectExpression);
            }

            return base.Visit(expression);
        }
    }

    private sealed class TableReferenceExpression : Expression
    {
        private SelectExpression _selectExpression;

        public TableReferenceExpression(SelectExpression selectExpression, string alias)
        {
            _selectExpression = selectExpression;
            Alias = alias;
        }

        public TableExpressionBase Table
            => _selectExpression.Tables.Single(
                e => string.Equals((e as JoinExpressionBase)?.Table.Alias ?? e.Alias, Alias, StringComparison.OrdinalIgnoreCase));

        public string Alias { get; internal set; }

        public override Type Type
            => typeof(object);

        public override ExpressionType NodeType
            => ExpressionType.Extension;

        public void UpdateTableReference(SelectExpression oldSelect, SelectExpression newSelect)
        {
            if (ReferenceEquals(oldSelect, _selectExpression))
            {
                _selectExpression = newSelect;
            }
        }

        internal void Verify(SelectExpression selectExpression)
        {
            if (!ReferenceEquals(selectExpression, _selectExpression))
            {
                throw new InvalidOperationException("Dangling TableReferenceExpression.");
            }
        }

        /// <inheritdoc />
        public override bool Equals(object? obj)
            => obj != null
                && (ReferenceEquals(this, obj)
                    || obj is TableReferenceExpression tableReferenceExpression
                    && Equals(tableReferenceExpression));

        // Since table reference is owned by SelectExpression, the select expression should be the same reference if they are matching.
        // That means we also don't need to compute the hashcode for it.
        // This allows us to break the cycle in computation when traversing this graph.
        private bool Equals(TableReferenceExpression tableReferenceExpression)
            => string.Equals(Alias, tableReferenceExpression.Alias, StringComparison.OrdinalIgnoreCase)
                && ReferenceEquals(_selectExpression, tableReferenceExpression._selectExpression);

        /// <inheritdoc />
        public override int GetHashCode()
            => 0;
    }

    private sealed class TpcTablesExpression : TableExpressionBase
    {
        public TpcTablesExpression(
            string? alias,
            IEntityType entityType,
            IReadOnlyList<SelectExpression> subSelectExpressions)
            : base(alias)
        {
            EntityType = entityType;
            SelectExpressions = subSelectExpressions;
        }

        private TpcTablesExpression(
            string? alias,
            IEntityType entityType,
            IReadOnlyList<SelectExpression> subSelectExpressions,
            IEnumerable<IAnnotation>? annotations)
            : base(alias, annotations)
        {
            EntityType = entityType;
            SelectExpressions = subSelectExpressions;
        }

        [NotNull]
        public override string? Alias
        {
            get => base.Alias!;
            internal set => base.Alias = value;
        }

        public IEntityType EntityType { get; }

        public IReadOnlyList<SelectExpression> SelectExpressions { get; }
<<<<<<< HEAD

        public TpcTablesExpression Prune(IReadOnlyList<string> discriminatorValues)
        {
            var subSelectExpressions = discriminatorValues.Count == 0
                ? new List<SelectExpression> { SelectExpressions[0] }
                : SelectExpressions.Where(
                    se =>
                        discriminatorValues.Contains((string)((SqlConstantExpression)se.Projection[^1].Expression).Value!)).ToList();

=======

        public TpcTablesExpression Prune(IReadOnlyList<string> discriminatorValues)
        {
            var subSelectExpressions = discriminatorValues.Count == 0
                ? new List<SelectExpression> { SelectExpressions[0] }
                : SelectExpressions.Where(
                    se =>
                        discriminatorValues.Contains((string)((SqlConstantExpression)se.Projection[^1].Expression).Value!)).ToList();

>>>>>>> 5d0d937a
            Check.DebugAssert(subSelectExpressions.Count > 0, "TPC must have at least 1 table selected.");

            return new TpcTablesExpression(Alias, EntityType, subSelectExpressions, GetAnnotations());
        }

        // This is implementation detail hence visitors are not supposed to see inside unless they really need to.
        protected override Expression VisitChildren(ExpressionVisitor visitor)
            => this;

        protected override TableExpressionBase CreateWithAnnotations(IEnumerable<IAnnotation> annotations)
            => new TpcTablesExpression(Alias, EntityType, SelectExpressions, annotations);

        protected override void Print(ExpressionPrinter expressionPrinter)
        {
            expressionPrinter.AppendLine("(");
            using (expressionPrinter.Indent())
            {
                expressionPrinter.VisitCollection(SelectExpressions, e => e.AppendLine().AppendLine("UNION ALL"));
            }

            expressionPrinter.AppendLine()
                .AppendLine(") AS " + Alias);
            PrintAnnotations(expressionPrinter);
        }

        /// <inheritdoc />
        public override bool Equals(object? obj)
            => obj != null
                && (ReferenceEquals(this, obj)
                    || obj is TpcTablesExpression tpcTablesExpression
                    && Equals(tpcTablesExpression));

        private bool Equals(TpcTablesExpression tpcTablesExpression)
        {
            if (!base.Equals(tpcTablesExpression)
                || EntityType != tpcTablesExpression.EntityType)
            {
                return false;
            }

            return SelectExpressions.SequenceEqual(tpcTablesExpression.SelectExpressions);
        }

        /// <inheritdoc />
        public override int GetHashCode()
            => HashCode.Combine(base.GetHashCode(), EntityType);
    }

    private sealed class ConcreteColumnExpression : ColumnExpression
    {
        private readonly TableReferenceExpression _table;

        public ConcreteColumnExpression(IProperty property, IColumnBase column, TableReferenceExpression table, bool nullable)
            : this(
                column.Name,
                table,
                property.ClrType.UnwrapNullableType(),
                column.PropertyMappings.First(m => m.Property == property).TypeMapping,
                nullable || column.IsNullable)
        {
        }

        public ConcreteColumnExpression(ProjectionExpression subqueryProjection, TableReferenceExpression table)
            : this(
                subqueryProjection.Alias, table,
                subqueryProjection.Type, subqueryProjection.Expression.TypeMapping!,
                IsNullableProjection(subqueryProjection))
        {
        }

        private static bool IsNullableProjection(ProjectionExpression projectionExpression)
            => projectionExpression.Expression switch
            {
                ColumnExpression columnExpression => columnExpression.IsNullable,
                SqlConstantExpression sqlConstantExpression => sqlConstantExpression.Value == null,
                _ => true
            };

        public ConcreteColumnExpression(
            string name,
            TableReferenceExpression table,
            Type type,
            RelationalTypeMapping typeMapping,
            bool nullable)
            : base(type, typeMapping)
        {
            Name = name;
            _table = table;
            IsNullable = nullable;
        }

        public override string Name { get; }

        public override TableExpressionBase Table
            => _table.Table;

        public override string TableAlias
            => _table.Alias;

        public override bool IsNullable { get; }

        /// <inheritdoc />
        protected override Expression VisitChildren(ExpressionVisitor visitor)
            => this;

        public override ConcreteColumnExpression MakeNullable()
            => IsNullable ? this : new ConcreteColumnExpression(Name, _table, Type, TypeMapping!, true);
<<<<<<< HEAD

        public void UpdateTableReference(SelectExpression oldSelect, SelectExpression newSelect)
            => _table.UpdateTableReference(oldSelect, newSelect);

=======

        public void UpdateTableReference(SelectExpression oldSelect, SelectExpression newSelect)
            => _table.UpdateTableReference(oldSelect, newSelect);

>>>>>>> 5d0d937a
        internal void Verify(IReadOnlyList<TableReferenceExpression> tableReferences)
        {
            if (!tableReferences.Contains(_table, ReferenceEqualityComparer.Instance))
            {
                throw new InvalidOperationException("Dangling column.");
            }
        }

        /// <inheritdoc />
        public override bool Equals(object? obj)
            => obj != null
                && (ReferenceEquals(this, obj)
                    || obj is ConcreteColumnExpression concreteColumnExpression
                    && Equals(concreteColumnExpression));

        private bool Equals(ConcreteColumnExpression concreteColumnExpression)
            => base.Equals(concreteColumnExpression)
                && Name == concreteColumnExpression.Name
                && _table.Equals(concreteColumnExpression._table)
                && IsNullable == concreteColumnExpression.IsNullable;

        /// <inheritdoc />
        public override int GetHashCode()
            => HashCode.Combine(base.GetHashCode(), Name, _table, IsNullable);
    }

    private struct SingleCollectionInfo
    {
        public SingleCollectionInfo(
            Expression parentIdentifier,
            Expression outerIdentifier,
            Expression selfIdentifier,
            IReadOnlyList<ValueComparer> parentIdentifierValueComparers,
            IReadOnlyList<ValueComparer> outerIdentifierValueComparers,
            IReadOnlyList<ValueComparer> selfIdentifierValueComparers,
            Expression shaperExpression)
        {
            ParentIdentifier = parentIdentifier;
            OuterIdentifier = outerIdentifier;
            SelfIdentifier = selfIdentifier;
            ParentIdentifierValueComparers = parentIdentifierValueComparers;
            OuterIdentifierValueComparers = outerIdentifierValueComparers;
            SelfIdentifierValueComparers = selfIdentifierValueComparers;
            ShaperExpression = shaperExpression;
        }

        public Expression ParentIdentifier { get; }
        public Expression OuterIdentifier { get; }
        public Expression SelfIdentifier { get; }
        public IReadOnlyList<ValueComparer> ParentIdentifierValueComparers { get; }
        public IReadOnlyList<ValueComparer> OuterIdentifierValueComparers { get; }
        public IReadOnlyList<ValueComparer> SelfIdentifierValueComparers { get; }
        public Expression ShaperExpression { get; }
    }

    private struct SplitCollectionInfo
    {
        public SplitCollectionInfo(
            Expression parentIdentifier,
            Expression childIdentifier,
            IReadOnlyList<ValueComparer> identifierValueComparers,
            SelectExpression selectExpression,
            Expression shaperExpression)
        {
            ParentIdentifier = parentIdentifier;
            ChildIdentifier = childIdentifier;
            IdentifierValueComparers = identifierValueComparers;
            SelectExpression = selectExpression;
            ShaperExpression = shaperExpression;
        }

        public Expression ParentIdentifier { get; }
        public Expression ChildIdentifier { get; }
        public IReadOnlyList<ValueComparer> IdentifierValueComparers { get; }
        public SelectExpression SelectExpression { get; }
        public Expression ShaperExpression { get; }
    }

    private sealed class ClientProjectionRemappingExpressionVisitor : ExpressionVisitor
    {
        private readonly List<object> _clientProjectionIndexMap;

        public ClientProjectionRemappingExpressionVisitor(List<object> clientProjectionIndexMap)
        {
            _clientProjectionIndexMap = clientProjectionIndexMap;
        }

        [return: NotNullIfNotNull("expression")]
        public override Expression? Visit(Expression? expression)
        {
            if (expression is ProjectionBindingExpression projectionBindingExpression)
            {
                var value = _clientProjectionIndexMap[projectionBindingExpression.Index!.Value];
                if (value is int intValue)
                {
                    return new ProjectionBindingExpression(
                        projectionBindingExpression.QueryExpression, intValue, projectionBindingExpression.Type);
                }

                if (value is Expression innerShaper)
                {
                    return Visit(innerShaper);
                }

                throw new InvalidCastException();
            }

            if (expression is CollectionResultExpression collectionResultExpression)
            {
                var innerProjectionBindingExpression = collectionResultExpression.ProjectionBindingExpression;
                var value = _clientProjectionIndexMap[innerProjectionBindingExpression.Index!.Value];
                if (value is SingleCollectionInfo singleCollectionInfo)
                {
                    return new RelationalCollectionShaperExpression(
                        singleCollectionInfo.ParentIdentifier,
                        singleCollectionInfo.OuterIdentifier,
                        singleCollectionInfo.SelfIdentifier,
                        singleCollectionInfo.ParentIdentifierValueComparers,
                        singleCollectionInfo.OuterIdentifierValueComparers,
                        singleCollectionInfo.SelfIdentifierValueComparers,
                        singleCollectionInfo.ShaperExpression,
                        collectionResultExpression.Navigation,
                        collectionResultExpression.ElementType);
                }

                if (value is SplitCollectionInfo splitCollectionInfo)
                {
                    return new RelationalSplitCollectionShaperExpression(
                        splitCollectionInfo.ParentIdentifier,
                        splitCollectionInfo.ChildIdentifier,
                        splitCollectionInfo.IdentifierValueComparers,
                        splitCollectionInfo.SelectExpression,
                        splitCollectionInfo.ShaperExpression,
                        collectionResultExpression.Navigation,
                        collectionResultExpression.ElementType);
                }

                if (value is int)
                {
                    var binding = (ProjectionBindingExpression)Visit(collectionResultExpression.ProjectionBindingExpression);

                    return collectionResultExpression.Update(binding);
                }

                throw new InvalidOperationException();
            }
<<<<<<< HEAD

            return base.Visit(expression);
        }
    }

    private sealed class SelectExpressionVerifyingExpressionVisitor : ExpressionVisitor
    {
        private readonly List<TableReferenceExpression> _tableReferencesInScope = new();

        public SelectExpressionVerifyingExpressionVisitor(IEnumerable<TableReferenceExpression> tableReferencesInScope)
        {
            _tableReferencesInScope.AddRange(tableReferencesInScope);
        }

        [return: NotNullIfNotNull("expression")]
        public override Expression? Visit(Expression? expression)
        {
            switch (expression)
            {
                case SelectExpression selectExpression:
                    foreach (var tableReference in selectExpression._tableReferences)
                    {
                        tableReference.Verify(selectExpression);
                    }

                    var currentLevelTableReferences = new List<TableReferenceExpression>();
                    for (var i = 0; i < selectExpression._tables.Count; i++)
                    {
                        var table = selectExpression._tables[i];
                        var tableReference = selectExpression._tableReferences[i];
                        switch (table)
                        {
                            case PredicateJoinExpressionBase predicateJoinExpressionBase:
                                Verify(predicateJoinExpressionBase.Table, _tableReferencesInScope);
                                currentLevelTableReferences.Add(tableReference);
                                Verify(
                                    predicateJoinExpressionBase.JoinPredicate,
                                    _tableReferencesInScope.Concat(currentLevelTableReferences));
                                break;

                            case SelectExpression innerSelectExpression:
                                Verify(innerSelectExpression, _tableReferencesInScope);
                                break;

                            case CrossApplyExpression crossApplyExpression:
                                Verify(crossApplyExpression, _tableReferencesInScope.Concat(currentLevelTableReferences));
                                break;

                            case OuterApplyExpression outerApplyExpression:
                                Verify(outerApplyExpression, _tableReferencesInScope.Concat(currentLevelTableReferences));
                                break;

                            case JoinExpressionBase joinExpressionBase:
                                Verify(joinExpressionBase.Table, _tableReferencesInScope);
                                break;

                            case SetOperationBase setOperationBase:
                                Verify(setOperationBase.Source1, _tableReferencesInScope);
                                Verify(setOperationBase.Source2, _tableReferencesInScope);
                                break;
                        }

                        if (table is not PredicateJoinExpressionBase)
                        {
                            currentLevelTableReferences.Add(tableReference);
=======

            if (expression is RelationalGroupByResultExpression relationalGroupByResultExpression)
            {
                // Only element shaper needs remapping
                return new RelationalGroupByResultExpression(
                    relationalGroupByResultExpression.KeyIdentifier,
                    relationalGroupByResultExpression.KeyIdentifierValueComparers,
                    relationalGroupByResultExpression.KeyShaper,
                    Visit(relationalGroupByResultExpression.ElementShaper));
            }

            return base.Visit(expression);
        }
    }

    private sealed class SelectExpressionVerifyingExpressionVisitor : ExpressionVisitor
    {
        private readonly List<TableReferenceExpression> _tableReferencesInScope = new();

        public SelectExpressionVerifyingExpressionVisitor(IEnumerable<TableReferenceExpression> tableReferencesInScope)
        {
            _tableReferencesInScope.AddRange(tableReferencesInScope);
        }

        [return: NotNullIfNotNull("expression")]
        public override Expression? Visit(Expression? expression)
        {
            switch (expression)
            {
                case SelectExpression selectExpression:
                    foreach (var tableReference in selectExpression._tableReferences)
                    {
                        tableReference.Verify(selectExpression);
                    }

                    var currentLevelTableReferences = new List<TableReferenceExpression>();
                    for (var i = 0; i < selectExpression._tables.Count; i++)
                    {
                        var table = selectExpression._tables[i];
                        var tableReference = selectExpression._tableReferences[i];
                        switch (table)
                        {
                            case PredicateJoinExpressionBase predicateJoinExpressionBase:
                                Verify(predicateJoinExpressionBase.Table, _tableReferencesInScope);
                                currentLevelTableReferences.Add(tableReference);
                                Verify(
                                    predicateJoinExpressionBase.JoinPredicate,
                                    _tableReferencesInScope.Concat(currentLevelTableReferences));
                                break;

                            case SelectExpression innerSelectExpression:
                                Verify(innerSelectExpression, _tableReferencesInScope);
                                break;

                            case CrossApplyExpression crossApplyExpression:
                                Verify(crossApplyExpression, _tableReferencesInScope.Concat(currentLevelTableReferences));
                                break;

                            case OuterApplyExpression outerApplyExpression:
                                Verify(outerApplyExpression, _tableReferencesInScope.Concat(currentLevelTableReferences));
                                break;

                            case JoinExpressionBase joinExpressionBase:
                                Verify(joinExpressionBase.Table, _tableReferencesInScope);
                                break;

                            case SetOperationBase setOperationBase:
                                Verify(setOperationBase.Source1, _tableReferencesInScope);
                                Verify(setOperationBase.Source2, _tableReferencesInScope);
                                break;
>>>>>>> 5d0d937a
                        }
                    }

<<<<<<< HEAD
                    _tableReferencesInScope.AddRange(currentLevelTableReferences);

                    foreach (var projection in selectExpression._projection)
                    {
                        Visit(projection);
                    }

                    foreach (var keyValuePair in selectExpression._projectionMapping)
                    {
                        Visit(keyValuePair.Value);
                    }

                    foreach (var clientProjection in selectExpression._clientProjections)
                    {
                        Visit(clientProjection);
                    }

                    foreach (var grouping in selectExpression._groupBy)
                    {
                        Visit(grouping);
                    }

                    foreach (var ordering in selectExpression._orderings)
                    {
                        Visit(ordering);
                    }

                    Visit(selectExpression.Predicate);
                    Visit(selectExpression.Having);
                    Visit(selectExpression.Offset);
                    Visit(selectExpression.Limit);

                    foreach (var identifier in selectExpression._identifier)
                    {
                        Visit(identifier.Column);
                    }

                    foreach (var childIdentifier in selectExpression._childIdentifiers)
                    {
                        Visit(childIdentifier.Column);
                    }

                    return selectExpression;

=======
                        if (table is not PredicateJoinExpressionBase)
                        {
                            currentLevelTableReferences.Add(tableReference);
                        }
                    }

                    _tableReferencesInScope.AddRange(currentLevelTableReferences);

                    foreach (var projection in selectExpression._projection)
                    {
                        Visit(projection);
                    }

                    foreach (var keyValuePair in selectExpression._projectionMapping)
                    {
                        Visit(keyValuePair.Value);
                    }

                    foreach (var clientProjection in selectExpression._clientProjections)
                    {
                        Visit(clientProjection);
                    }

                    foreach (var grouping in selectExpression._groupBy)
                    {
                        Visit(grouping);
                    }

                    foreach (var ordering in selectExpression._orderings)
                    {
                        Visit(ordering);
                    }

                    Visit(selectExpression.Predicate);
                    Visit(selectExpression.Having);
                    Visit(selectExpression.Offset);
                    Visit(selectExpression.Limit);

                    foreach (var identifier in selectExpression._identifier)
                    {
                        Visit(identifier.Column);
                    }

                    foreach (var childIdentifier in selectExpression._childIdentifiers)
                    {
                        Visit(childIdentifier.Column);
                    }

                    return selectExpression;

>>>>>>> 5d0d937a
                case ConcreteColumnExpression concreteColumnExpression:
                    concreteColumnExpression.Verify(_tableReferencesInScope);
                    return concreteColumnExpression;

                case ShapedQueryExpression shapedQueryExpression:
                    Verify(shapedQueryExpression.QueryExpression, _tableReferencesInScope);
                    return shapedQueryExpression;
            }

            return base.Visit(expression);
        }

        public static void Verify(Expression expression, IEnumerable<TableReferenceExpression> tableReferencesInScope)
            => new SelectExpressionVerifyingExpressionVisitor(tableReferencesInScope)
                .Visit(expression);
    }

    private sealed class CloningExpressionVisitor : ExpressionVisitor
    {
        [return: NotNullIfNotNull("expression")]
        public override Expression? Visit(Expression? expression)
        {
            if (expression is SelectExpression selectExpression)
            {
                var newProjectionMappings = new Dictionary<ProjectionMember, Expression>(selectExpression._projectionMapping.Count);
                foreach (var (projectionMember, value) in selectExpression._projectionMapping)
                {
                    newProjectionMappings[projectionMember] = Visit(value);
                }

                var newProjections = selectExpression._projection.Select(Visit).ToList<ProjectionExpression>();

                var newTables = selectExpression._tables.Select(Visit).ToList<TableExpressionBase>();
                var tpcTablesMap = selectExpression._tables.Select(UnwrapJoinExpression).Zip(newTables.Select(UnwrapJoinExpression))
                    .Where(e => e.First is TpcTablesExpression)
                    .ToDictionary(e => (TpcTablesExpression)e.First, e => (TpcTablesExpression)e.Second);

                // Since we are cloning we need to generate new table references
                // In other cases (like VisitChildren), we just reuse the same table references and update the SelectExpression inside it.
                // We initially assign old SelectExpression in table references and later update it once we construct clone
                var newTableReferences = selectExpression._tableReferences
                    .Select(e => new TableReferenceExpression(selectExpression, e.Alias)).ToList();
                Check.DebugAssert(
                    newTables.Select(e => GetAliasFromTableExpressionBase(e)).SequenceEqual(newTableReferences.Select(e => e.Alias)),
                    "Alias of updated tables must match the old tables.");

                var predicate = (SqlExpression?)Visit(selectExpression.Predicate);
                var newGroupBy = selectExpression._groupBy.Select(Visit)
                    .Where(e => !(e is SqlConstantExpression || e is SqlParameterExpression))
                    .ToList<SqlExpression>();
                var havingExpression = (SqlExpression?)Visit(selectExpression.Having);
                var newOrderings = selectExpression._orderings.Select(Visit).ToList<OrderingExpression>();
                var offset = (SqlExpression?)Visit(selectExpression.Offset);
                var limit = (SqlExpression?)Visit(selectExpression.Limit);

                var newSelectExpression = new SelectExpression(
                    selectExpression.Alias, newProjections, newTables, newTableReferences, newGroupBy, newOrderings,
                    selectExpression.GetAnnotations())
                {
                    Predicate = predicate,
                    Having = havingExpression,
                    Offset = offset,
                    Limit = limit,
                    IsDistinct = selectExpression.IsDistinct,
                    Tags = selectExpression.Tags,
                    _usedAliases = selectExpression._usedAliases.ToHashSet(),
                    _projectionMapping = newProjectionMappings,
                };
                newSelectExpression._mutable = selectExpression._mutable;

                newSelectExpression._removableJoinTables.AddRange(selectExpression._removableJoinTables);

                foreach (var kvp in selectExpression._tpcDiscriminatorValues)
                {
                    newSelectExpression._tpcDiscriminatorValues[tpcTablesMap[kvp.Key]] = kvp.Value;
                }

                // Since identifiers are ColumnExpression, they are not visited since they don't contain SelectExpression inside it.
                newSelectExpression._identifier.AddRange(selectExpression._identifier);
                newSelectExpression._childIdentifiers.AddRange(selectExpression._childIdentifiers);

                // Remap tableReferences in new select expression
                foreach (var tableReference in newTableReferences)
                {
                    tableReference.UpdateTableReference(selectExpression, newSelectExpression);
                }

                // Now that we have SelectExpression, we visit all components and update table references inside columns
                newSelectExpression = (SelectExpression)new ColumnExpressionReplacingExpressionVisitor(
                    selectExpression, newSelectExpression._tableReferences).Visit(newSelectExpression);

                return newSelectExpression;
            }

            if (expression is TpcTablesExpression tpcTablesExpression)
            {
                // Deep clone
                var subSelectExpressions = tpcTablesExpression.SelectExpressions.Select(Visit).ToList<SelectExpression>();
                var newTpcTable = new TpcTablesExpression(tpcTablesExpression.Alias, tpcTablesExpression.EntityType, subSelectExpressions);
                foreach (var annotation in tpcTablesExpression.GetAnnotations())
                {
                    newTpcTable.AddAnnotation(annotation.Name, annotation.Value);
                }

                return newTpcTable;
            }

            return expression is IClonableTableExpressionBase cloneable ? cloneable.Clone() : base.Visit(expression);
        }
    }
<<<<<<< HEAD

    private sealed class ColumnExpressionReplacingExpressionVisitor : ExpressionVisitor
    {
        private readonly SelectExpression _oldSelectExpression;
        private readonly Dictionary<string, TableReferenceExpression> _newTableReferences;

=======

    private sealed class ColumnExpressionReplacingExpressionVisitor : ExpressionVisitor
    {
        private readonly SelectExpression _oldSelectExpression;
        private readonly Dictionary<string, TableReferenceExpression> _newTableReferences;

>>>>>>> 5d0d937a
        public ColumnExpressionReplacingExpressionVisitor(
            SelectExpression oldSelectExpression,
            IEnumerable<TableReferenceExpression> newTableReferences)
        {
            _oldSelectExpression = oldSelectExpression;
            _newTableReferences = newTableReferences.ToDictionary(e => e.Alias);
        }

        [return: NotNullIfNotNull("expression")]
        public override Expression? Visit(Expression? expression)
            => expression is ConcreteColumnExpression concreteColumnExpression
                && _oldSelectExpression.ContainsTableReference(concreteColumnExpression)
                && _newTableReferences.ContainsKey(concreteColumnExpression.TableAlias)
                    ? new ConcreteColumnExpression(
                        concreteColumnExpression.Name,
                        _newTableReferences[concreteColumnExpression.TableAlias],
                        concreteColumnExpression.Type,
                        concreteColumnExpression.TypeMapping!,
                        concreteColumnExpression.IsNullable)
                    : base.Visit(expression);
    }

    private sealed class TpcTableExpressionRemovingExpressionVisitor : ExpressionVisitor
    {
        private readonly HashSet<string> _usedAliases;

        public TpcTableExpressionRemovingExpressionVisitor(HashSet<string> usedAliases)
        {
            _usedAliases = usedAliases;
        }

        [return: NotNullIfNotNull("expression")]
        public override Expression? Visit(Expression? expression)
        {
            if (expression is SelectExpression selectExpression
                && selectExpression._tpcDiscriminatorValues.Count > 0)
            {
                // If selectExpression doesn't have any other component and only TPC tables then we can lift it
                // We ignore projection here because if this selectExpression has projection from inner TPC
                // Then TPC will have superset of projection
                var identitySelect = selectExpression.Offset == null
                    && selectExpression.Limit == null
                    && !selectExpression.IsDistinct
                    && selectExpression.Predicate == null
                    && selectExpression.Having == null
                    && selectExpression.Orderings.Count == 0
                    && selectExpression.GroupBy.Count == 0
                    && selectExpression.Tables.Count == 1
                    // Any non-column projection means some composition which cannot be removed
                    && selectExpression.Projection.All(e => e.Expression is ColumnExpression);

                foreach (var kvp in selectExpression._tpcDiscriminatorValues)
                {
                    var tpcTablesExpression = kvp.Key;
                    var subSelectExpressions = tpcTablesExpression.Prune(kvp.Value.Item2).SelectExpressions
                        .Select(e => AssignUniqueAliasToTable(e)).ToList();
                    var firstSelectExpression = subSelectExpressions[0]; // There will be at least one.

                    int[]? reindexingMap = null;
                    if (identitySelect && selectExpression.Alias == null)
                    {
                        // Alias would be null when it is Exists/In like query or top level
                        // In Exists like query there is no projection
                        // In InExpression with subquery there will be only 1 projection
                        // In top-level the ordering of projection matters for shaper
                        // So for all cases in case of identity select when we are doing the lift, we need to remap projections
                        reindexingMap = new int[selectExpression.Projection.Count];
                        var innerProjections = firstSelectExpression.Projection.Select(e => e.Alias).ToList();
                        var identityMap = true;
                        for (var i = 0; i < selectExpression.Projection.Count; i++)
                        {
                            var newIndex = innerProjections.FindIndex(
                                e => string.Equals(e, selectExpression.Projection[i].Alias, StringComparison.Ordinal));
                            if (newIndex == -1)
                            {
                                // If for whatever reason outer has additional projection which cannot be remapped we avoid lift
                                identitySelect = false;
                                reindexingMap = null;
                                break;
                            }

                            identityMap &= (i == newIndex);
                            reindexingMap[i] = newIndex;
                        }

                        if (identityMap)
                        {
                            // If projection is same on outer/inner we don't need remapping
                            reindexingMap = null;
                        }
                    }

                    if (identitySelect)
                    {
                        // If we are lifting then we remove the alias for tpc because it will be unused.
                        _usedAliases.Remove(tpcTablesExpression.Alias);
                    }

                    RemapProjections(reindexingMap, firstSelectExpression);
                    var result = subSelectExpressions[0];
                    for (var i = 1; i < subSelectExpressions.Count; i++)
                    {
                        var setOperationAlias = GenerateUniqueAlias(_usedAliases, "t");
                        var source1 = result;
                        var source2 = subSelectExpressions[i];
                        RemapProjections(reindexingMap, source2);
                        var generatedSelectExpression = new SelectExpression(alias: null);

                        var unionExpression = new UnionExpression(setOperationAlias, source1, source2, distinct: false);
                        var tableReferenceExpression = new TableReferenceExpression(generatedSelectExpression, setOperationAlias);
                        generatedSelectExpression._tables.Add(unionExpression);
                        generatedSelectExpression._tableReferences.Add(tableReferenceExpression);
                        foreach (var projection in result.Projection)
                        {
                            generatedSelectExpression._projection.Add(
                                new ProjectionExpression(
                                    new ConcreteColumnExpression(projection, tableReferenceExpression), projection.Alias));
                        }

                        generatedSelectExpression._mutable = false;
                        result = generatedSelectExpression;
                    }

                    if (identitySelect)
                    {
                        result.Alias = selectExpression.Alias;
                        if (selectExpression.Alias == null)
                        {
                            // If top-level them copy over bindings for shaper
                            result._projectionMapping = selectExpression._projectionMapping;
                            result._clientProjections = selectExpression._clientProjections;
                        }

                        // Since identity select implies only 1 table so we can return without worrying about another iteration.
                        // Identity select shouldn't require base visit.
                        return result;
                    }

                    {
                        result.Alias = tpcTablesExpression.Alias;
                        var tableIndex =
                            selectExpression._tables.FindIndex(teb => ReferenceEquals(UnwrapJoinExpression(teb), tpcTablesExpression));
                        var table = selectExpression._tables[tableIndex];
                        selectExpression._tables[tableIndex] = (TableExpressionBase)ReplacingExpressionVisitor.Replace(
                            tpcTablesExpression, result, table);
                    }

                    SelectExpression AssignUniqueAliasToTable(SelectExpression se)
                    {
                        // we assign unique alias to inner tables here so that we can avoid wasting aliases on pruned tables
                        var table = se._tables[0];
                        var alias = GenerateUniqueAlias(_usedAliases, table.Alias!);
                        table.Alias = alias;
                        se._tableReferences[0].Alias = alias;

                        return se;
                    }
                }

                selectExpression._tpcDiscriminatorValues.Clear();
            }

            return base.Visit(expression);
        }

        private void RemapProjections(int[]? map, SelectExpression selectExpression)
        {
            if (map != null)
            {
                var projections = selectExpression.Projection.ToList();
                selectExpression._projection.Clear();
                for (var i = 0; i < map.Length; i++)
                {
                    selectExpression._projection.Add(projections[map[i]]);
                }
            }
        }
    }
}<|MERGE_RESOLUTION|>--- conflicted
+++ resolved
@@ -498,7 +498,6 @@
         public IEntityType EntityType { get; }
 
         public IReadOnlyList<SelectExpression> SelectExpressions { get; }
-<<<<<<< HEAD
 
         public TpcTablesExpression Prune(IReadOnlyList<string> discriminatorValues)
         {
@@ -508,17 +507,6 @@
                     se =>
                         discriminatorValues.Contains((string)((SqlConstantExpression)se.Projection[^1].Expression).Value!)).ToList();
 
-=======
-
-        public TpcTablesExpression Prune(IReadOnlyList<string> discriminatorValues)
-        {
-            var subSelectExpressions = discriminatorValues.Count == 0
-                ? new List<SelectExpression> { SelectExpressions[0] }
-                : SelectExpressions.Where(
-                    se =>
-                        discriminatorValues.Contains((string)((SqlConstantExpression)se.Projection[^1].Expression).Value!)).ToList();
-
->>>>>>> 5d0d937a
             Check.DebugAssert(subSelectExpressions.Count > 0, "TPC must have at least 1 table selected.");
 
             return new TpcTablesExpression(Alias, EntityType, subSelectExpressions, GetAnnotations());
@@ -626,17 +614,10 @@
 
         public override ConcreteColumnExpression MakeNullable()
             => IsNullable ? this : new ConcreteColumnExpression(Name, _table, Type, TypeMapping!, true);
-<<<<<<< HEAD
 
         public void UpdateTableReference(SelectExpression oldSelect, SelectExpression newSelect)
             => _table.UpdateTableReference(oldSelect, newSelect);
 
-=======
-
-        public void UpdateTableReference(SelectExpression oldSelect, SelectExpression newSelect)
-            => _table.UpdateTableReference(oldSelect, newSelect);
-
->>>>>>> 5d0d937a
         internal void Verify(IReadOnlyList<TableReferenceExpression> tableReferences)
         {
             if (!tableReferences.Contains(_table, ReferenceEqualityComparer.Instance))
@@ -783,7 +764,16 @@
 
                 throw new InvalidOperationException();
             }
-<<<<<<< HEAD
+
+            if (expression is RelationalGroupByResultExpression relationalGroupByResultExpression)
+            {
+                // Only element shaper needs remapping
+                return new RelationalGroupByResultExpression(
+                    relationalGroupByResultExpression.KeyIdentifier,
+                    relationalGroupByResultExpression.KeyIdentifierValueComparers,
+                    relationalGroupByResultExpression.KeyShaper,
+                    Visit(relationalGroupByResultExpression.ElementShaper));
+            }
 
             return base.Visit(expression);
         }
@@ -849,82 +839,9 @@
                         if (table is not PredicateJoinExpressionBase)
                         {
                             currentLevelTableReferences.Add(tableReference);
-=======
-
-            if (expression is RelationalGroupByResultExpression relationalGroupByResultExpression)
-            {
-                // Only element shaper needs remapping
-                return new RelationalGroupByResultExpression(
-                    relationalGroupByResultExpression.KeyIdentifier,
-                    relationalGroupByResultExpression.KeyIdentifierValueComparers,
-                    relationalGroupByResultExpression.KeyShaper,
-                    Visit(relationalGroupByResultExpression.ElementShaper));
-            }
-
-            return base.Visit(expression);
-        }
-    }
-
-    private sealed class SelectExpressionVerifyingExpressionVisitor : ExpressionVisitor
-    {
-        private readonly List<TableReferenceExpression> _tableReferencesInScope = new();
-
-        public SelectExpressionVerifyingExpressionVisitor(IEnumerable<TableReferenceExpression> tableReferencesInScope)
-        {
-            _tableReferencesInScope.AddRange(tableReferencesInScope);
-        }
-
-        [return: NotNullIfNotNull("expression")]
-        public override Expression? Visit(Expression? expression)
-        {
-            switch (expression)
-            {
-                case SelectExpression selectExpression:
-                    foreach (var tableReference in selectExpression._tableReferences)
-                    {
-                        tableReference.Verify(selectExpression);
-                    }
-
-                    var currentLevelTableReferences = new List<TableReferenceExpression>();
-                    for (var i = 0; i < selectExpression._tables.Count; i++)
-                    {
-                        var table = selectExpression._tables[i];
-                        var tableReference = selectExpression._tableReferences[i];
-                        switch (table)
-                        {
-                            case PredicateJoinExpressionBase predicateJoinExpressionBase:
-                                Verify(predicateJoinExpressionBase.Table, _tableReferencesInScope);
-                                currentLevelTableReferences.Add(tableReference);
-                                Verify(
-                                    predicateJoinExpressionBase.JoinPredicate,
-                                    _tableReferencesInScope.Concat(currentLevelTableReferences));
-                                break;
-
-                            case SelectExpression innerSelectExpression:
-                                Verify(innerSelectExpression, _tableReferencesInScope);
-                                break;
-
-                            case CrossApplyExpression crossApplyExpression:
-                                Verify(crossApplyExpression, _tableReferencesInScope.Concat(currentLevelTableReferences));
-                                break;
-
-                            case OuterApplyExpression outerApplyExpression:
-                                Verify(outerApplyExpression, _tableReferencesInScope.Concat(currentLevelTableReferences));
-                                break;
-
-                            case JoinExpressionBase joinExpressionBase:
-                                Verify(joinExpressionBase.Table, _tableReferencesInScope);
-                                break;
-
-                            case SetOperationBase setOperationBase:
-                                Verify(setOperationBase.Source1, _tableReferencesInScope);
-                                Verify(setOperationBase.Source2, _tableReferencesInScope);
-                                break;
->>>>>>> 5d0d937a
                         }
                     }
 
-<<<<<<< HEAD
                     _tableReferencesInScope.AddRange(currentLevelTableReferences);
 
                     foreach (var projection in selectExpression._projection)
@@ -969,58 +886,6 @@
 
                     return selectExpression;
 
-=======
-                        if (table is not PredicateJoinExpressionBase)
-                        {
-                            currentLevelTableReferences.Add(tableReference);
-                        }
-                    }
-
-                    _tableReferencesInScope.AddRange(currentLevelTableReferences);
-
-                    foreach (var projection in selectExpression._projection)
-                    {
-                        Visit(projection);
-                    }
-
-                    foreach (var keyValuePair in selectExpression._projectionMapping)
-                    {
-                        Visit(keyValuePair.Value);
-                    }
-
-                    foreach (var clientProjection in selectExpression._clientProjections)
-                    {
-                        Visit(clientProjection);
-                    }
-
-                    foreach (var grouping in selectExpression._groupBy)
-                    {
-                        Visit(grouping);
-                    }
-
-                    foreach (var ordering in selectExpression._orderings)
-                    {
-                        Visit(ordering);
-                    }
-
-                    Visit(selectExpression.Predicate);
-                    Visit(selectExpression.Having);
-                    Visit(selectExpression.Offset);
-                    Visit(selectExpression.Limit);
-
-                    foreach (var identifier in selectExpression._identifier)
-                    {
-                        Visit(identifier.Column);
-                    }
-
-                    foreach (var childIdentifier in selectExpression._childIdentifiers)
-                    {
-                        Visit(childIdentifier.Column);
-                    }
-
-                    return selectExpression;
-
->>>>>>> 5d0d937a
                 case ConcreteColumnExpression concreteColumnExpression:
                     concreteColumnExpression.Verify(_tableReferencesInScope);
                     return concreteColumnExpression;
@@ -1131,21 +996,12 @@
             return expression is IClonableTableExpressionBase cloneable ? cloneable.Clone() : base.Visit(expression);
         }
     }
-<<<<<<< HEAD
 
     private sealed class ColumnExpressionReplacingExpressionVisitor : ExpressionVisitor
     {
         private readonly SelectExpression _oldSelectExpression;
         private readonly Dictionary<string, TableReferenceExpression> _newTableReferences;
 
-=======
-
-    private sealed class ColumnExpressionReplacingExpressionVisitor : ExpressionVisitor
-    {
-        private readonly SelectExpression _oldSelectExpression;
-        private readonly Dictionary<string, TableReferenceExpression> _newTableReferences;
-
->>>>>>> 5d0d937a
         public ColumnExpressionReplacingExpressionVisitor(
             SelectExpression oldSelectExpression,
             IEnumerable<TableReferenceExpression> newTableReferences)
