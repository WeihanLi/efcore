--- conflicted
+++ resolved
@@ -55,6 +55,7 @@
 
     private SqlExpression? _groupingCorrelationPredicate;
     private Guid? _groupingParentSelectExpressionId;
+        private int? _groupingParentSelectExpressionTableCount;
     private CloningExpressionVisitor? _cloningExpressionVisitor;
 
     private SelectExpression(
@@ -67,48 +68,12 @@
         IEnumerable<IAnnotation> annotations)
         : base(alias, annotations)
     {
-<<<<<<< HEAD
         _projection = projections;
         _tables = tables;
         _tableReferences = tableReferences;
         _groupBy = groupBy;
         _orderings = orderings;
     }
-=======
-        private static readonly string _discriminatorColumnAlias = "Discriminator";
-        private static readonly IdentifierComparer _identifierComparer = new();
-
-        private static readonly Dictionary<ExpressionType, ExpressionType> _mirroredOperationMap =
-            new()
-            {
-                { ExpressionType.Equal, ExpressionType.Equal },
-                { ExpressionType.NotEqual, ExpressionType.NotEqual },
-                { ExpressionType.LessThan, ExpressionType.GreaterThan },
-                { ExpressionType.LessThanOrEqual, ExpressionType.GreaterThanOrEqual },
-                { ExpressionType.GreaterThan, ExpressionType.LessThan },
-                { ExpressionType.GreaterThanOrEqual, ExpressionType.LessThanOrEqual },
-            };
-
-        private readonly List<ProjectionExpression> _projection = new();
-        private readonly List<TableExpressionBase> _tables = new();
-        private readonly List<TableReferenceExpression> _tableReferences = new();
-        private readonly List<SqlExpression> _groupBy = new();
-        private readonly List<OrderingExpression> _orderings = new();
-        private HashSet<string> _usedAliases = new();
-
-        private readonly List<(ColumnExpression Column, ValueComparer Comparer)> _identifier = new();
-        private readonly List<(ColumnExpression Column, ValueComparer Comparer)> _childIdentifiers = new();
-
-        private readonly List<int> _tptLeftJoinTables = new();
-        private Dictionary<ProjectionMember, Expression> _projectionMapping = new();
-        private List<Expression> _clientProjections = new();
-        private readonly List<string?> _aliasForClientProjections = new();
-
-        private SqlExpression? _groupingCorrelationPredicate;
-        private Guid? _groupingParentSelectExpressionId;
-        private int? _groupingParentSelectExpressionTableCount;
-        private CloningExpressionVisitor? _cloningExpressionVisitor;
->>>>>>> 10b44333
 
     internal SelectExpression(SqlExpression? projection)
         : base(null)
@@ -1344,6 +1309,8 @@
 
         // We generate the cloned expression before changing identifier for this SelectExpression
         // because we are going to erase grouping for cloned expression.
+            if (!(AppContext.TryGetSwitch("Microsoft.EntityFrameworkCore.Issue27094", out var enabled27094) && enabled27094))
+            {
         _groupingParentSelectExpressionId = Guid.NewGuid();
         var clonedSelectExpression = Clone();
         var correlationPredicate = groupByTerms.Zip(clonedSelectExpression._groupBy)
@@ -1351,7 +1318,15 @@
             .Aggregate((l, r) => sqlExpressionFactory.AndAlso(l, r));
         clonedSelectExpression._groupBy.Clear();
         clonedSelectExpression.ApplyPredicate(correlationPredicate);
+            if (!(AppContext.TryGetSwitch("Microsoft.EntityFrameworkCore.Issue27102", out var enabled27102) && enabled27102))
+            {
         clonedSelectExpression._groupingCorrelationPredicate = clonedSelectExpression.Predicate;
+            }
+            if (!(AppContext.TryGetSwitch("Microsoft.EntityFrameworkCore.Issue27163", out var enabled27163) && enabled27163))
+            {
+                _groupingParentSelectExpressionTableCount = _tables.Count;
+
+            }
 
         if (!_identifier.All(e => _groupBy.Contains(e.Column)))
         {
@@ -1406,7 +1381,6 @@
                 PopulateGroupByTerms(unaryExpression.Operand, groupByTerms, groupByAliases, name);
                 break;
 
-<<<<<<< HEAD
             default:
                 throw new InvalidOperationException(RelationalStrings.InvalidKeySelectorForGroupBy(keySelector, keySelector.GetType()));
         }
@@ -1424,30 +1398,6 @@
         {
             orderingExpression = orderingExpression.Update(PushdownIntoSubqueryInternal().Remap(orderingExpression.Expression));
         }
-=======
-            // We generate the cloned expression before changing identifier for this SelectExpression
-            // because we are going to erase grouping for cloned expression.
-            if (!(AppContext.TryGetSwitch("Microsoft.EntityFrameworkCore.Issue27094", out var enabled27094) && enabled27094))
-            {
-                _groupingParentSelectExpressionId = Guid.NewGuid();
-
-            }
-            var clonedSelectExpression = Clone();
-            var correlationPredicate = groupByTerms.Zip(clonedSelectExpression._groupBy)
-                .Select(e => sqlExpressionFactory.Equal(e.First, e.Second))
-                .Aggregate((l, r) => sqlExpressionFactory.AndAlso(l, r));
-            clonedSelectExpression._groupBy.Clear();
-            clonedSelectExpression.ApplyPredicate(correlationPredicate);
-            if (!(AppContext.TryGetSwitch("Microsoft.EntityFrameworkCore.Issue27102", out var enabled27102) && enabled27102))
-            {
-                clonedSelectExpression._groupingCorrelationPredicate = clonedSelectExpression.Predicate;
-            }
-            if (!(AppContext.TryGetSwitch("Microsoft.EntityFrameworkCore.Issue27163", out var enabled27163) && enabled27163))
-            {
-                _groupingParentSelectExpressionTableCount = _tables.Count;
-
-            }
->>>>>>> 10b44333
 
         _orderings.Clear();
         AppendOrdering(orderingExpression);
@@ -1577,6 +1527,7 @@
             Offset = Offset,
             Limit = Limit,
             _groupingParentSelectExpressionId = _groupingParentSelectExpressionId,
+                _groupingParentSelectExpressionTableCount = _groupingParentSelectExpressionTableCount,
             _groupingCorrelationPredicate = _groupingCorrelationPredicate
         };
         Offset = null;
@@ -1586,6 +1537,7 @@
         Having = null;
         _groupingCorrelationPredicate = null;
         _groupingParentSelectExpressionId = null;
+            _groupingParentSelectExpressionTableCount = null;
         _groupBy.Clear();
         _orderings.Clear();
         _tables.Clear();
@@ -1657,35 +1609,9 @@
             if (expression1 is EntityProjectionExpression entityProjection1
                 && expression2 is EntityProjectionExpression entityProjection2)
             {
-<<<<<<< HEAD
                 HandleEntityProjection(projectionMember, select1, entityProjection1, select2, entityProjection2);
                 continue;
             }
-=======
-                IsDistinct = IsDistinct,
-                Predicate = Predicate,
-                Having = Having,
-                Offset = Offset,
-                Limit = Limit,
-                _groupingParentSelectExpressionId = _groupingParentSelectExpressionId,
-                _groupingParentSelectExpressionTableCount = _groupingParentSelectExpressionTableCount,
-                _groupingCorrelationPredicate = _groupingCorrelationPredicate
-            };
-            Offset = null;
-            Limit = null;
-            IsDistinct = false;
-            Predicate = null;
-            Having = null;
-            _groupingCorrelationPredicate = null;
-            _groupingParentSelectExpressionId = null;
-            _groupingParentSelectExpressionTableCount = null;
-            _groupBy.Clear();
-            _orderings.Clear();
-            _tables.Clear();
-            _tableReferences.Clear();
-            select1._projectionMapping = new Dictionary<ProjectionMember, Expression>(_projectionMapping);
-            _projectionMapping.Clear();
->>>>>>> 10b44333
 
             var innerColumn1 = (SqlExpression)expression1;
             var innerColumn2 = (SqlExpression)expression2;
@@ -2763,7 +2689,8 @@
             Having = Having,
             Offset = Offset,
             Limit = Limit,
-            _groupingParentSelectExpressionId = _groupingParentSelectExpressionId
+                _groupingParentSelectExpressionId = _groupingParentSelectExpressionId,
+                _groupingParentSelectExpressionTableCount = _groupingParentSelectExpressionTableCount
         };
         subquery._usedAliases = _usedAliases;
         subquery._mutable = false;
@@ -2888,51 +2815,8 @@
         _childIdentifiers.Clear();
         foreach (var (column, comparer) in childIdentifiers)
         {
-<<<<<<< HEAD
             // Invariant, identifier should not contain term which cannot be projected out.
             if (!projectionMap.TryGetValue(column, out var outerColumn))
-=======
-            PushdownIntoSubqueryInternal();
-        }
-
-        private SqlRemappingVisitor PushdownIntoSubqueryInternal()
-        {
-            var subqueryAlias = GenerateUniqueAlias(_usedAliases, "t");
-            var subquery = new SelectExpression(
-                subqueryAlias, new List<ProjectionExpression>(), _tables.ToList(), _tableReferences.ToList(), _groupBy.ToList(),
-                _orderings.ToList())
-            {
-                IsDistinct = IsDistinct,
-                Predicate = Predicate,
-                Having = Having,
-                Offset = Offset,
-                Limit = Limit,
-                _groupingParentSelectExpressionId = _groupingParentSelectExpressionId,
-                _groupingParentSelectExpressionTableCount = _groupingParentSelectExpressionTableCount
-            };
-            subquery._usedAliases = _usedAliases;
-            _tables.Clear();
-            _tableReferences.Clear();
-            _groupBy.Clear();
-            _orderings.Clear();
-            IsDistinct = false;
-            Predicate = null;
-            Having = null;
-            Offset = null;
-            Limit = null;
-            subquery._tptLeftJoinTables.AddRange(_tptLeftJoinTables);
-            _tptLeftJoinTables.Clear();
-
-            var subqueryTableReferenceExpression = new TableReferenceExpression(this, subquery.Alias!);
-            // Do NOT use AddTable here. The subquery already have unique aliases we don't need to traverse it again to make it unique.
-            _tables.Add(subquery);
-            _tableReferences.Add(subqueryTableReferenceExpression);
-
-            var useOldBehavior = AppContext.TryGetSwitch("Microsoft.EntityFrameworkCore.Issue26587", out var enabled)
-                && enabled;
-
-            if (!useOldBehavior)
->>>>>>> 10b44333
             {
                 outerColumn = subquery.GenerateOuterColumn(subqueryTableReferenceExpression, column);
             }
@@ -3427,42 +3311,8 @@
             var offset = (SqlExpression?)visitor.Visit(Offset);
             changed |= offset != Offset;
 
-<<<<<<< HEAD
             var limit = (SqlExpression?)visitor.Visit(Limit);
             changed |= limit != Limit;
-=======
-                if (changed)
-                {
-                    var newTableReferences = _tableReferences.ToList();
-                    var newSelectExpression = new SelectExpression(
-                        Alias, newProjections, newTables, newTableReferences, newGroupBy, newOrderings)
-                    {
-                        _clientProjections = _clientProjections,
-                        _projectionMapping = _projectionMapping,
-                        Predicate = predicate,
-                        Having = havingExpression,
-                        Offset = offset,
-                        Limit = limit,
-                        IsDistinct = IsDistinct,
-                        Tags = Tags,
-                        _usedAliases = _usedAliases,
-                        _groupingCorrelationPredicate = groupingCorrelationPredicate,
-                        _groupingParentSelectExpressionId = _groupingParentSelectExpressionId,
-                        _groupingParentSelectExpressionTableCount = _groupingParentSelectExpressionTableCount,
-                    };
-
-                    newSelectExpression._tptLeftJoinTables.AddRange(_tptLeftJoinTables);
-
-                    newSelectExpression._identifier.AddRange(identifier.Zip(_identifier).Select(e => (e.First, e.Second.Comparer)));
-                    newSelectExpression._childIdentifiers.AddRange(
-                        childIdentifier.Zip(_childIdentifiers).Select(e => (e.First, e.Second.Comparer)));
-
-                    // Remap tableReferences in new select expression
-                    foreach (var tableReference in newTableReferences)
-                    {
-                        tableReference.UpdateTableReference(this, newSelectExpression);
-                    }
->>>>>>> 10b44333
 
             var groupingCorrelationPredicate = (SqlExpression?)visitor.Visit(_groupingCorrelationPredicate);
             changed |= groupingCorrelationPredicate != _groupingCorrelationPredicate;
@@ -3490,7 +3340,8 @@
                     Tags = Tags,
                     _usedAliases = _usedAliases,
                     _groupingCorrelationPredicate = groupingCorrelationPredicate,
-                    _groupingParentSelectExpressionId = _groupingParentSelectExpressionId
+                        _groupingParentSelectExpressionId = _groupingParentSelectExpressionId,
+                        _groupingParentSelectExpressionTableCount = _groupingParentSelectExpressionTableCount,
                 };
                 newSelectExpression._mutable = false;
                 newSelectExpression._tptLeftJoinTables.AddRange(_tptLeftJoinTables);
