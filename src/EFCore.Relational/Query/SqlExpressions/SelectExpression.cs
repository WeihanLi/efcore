// Copyright (c) .NET Foundation. All rights reserved.
// Licensed under the Apache License, Version 2.0. See License.txt in the project root for license information.

using System;
using System.Collections.Generic;
using System.Linq;
using System.Linq.Expressions;
using System.Reflection;
using JetBrains.Annotations;
using Microsoft.EntityFrameworkCore.ChangeTracking;
using Microsoft.EntityFrameworkCore.Diagnostics;
using Microsoft.EntityFrameworkCore.Metadata;
using Microsoft.EntityFrameworkCore.Metadata.Internal;
using Microsoft.EntityFrameworkCore.Utilities;

namespace Microsoft.EntityFrameworkCore.Query.SqlExpressions
{
    // Class is sealed because there are no public/protected constructors. Can be unsealed if this is changed.
    public sealed class SelectExpression : TableExpressionBase
    {
        private readonly IDictionary<EntityProjectionExpression, IDictionary<IProperty, int>> _entityProjectionCache
            = new Dictionary<EntityProjectionExpression, IDictionary<IProperty, int>>();

        private readonly List<ProjectionExpression> _projection = new List<ProjectionExpression>();
        private readonly List<TableExpressionBase> _tables = new List<TableExpressionBase>();
        private readonly List<SqlExpression> _groupBy = new List<SqlExpression>();
        private readonly List<OrderingExpression> _orderings = new List<OrderingExpression>();
        private readonly List<(SqlExpression Column, ValueComparer Comparer)> _identifier
            = new List<(SqlExpression Column, ValueComparer Comparer)>();
        private readonly List<(SqlExpression Column, ValueComparer Comparer)> _childIdentifiers
            = new List<(SqlExpression Column, ValueComparer Comparer)>();
        private readonly List<SelectExpression> _pendingCollections = new List<SelectExpression>();

        private IDictionary<ProjectionMember, Expression> _projectionMapping = new Dictionary<ProjectionMember, Expression>();

        public IReadOnlyList<ProjectionExpression> Projection => _projection;
        public IReadOnlyList<TableExpressionBase> Tables => _tables;
        public IReadOnlyList<SqlExpression> GroupBy => _groupBy;
        public IReadOnlyList<OrderingExpression> Orderings => _orderings;
        public ISet<string> Tags { get; private set; } = new HashSet<string>();
        public SqlExpression Predicate { get; private set; }
        public SqlExpression Having { get; private set; }
        public SqlExpression Limit { get; private set; }
        public SqlExpression Offset { get; private set; }
        public bool IsDistinct { get; private set; }

        public void ApplyTags([NotNull] ISet<string> tags)
        {
            Check.NotNull(tags, nameof(tags));

            Tags = tags;
        }

        private SelectExpression(
            string alias,
            List<ProjectionExpression> projections,
            List<TableExpressionBase> tables,
            List<SqlExpression> groupBy,
            List<OrderingExpression> orderings)
            : base(alias)
        {
            _projection = projections;
            _tables = tables;
            _groupBy = groupBy;
            _orderings = orderings;
        }

        internal SelectExpression(SqlExpression projection)
            : base(null)
        {
            if (projection != null)
            {
                _projectionMapping[new ProjectionMember()] = projection;
            }
        }

        internal SelectExpression(IEntityType entityType)
            : this(entityType, new TableExpression(entityType.GetViewOrTableMappings().Single().Table))
        {
        }

        internal SelectExpression(IEntityType entityType, TableExpressionBase tableExpression)
            : base(null)
        {
            _tables.Add(tableExpression);

            var entityProjection = new EntityProjectionExpression(entityType, tableExpression, false);
            _projectionMapping[new ProjectionMember()] = entityProjection;

            if (entityType.FindPrimaryKey() != null)
            {
                foreach (var property in entityType.FindPrimaryKey().Properties)
                {
                    _identifier.Add((entityProjection.BindProperty(property), property.GetKeyValueComparer()));
                }
            }
        }

        public bool IsNonComposedFromSql()
            => Limit == null
                && Offset == null
                && !IsDistinct
                && Predicate == null
                && GroupBy.Count == 0
                && Having == null
                && Orderings.Count == 0
                && Tables.Count == 1
                && Tables[0] is FromSqlExpression fromSql
                && Projection.All(
                    pe => pe.Expression is ColumnExpression column
                        && string.Equals(fromSql.Alias, column.Table.Alias, StringComparison.OrdinalIgnoreCase))
                && _projectionMapping.TryGetValue(new ProjectionMember(), out var mapping)
                && mapping.Type == typeof(Dictionary<IProperty, int>);

        public void ApplyProjection()
        {
            if (Projection.Any())
            {
                return;
            }

            var result = new Dictionary<ProjectionMember, Expression>();
            foreach (var keyValuePair in _projectionMapping)
            {
                if (keyValuePair.Value is EntityProjectionExpression entityProjection)
                {
                    var map = new Dictionary<IProperty, int>();

                    foreach (var property in GetAllPropertiesInHierarchy(entityProjection.EntityType))
                    {
                        map[property] = AddToProjection(entityProjection.BindProperty(property));
                    }

                    result[keyValuePair.Key] = Constant(map);
                }
                else
                {
                    result[keyValuePair.Key] = Constant(
                        AddToProjection(
                            (SqlExpression)keyValuePair.Value, keyValuePair.Key.Last?.Name));
                }
            }

            _projectionMapping = result;
        }

        private static IEnumerable<IProperty> GetAllPropertiesInHierarchy(IEntityType entityType)
            => entityType.GetTypesInHierarchy().SelectMany(EntityTypeExtensions.GetDeclaredProperties);

        public void ReplaceProjectionMapping([NotNull] IDictionary<ProjectionMember, Expression> projectionMapping)
        {
            Check.NotNull(projectionMapping, nameof(projectionMapping));

            _projectionMapping.Clear();
            foreach (var kvp in projectionMapping)
            {
                _projectionMapping[kvp.Key] = kvp.Value;
            }
        }

        public Expression GetMappedProjection([NotNull] ProjectionMember projectionMember)
        {
            Check.NotNull(projectionMember, nameof(projectionMember));

            return _projectionMapping[projectionMember];
        }

        public int AddToProjection([NotNull] SqlExpression sqlExpression)
        {
            Check.NotNull(sqlExpression, nameof(sqlExpression));

            return AddToProjection(sqlExpression, null);
        }

        private int AddToProjection(SqlExpression sqlExpression, string alias)
        {
            var existingIndex = _projection.FindIndex(pe => pe.Expression.Equals(sqlExpression));
            if (existingIndex != -1)
            {
                return existingIndex;
            }

            var baseAlias = alias ?? (sqlExpression as ColumnExpression)?.Name ?? (Alias != null ? "c" : null);
            var currentAlias = baseAlias ?? "";
            if (Alias != null
                && baseAlias != null)
            {
                var counter = 0;
                while (_projection.Any(pe => string.Equals(pe.Alias, currentAlias, StringComparison.OrdinalIgnoreCase)))
                {
                    currentAlias = $"{baseAlias}{counter++}";
                }
            }

            _projection.Add(new ProjectionExpression(sqlExpression, currentAlias));

            return _projection.Count - 1;
        }

        public IDictionary<IProperty, int> AddToProjection([NotNull] EntityProjectionExpression entityProjection)
        {
            Check.NotNull(entityProjection, nameof(entityProjection));

            if (!_entityProjectionCache.TryGetValue(entityProjection, out var dictionary))
            {
                dictionary = new Dictionary<IProperty, int>();
                foreach (var property in GetAllPropertiesInHierarchy(entityProjection.EntityType))
                {
                    dictionary[property] = AddToProjection(entityProjection.BindProperty(property));
                }

                _entityProjectionCache[entityProjection] = dictionary;
            }

            return dictionary;
        }

        public void PrepareForAggregate()
        {
            if (IsDistinct
                || Limit != null
                || Offset != null
                || GroupBy.Count > 0)
            {
                PushdownIntoSubquery();
            }
        }

        public void ApplyPredicate([NotNull] SqlExpression expression)
        {
            Check.NotNull(expression, nameof(expression));

            if (expression is SqlConstantExpression sqlConstant
                && (bool)sqlConstant.Value)
            {
                return;
            }

            if (Limit != null
                || Offset != null)
            {
                expression = new SqlRemappingVisitor(PushdownIntoSubquery(), (SelectExpression)Tables[0]).Remap(expression);
            }

            if (_groupBy.Count > 0)
            {
                Having = Having == null
                    ? expression
                    : new SqlBinaryExpression(
                        ExpressionType.AndAlso,
                        Having,
                        expression,
                        typeof(bool),
                        expression.TypeMapping);
            }
            else
            {
                Predicate = Predicate == null
                    ? expression
                    : new SqlBinaryExpression(
                        ExpressionType.AndAlso,
                        Predicate,
                        expression,
                        typeof(bool),
                        expression.TypeMapping);
            }
        }

        public void ApplyGrouping([NotNull] Expression keySelector)
        {
            Check.NotNull(keySelector, nameof(keySelector));

            ClearOrdering();

            AppendGroupBy(keySelector);
        }

        private void AppendGroupBy([NotNull] Expression keySelector)
        {
            Check.NotNull(keySelector, nameof(keySelector));

            switch (keySelector)
            {
                case SqlExpression sqlExpression:
                    if (!(sqlExpression is SqlConstantExpression
                        || sqlExpression is SqlParameterExpression))
                    {
                        _groupBy.Add(sqlExpression);
                    }

                    break;

                case NewExpression newExpression:
                    foreach (var argument in newExpression.Arguments)
                    {
                        AppendGroupBy(argument);
                    }

                    break;

                case MemberInitExpression memberInitExpression:
                    AppendGroupBy(memberInitExpression.NewExpression);
                    foreach (var argument in memberInitExpression.Bindings)
                    {
                        AppendGroupBy(((MemberAssignment)argument).Expression);
                    }

                    break;

                case UnaryExpression unaryExpression
                    when unaryExpression.NodeType == ExpressionType.Convert
                    || unaryExpression.NodeType == ExpressionType.ConvertChecked:
                    AppendGroupBy(unaryExpression.Operand);
                    break;

                default:
                    throw new InvalidOperationException(RelationalStrings.InvalidKeySelectorForGroupBy);
            }
        }

        public void ApplyOrdering([NotNull] OrderingExpression orderingExpression)
        {
            Check.NotNull(orderingExpression, nameof(orderingExpression));

            if (IsDistinct
                || Limit != null
                || Offset != null)
            {
                orderingExpression = orderingExpression.Update(
                    new SqlRemappingVisitor(PushdownIntoSubquery(), (SelectExpression)Tables[0])
                        .Remap(orderingExpression.Expression));
            }

            _orderings.Clear();
            _orderings.Add(orderingExpression);
        }

        public void AppendOrdering([NotNull] OrderingExpression orderingExpression)
        {
            Check.NotNull(orderingExpression, nameof(orderingExpression));

            if (_orderings.FirstOrDefault(o => o.Expression.Equals(orderingExpression.Expression)) == null)
            {
                _orderings.Add(orderingExpression);
            }
        }

        public void ApplyLimit([CanBeNull] SqlExpression sqlExpression)
        {
            if (Limit != null)
            {
                PushdownIntoSubquery();
            }

            Limit = sqlExpression;
        }

        public void ApplyOffset([NotNull] SqlExpression sqlExpression)
        {
            Check.NotNull(sqlExpression, nameof(sqlExpression));

            if (Limit != null
                || Offset != null)
            {
                PushdownIntoSubquery();
            }

            Offset = sqlExpression;
        }

        public void ReverseOrderings()
        {
            if (Limit != null
                || Offset != null)
            {
                PushdownIntoSubquery();
            }

            var existingOrdering = _orderings.ToArray();

            _orderings.Clear();

            for (var i = 0; i < existingOrdering.Length; i++)
            {
                _orderings.Add(
                    new OrderingExpression(
                        existingOrdering[i].Expression,
                        !existingOrdering[i].IsAscending));
            }
        }

        public void ApplyDistinct()
        {
            if (Limit != null
                || Offset != null)
            {
                PushdownIntoSubquery();
            }

            IsDistinct = true;

            ClearOrdering();
        }

        public void ApplyDefaultIfEmpty([NotNull] ISqlExpressionFactory sqlExpressionFactory)
        {
            Check.NotNull(sqlExpressionFactory, nameof(sqlExpressionFactory));

            var nullSqlExpression = sqlExpressionFactory.ApplyDefaultTypeMapping(
                new SqlConstantExpression(Constant(null, typeof(string)), null));

            var dummySelectExpression = new SelectExpression(
                alias: "empty",
                new List<ProjectionExpression> { new ProjectionExpression(nullSqlExpression, "empty") },
                new List<TableExpressionBase>(),
                new List<SqlExpression>(),
                new List<OrderingExpression>());

            if (Orderings.Any()
                || Limit != null
                || Offset != null
                || IsDistinct
                || Predicate != null
                || Tables.Count > 1
                || GroupBy.Count > 0)
            {
                PushdownIntoSubquery();
            }

            var joinPredicate = sqlExpressionFactory.Equal(sqlExpressionFactory.Constant(1), sqlExpressionFactory.Constant(1));
            var joinTable = new LeftJoinExpression(Tables.Single(), joinPredicate);
            _tables.Clear();
            _tables.Add(dummySelectExpression);
            _tables.Add(joinTable);

            var projectionMapping = new Dictionary<ProjectionMember, Expression>();
            foreach (var projection in _projectionMapping)
            {
                var projectionToAdd = projection.Value;
                if (projectionToAdd is EntityProjectionExpression entityProjection)
                {
                    projectionToAdd = entityProjection.MakeNullable();
                }
                else if (projectionToAdd is ColumnExpression column)
                {
                    projectionToAdd = column.MakeNullable();
                }

                projectionMapping[projection.Key] = projectionToAdd;
            }

            for (var i = 0; i < _identifier.Count; i++)
            {
                if (_identifier[i].Column is ColumnExpression column)
                {
                    _identifier[i] = (column.MakeNullable(), _identifier[i].Comparer);
                }
            }

            for (var i = 0; i < _childIdentifiers.Count; i++)
            {
                if (_childIdentifiers[i].Column is ColumnExpression column)
                {
                    _childIdentifiers[i] = (column.MakeNullable(), _childIdentifiers[i].Comparer);
                }
            }

            _projectionMapping = projectionMapping;
        }

        public void ClearOrdering()
        {
            _orderings.Clear();
        }

        private enum SetOperationType
        {
            Except,
            Intersect,
            Union
        }

        public void ApplyExcept([NotNull] SelectExpression source2, bool distinct)
        {
            Check.NotNull(source2, nameof(source2));

            ApplySetOperation(SetOperationType.Except, source2, distinct);
        }

        public void ApplyIntersect([NotNull] SelectExpression source2, bool distinct)
        {
            Check.NotNull(source2, nameof(source2));

            ApplySetOperation(SetOperationType.Intersect, source2, distinct);
        }

        public void ApplyUnion([NotNull] SelectExpression source2, bool distinct)
        {
            Check.NotNull(source2, nameof(source2));

            ApplySetOperation(SetOperationType.Union, source2, distinct);
        }

        private void ApplySetOperation(SetOperationType setOperationType, SelectExpression select2, bool distinct)
        {
            // TODO: throw if there are pending collection joins
            // TODO: What happens when applying set operations on 2 queries with one of them being grouping

            var select1 = new SelectExpression(
                null, new List<ProjectionExpression>(), _tables.ToList(), _groupBy.ToList(), _orderings.ToList())
            {
                IsDistinct = IsDistinct,
                Predicate = Predicate,
                Having = Having,
                Offset = Offset,
                Limit = Limit
            };

            select1._projectionMapping = new Dictionary<ProjectionMember, Expression>(_projectionMapping);
            _projectionMapping.Clear();

            select1._identifier.AddRange(_identifier);
            _identifier.Clear();

            if (select1.Orderings.Count != 0
                || select1.Limit != null
                || select1.Offset != null)
            {
                select1.PushdownIntoSubquery();
                select1.ClearOrdering();
            }

            if (select2.Orderings.Count != 0
                || select2.Limit != null
                || select2.Offset != null)
            {
                select2.PushdownIntoSubquery();
                select2.ClearOrdering();
            }

            var setExpression = setOperationType switch
            {
                SetOperationType.Except => (SetOperationBase)new ExceptExpression("t", select1, select2, distinct),
                SetOperationType.Intersect => new IntersectExpression("t", select1, select2, distinct),
                SetOperationType.Union => new UnionExpression("t", select1, select2, distinct),
                _ => throw new InvalidOperationException(CoreStrings.InvalidSwitch(nameof(setOperationType), setOperationType))
            };

            if (_projection.Any()
                || select2._projection.Any())
            {
                throw new InvalidOperationException(RelationalStrings.SetOperationsNotAllowedAfterClientEvaluation);
            }

            if (select1._projectionMapping.Count != select2._projectionMapping.Count)
            {
                // Should not be possible after compiler checks
                throw new InvalidOperationException(RelationalStrings.ProjectionMappingCountMismatch);
            }

            foreach (var joinedMapping in select1._projectionMapping.Join(
                select2._projectionMapping,
                kv => kv.Key,
                kv => kv.Key,
                (kv1, kv2) => (kv1.Key, Value1: kv1.Value, Value2: kv2.Value)))
            {
                if (joinedMapping.Value1 is EntityProjectionExpression entityProjection1
                    && joinedMapping.Value2 is EntityProjectionExpression entityProjection2)
                {
                    HandleEntityMapping(joinedMapping.Key, select1, entityProjection1, select2, entityProjection2);
                    continue;
                }

                if (joinedMapping.Value1 is SqlExpression innerColumn1
                    && joinedMapping.Value2 is SqlExpression innerColumn2)
                {
                    // For now, make sure that both sides output the same store type, otherwise the query may fail.
                    // TODO: with #15586 we'll be able to also allow different store types which are implicitly convertible to one another.
                    if (innerColumn1.TypeMapping.StoreType != innerColumn2.TypeMapping.StoreType)
                    {
                        throw new InvalidOperationException(RelationalStrings.SetOperationsOnDifferentStoreTypes);
                    }

                    var alias = GenerateUniqueAlias(
                        joinedMapping.Key.Last?.Name
                        ?? (innerColumn1 as ColumnExpression)?.Name
                        ?? "c");

                    var innerProjection1 = new ProjectionExpression(innerColumn1, alias);
                    var innerProjection2 = new ProjectionExpression(innerColumn2, alias);
                    select1._projection.Add(innerProjection1);
                    select2._projection.Add(innerProjection2);
                    var outerProjection = new ColumnExpression(innerProjection1, setExpression);

                    if (IsNullableProjection(innerProjection1)
                        || IsNullableProjection(innerProjection2))
                    {
                        outerProjection = outerProjection.MakeNullable();
                    }

                    _projectionMapping[joinedMapping.Key] = outerProjection;
                    continue;
                }

                throw new InvalidOperationException(RelationalStrings.UnknownProjectionMappingType(joinedMapping.Value1.GetType().Name, joinedMapping.Value2.GetType().Name));
            }

            Offset = null;
            Limit = null;
            IsDistinct = false;
            Predicate = null;
            Having = null;
            _groupBy.Clear();
            _orderings.Clear();
            _tables.Clear();
            _tables.Add(setExpression);

            void HandleEntityMapping(
                ProjectionMember projectionMember,
                SelectExpression select1, EntityProjectionExpression projection1,
                SelectExpression select2, EntityProjectionExpression projection2)
            {
                if (projection1.EntityType != projection2.EntityType)
                {
                    throw new InvalidOperationException(RelationalStrings.SetOperationsOnDifferentStoreTypes);
                }

                var propertyExpressions = new Dictionary<IProperty, ColumnExpression>();
                foreach (var property in GetAllPropertiesInHierarchy(projection1.EntityType))
                {
                    propertyExpressions[property] = AddSetOperationColumnProjections(
                        select1, projection1.BindProperty(property),
                        select2, projection2.BindProperty(property));
                }

                _projectionMapping[projectionMember] = new EntityProjectionExpression(projection1.EntityType, propertyExpressions);
            }

            ColumnExpression AddSetOperationColumnProjections(
                SelectExpression select1, ColumnExpression column1,
                SelectExpression select2, ColumnExpression column2)
            {
                var alias = GenerateUniqueAlias(column1.Name);
                var innerProjection1 = new ProjectionExpression(column1, alias);
                var innerProjection2 = new ProjectionExpression(column2, alias);
                select1._projection.Add(innerProjection1);
                select2._projection.Add(innerProjection2);
                var outerProjection = new ColumnExpression(innerProjection1, setExpression);
                if (IsNullableProjection(innerProjection1)
                    || IsNullableProjection(innerProjection2))
                {
                    outerProjection = outerProjection.MakeNullable();
                }

                var existingIdentifier = select1._identifier.FirstOrDefault(t => t.Column == column1);
                if (existingIdentifier != default)
                {
                    _identifier.Add((outerProjection, existingIdentifier.Comparer));
                }

                return outerProjection;
            }

            string GenerateUniqueAlias(string baseAlias)
            {
                var currentAlias = baseAlias ?? "";
                var counter = 0;
                while (select1._projection.Any(pe => string.Equals(pe.Alias, currentAlias, StringComparison.OrdinalIgnoreCase)))
                {
                    currentAlias = $"{baseAlias}{counter++}";
                }

                return currentAlias;
            }

            static bool IsNullableProjection(ProjectionExpression projectionExpression)
                => projectionExpression.Expression switch
                {
                    ColumnExpression columnExpression => columnExpression.IsNullable,
                    SqlConstantExpression sqlConstantExpression => sqlConstantExpression.Value == null,
                    _ => true,
                };
        }

        private ColumnExpression GenerateOuterColumn(SqlExpression projection, string alias = null)
        {
            var index = AddToProjection(projection, alias);
            return new ColumnExpression(_projection[index], this);
        }

        public IDictionary<SqlExpression, ColumnExpression> PushdownIntoSubquery()
        {
            var subquery = new SelectExpression(
                "t", new List<ProjectionExpression>(), _tables.ToList(), _groupBy.ToList(), _orderings.ToList())
            {
                IsDistinct = IsDistinct,
                Predicate = Predicate,
                Having = Having,
                Offset = Offset,
                Limit = Limit
            };

            var projectionMap = new Dictionary<SqlExpression, ColumnExpression>();

            // Projections may be present if added by lifting SingleResult/Enumerable in projection through join
            if (_projection.Any())
            {
                var projections = _projection.Select(pe => pe.Expression).ToList();
                _projection.Clear();
                foreach (var projection in projections)
                {
                    var outerColumn = subquery.GenerateOuterColumn(projection);
                    AddToProjection(outerColumn);
                    projectionMap[projection] = outerColumn;
                }
            }

            foreach (var mapping in _projectionMapping.ToList())
            {
                // If projectionMapping's value is ConstantExpression then projection has already been applied
                // And captured in _projections above so we don't need to process this.
                if (mapping.Value is ConstantExpression)
                {
                    break;
                }

                if (mapping.Value is EntityProjectionExpression entityProjection)
                {
                    _projectionMapping[mapping.Key] = LiftEntityProjectionFromSubquery(entityProjection);
                }
                else
                {
                    var innerColumn = (SqlExpression)mapping.Value;
                    var outerColumn = subquery.GenerateOuterColumn(innerColumn);
                    projectionMap[innerColumn] = outerColumn;
                    _projectionMapping[mapping.Key] = outerColumn;
                }
            }

            var identifiers = _identifier.ToList();
            _identifier.Clear();
            // TODO: See issue#15873
            foreach (var identifier in identifiers)
            {
                if (projectionMap.TryGetValue(identifier.Column, out var outerColumn))
                {
                    _identifier.Add((outerColumn, identifier.Comparer));
                }
                else if (!IsDistinct
                    && GroupBy.Count == 0)
                {
                    outerColumn = subquery.GenerateOuterColumn(identifier.Column);
                    _identifier.Add((outerColumn, identifier.Comparer));
                }
            }

            var childIdentifiers = _childIdentifiers.ToList();
            _childIdentifiers.Clear();
            // TODO: See issue#15873
            foreach (var identifier in childIdentifiers)
            {
                if (projectionMap.TryGetValue(identifier.Column, out var outerColumn))
                {
                    _childIdentifiers.Add((outerColumn, identifier.Comparer));
                }
                else if (!IsDistinct
                    && GroupBy.Count == 0)
                {
                    outerColumn = subquery.GenerateOuterColumn(identifier.Column);
                    _childIdentifiers.Add((outerColumn, identifier.Comparer));
                }
            }

            var pendingCollections = _pendingCollections.ToList();
            _pendingCollections.Clear();
            _pendingCollections.AddRange(pendingCollections.Select(new SqlRemappingVisitor(projectionMap, subquery).Remap));

            _orderings.Clear();
            // Only lift order by to outer if subquery does not have distinct
            if (!subquery.IsDistinct)
            {
                foreach (var ordering in subquery._orderings)
                {
                    var orderingExpression = ordering.Expression;
                    if (!projectionMap.TryGetValue(orderingExpression, out var outerColumn))
                    {
                        outerColumn = subquery.GenerateOuterColumn(orderingExpression);
                    }

                    _orderings.Add(ordering.Update(outerColumn));
                }
            }

            if (subquery.Offset == null
                && subquery.Limit == null)
            {
                subquery.ClearOrdering();
            }

            Offset = null;
            Limit = null;
            IsDistinct = false;
            Predicate = null;
            Having = null;
            _tables.Clear();
            _tables.Add(subquery);
            _groupBy.Clear();

            return projectionMap;

            EntityProjectionExpression LiftEntityProjectionFromSubquery(EntityProjectionExpression entityProjection)
            {
                var propertyExpressions = new Dictionary<IProperty, ColumnExpression>();
                foreach (var property in GetAllPropertiesInHierarchy(entityProjection.EntityType))
                {
                    var innerColumn = entityProjection.BindProperty(property);
                    var outerColumn = subquery.GenerateOuterColumn(innerColumn);
                    projectionMap[innerColumn] = outerColumn;
                    propertyExpressions[property] = outerColumn;
                }

                var newEntityProjection = new EntityProjectionExpression(entityProjection.EntityType, propertyExpressions);
                // Also lift nested entity projections
                foreach (var navigation in entityProjection.EntityType.GetTypesInHierarchy()
                    .SelectMany(EntityTypeExtensions.GetDeclaredNavigations))
                {
                    var boundEntityShaperExpression = entityProjection.BindNavigation(navigation);
                    if (boundEntityShaperExpression != null)
                    {
                        var innerEntityProjection = (EntityProjectionExpression)boundEntityShaperExpression.ValueBufferExpression;
                        var newInnerEntityProjection = LiftEntityProjectionFromSubquery(innerEntityProjection);
                        boundEntityShaperExpression = boundEntityShaperExpression.Update(newInnerEntityProjection);
                        newEntityProjection.AddNavigationBinding(navigation, boundEntityShaperExpression);
                    }
                }

                return newEntityProjection;
            }
        }

        public Expression AddSingleProjection([NotNull] ShapedQueryExpression shapedQueryExpression)
        {
            Check.NotNull(shapedQueryExpression, nameof(shapedQueryExpression));

            var innerSelectExpression = (SelectExpression)shapedQueryExpression.QueryExpression;
            var shaperExpression = shapedQueryExpression.ShaperExpression;
            var innerExpression = RemoveConvert(shaperExpression);
            if (!(innerExpression is EntityShaperExpression))
            {
                var sentinelExpression = innerSelectExpression.Limit;
                ProjectionBindingExpression dummyProjection;
                if (innerSelectExpression.Projection.Any())
                {
                    var index = innerSelectExpression.AddToProjection(sentinelExpression);
                    dummyProjection = new ProjectionBindingExpression(
                        innerSelectExpression, index, sentinelExpression.Type);
                }
                else
                {
                    innerSelectExpression._projectionMapping[new ProjectionMember()] = sentinelExpression;
                    dummyProjection = new ProjectionBindingExpression(
                        innerSelectExpression, new ProjectionMember(), sentinelExpression.Type);
                }

                shaperExpression = Condition(
                    Equal(dummyProjection, Default(dummyProjection.Type)),
                    Default(shaperExpression.Type),
                    shaperExpression);
            }

            innerSelectExpression.ApplyProjection();
            var projectionCount = innerSelectExpression.Projection.Count;
            var pendingCollectionOffset = _pendingCollections.Count;
            AddOuterApply(innerSelectExpression, null);

            // Joined SelectExpression may different based on left join or outer apply
            // And it will always be SelectExpression because of presence of Take(1)
            // So we need to remap projections from that SelectExpression to outer SelectExpression
            var addedSelectExperssion = (SelectExpression)((JoinExpressionBase)_tables[^1]).Table;
            var indexMap = new int[projectionCount];
            // We only take projectionCount since the subquery can have additional projections for identifiers
            // Which are not relevant for this translation
            for (var i = 0; i < projectionCount; i++)
            {
                indexMap[i] = AddToProjection(MakeNullable(
                    addedSelectExperssion.GenerateOuterColumn(addedSelectExperssion.Projection[i].Expression)));
            }

            // We move pendingCollectionOffset if one was lifted from inner.
            return new ShaperRemappingExpressionVisitor(this, innerSelectExpression, indexMap, pendingCollectionOffset)
                .Visit(shaperExpression);

            static Expression RemoveConvert(Expression expression)
                => expression is UnaryExpression unaryExpression
                    && unaryExpression.NodeType == ExpressionType.Convert
                    ? RemoveConvert(unaryExpression.Operand)
                    : expression;
        }

        public CollectionShaperExpression AddCollectionProjection(
            [NotNull] ShapedQueryExpression shapedQueryExpression, [CanBeNull] INavigation navigation, [CanBeNull] Type elementType)
        {
            Check.NotNull(shapedQueryExpression, nameof(shapedQueryExpression));

            var innerSelectExpression = (SelectExpression)shapedQueryExpression.QueryExpression;
            _pendingCollections.Add(innerSelectExpression);

            return new CollectionShaperExpression(
                new ProjectionBindingExpression(this, _pendingCollections.Count - 1, typeof(object)),
                shapedQueryExpression.ShaperExpression,
                navigation,
                elementType);
        }

        public Expression ApplyCollectionJoin(
            int collectionIndex,
            int collectionId,
            [NotNull] Expression innerShaper,
            [CanBeNull] INavigation navigation,
            [NotNull] Type elementType)
        {
            Check.NotNull(innerShaper, nameof(innerShaper));
            Check.NotNull(elementType, nameof(elementType));

            var innerSelectExpression = _pendingCollections[collectionIndex];
            _pendingCollections[collectionIndex] = null;
            var (parentIdentifier, parentIdentifierValueComparers) = GetIdentifierAccessor(_identifier);
            var (outerIdentifier, outerIdentifierValueComparers) = GetIdentifierAccessor(_identifier.Concat(_childIdentifiers));
            innerSelectExpression.ApplyProjection();

            var (selfIdentifier, selfIdentifierValueComparers) = innerSelectExpression.GetIdentifierAccessor(innerSelectExpression._identifier);

            if (collectionIndex == 0)
            {
                foreach (var identifier in _identifier)
                {
                    AppendOrdering(new OrderingExpression(identifier.Column, ascending: true));
                }
            }

            var joinPredicate = TryExtractJoinKey(innerSelectExpression);
            var containsOuterReference = new SelectExpressionCorrelationFindingExpressionVisitor(this)
                .ContainsOuterReference(innerSelectExpression);
            if (containsOuterReference && joinPredicate != null)
            {
                innerSelectExpression.ApplyPredicate(joinPredicate);
                joinPredicate = null;
            }

            if (innerSelectExpression.Offset != null
                || innerSelectExpression.Limit != null
                || innerSelectExpression.IsDistinct
                || innerSelectExpression.Predicate != null
                || innerSelectExpression.Tables.Count > 1
                || innerSelectExpression.GroupBy.Count > 0)
            {
                var sqlRemappingVisitor = new SqlRemappingVisitor(
                    innerSelectExpression.PushdownIntoSubquery(),
                    (SelectExpression)innerSelectExpression.Tables[0]);
                joinPredicate = sqlRemappingVisitor.Remap(joinPredicate);
            }

            var joinExpression = joinPredicate == null
                ? (TableExpressionBase)new OuterApplyExpression(innerSelectExpression.Tables.Single())
                : new LeftJoinExpression(innerSelectExpression.Tables.Single(), joinPredicate);
            _tables.Add(joinExpression);

            foreach (var ordering in innerSelectExpression.Orderings)
            {
                AppendOrdering(ordering.Update(MakeNullable(ordering.Expression)));
            }

<<<<<<< HEAD
=======
            var indexOffset = _projection.Count;
>>>>>>> ee2c0f49
            var innerProjectionCount = innerSelectExpression.Projection.Count;
            var indexMap = new int[innerProjectionCount];
            for (var i = 0; i < innerProjectionCount; i++)
            {
                indexMap[i] = AddToProjection(MakeNullable(innerSelectExpression.Projection[i].Expression));
            }

            foreach (var identifier in innerSelectExpression._identifier.Concat(innerSelectExpression._childIdentifiers))
            {
                var updatedColumn = MakeNullable(identifier.Column);
                _childIdentifiers.Add((updatedColumn, identifier.Comparer));
                AppendOrdering(new OrderingExpression(updatedColumn, ascending: true));
            }

<<<<<<< HEAD
            // Inner should not have pendingCollection since we apply them first.
            // Shaper should not have CollectionShaperExpression as any collection would get converted to RelationalCollectionShaperExpression.
            var shaperRemapper = new ShaperRemappingExpressionVisitor(this, innerSelectExpression, indexMap, pendingCollectionOffset: 0);
=======
            var shaperRemapper = AppContext.TryGetSwitch("Microsoft.EntityFrameworkCore.Issue19616", out var isEnabled)
                && isEnabled
                ? new ShaperRemappingExpressionVisitor(this, innerSelectExpression, indexOffset)
                : new ShaperRemappingExpressionVisitor(this, innerSelectExpression, indexMap);
>>>>>>> ee2c0f49
            innerShaper = shaperRemapper.Visit(innerShaper);
            selfIdentifier = shaperRemapper.Visit(selfIdentifier);

            return new RelationalCollectionShaperExpression(
                collectionId, parentIdentifier, outerIdentifier, selfIdentifier,
                parentIdentifierValueComparers, outerIdentifierValueComparers, selfIdentifierValueComparers,
                innerShaper, navigation, elementType);
        }

        private static SqlExpression MakeNullable(SqlExpression sqlExpression)
            => sqlExpression is ColumnExpression column ? column.MakeNullable() : sqlExpression;

        private (Expression, IReadOnlyList<ValueComparer>) GetIdentifierAccessor(
            IEnumerable<(SqlExpression Column, ValueComparer Comparer)> identifyingProjection)
        {
            var updatedExpressions = new List<Expression>();
            var comparers = new List<ValueComparer>();
            foreach (var keyExpression in identifyingProjection)
            {
                var index = AddToProjection(keyExpression.Column);
                var projectionBindingExpression = new ProjectionBindingExpression(this, index, keyExpression.Column.Type.MakeNullable());

                updatedExpressions.Add(
                    projectionBindingExpression.Type.IsValueType
                        ? Convert(projectionBindingExpression, typeof(object))
                        : (Expression)projectionBindingExpression);
                comparers.Add(keyExpression.Comparer);
            }

            return (NewArrayInit(typeof(object), updatedExpressions), comparers);
        }

        private sealed class ShaperRemappingExpressionVisitor : ExpressionVisitor
        {
            private readonly SelectExpression _queryExpression;
            private readonly SelectExpression _innerSelectExpression;
<<<<<<< HEAD
            private readonly int[] _indexMap;
            private readonly int _pendingCollectionOffset;

            public ShaperRemappingExpressionVisitor(
                SelectExpression queryExpression, SelectExpression innerSelectExpression, int[] indexMap, int pendingCollectionOffset)
=======
            private readonly int _offset;
            private readonly int[] _indexMap;

            public ShaperRemappingExpressionVisitor(
                SelectExpression queryExpression, SelectExpression innerSelectExpression, int offset)
>>>>>>> ee2c0f49
            {
                _queryExpression = queryExpression;
                _innerSelectExpression = innerSelectExpression;
                _pendingCollectionOffset = pendingCollectionOffset;
                _indexMap = indexMap;
            }

            public ShaperRemappingExpressionVisitor(
                SelectExpression queryExpression, SelectExpression innerSelectExpression, int[] indexMap)
            {
                _queryExpression = queryExpression;
                _innerSelectExpression = innerSelectExpression;
                _indexMap = indexMap;
            }

            protected override Expression VisitExtension(Expression extensionExpression)
            {
                Check.NotNull(extensionExpression, nameof(extensionExpression));

                switch (extensionExpression)
                {
<<<<<<< HEAD
                    case ProjectionBindingExpression projectionBindingExpression:
                        return new ProjectionBindingExpression(
                            _queryExpression, _indexMap[(int)GetProjectionIndex(projectionBindingExpression)], projectionBindingExpression.Type);

                    case EntityShaperExpression entityShaperExpression:
                        var oldIndexMap = (IDictionary<IProperty, int>)GetProjectionIndex(
                            (ProjectionBindingExpression)entityShaperExpression.ValueBufferExpression);
                        var indexMap = new Dictionary<IProperty, int>();
                        foreach (var keyValuePair in oldIndexMap)
                        {
                            indexMap[keyValuePair.Key] = _indexMap[keyValuePair.Value];
                        }

                        return new RelationalEntityShaperExpression(
                            entityShaperExpression.EntityType,
                            new ProjectionBindingExpression(_queryExpression, indexMap),
                            nullable: true);
=======
                    var oldIndex = (int)GetProjectionIndex(projectionBindingExpression);
                    var newIndex = _indexMap?[oldIndex] ?? oldIndex + _offset;

                    return new ProjectionBindingExpression(_queryExpression, newIndex, projectionBindingExpression.Type);
                }

                if (extensionExpression is EntityShaperExpression entityShaper)
                {
                    var oldIndexMap = (IDictionary<IProperty, int>)GetProjectionIndex(
                        (ProjectionBindingExpression)entityShaper.ValueBufferExpression);
                    var indexMap = new Dictionary<IProperty, int>();
                    foreach (var keyValuePair in oldIndexMap)
                    {
                        var oldIndex = keyValuePair.Value;
                        indexMap[keyValuePair.Key] = _indexMap?[oldIndex] ?? oldIndex + _offset;
                    }
>>>>>>> ee2c0f49

                    case CollectionShaperExpression collectionShaperExpression:
                        var collectionIndex = (int)GetProjectionIndex((ProjectionBindingExpression)collectionShaperExpression.Projection);

                        return collectionShaperExpression.Update(
                            new ProjectionBindingExpression(_queryExpression, collectionIndex + _pendingCollectionOffset, typeof(object)),
                            collectionShaperExpression.InnerShaper);

                    default:
                        return base.VisitExtension(extensionExpression);
                }
            }

            private object GetProjectionIndex(ProjectionBindingExpression projectionBindingExpression)
            {
                return projectionBindingExpression.ProjectionMember != null
                    ? ((ConstantExpression)_innerSelectExpression.GetMappedProjection(projectionBindingExpression.ProjectionMember)).Value
                    : (projectionBindingExpression.Index != null
                        ? (object)projectionBindingExpression.Index
                        : projectionBindingExpression.IndexMap);
            }
        }

        private SqlExpression TryExtractJoinKey(SelectExpression selectExpression)
        {
            if (selectExpression.Limit == null
                && selectExpression.Offset == null
                && selectExpression.Predicate != null)
            {
                var columnExpressions = new List<ColumnExpression>();
                var joinPredicate = TryExtractJoinKey(selectExpression, selectExpression.Predicate, columnExpressions, out var predicate);
                if (joinPredicate != null)
                {
                    joinPredicate = RemoveRedundantNullChecks(joinPredicate, columnExpressions);
                }

                selectExpression.Predicate = predicate;

                return joinPredicate;
            }

            return null;
        }

        private SqlExpression TryExtractJoinKey(
            SelectExpression selectExpression,
            SqlExpression predicate,
            List<ColumnExpression> columnExpressions,
            out SqlExpression updatedPredicate)
        {
            if (predicate is SqlBinaryExpression sqlBinaryExpression)
            {
                var joinPredicate = ValidateKeyComparison(selectExpression, sqlBinaryExpression, columnExpressions);
                if (joinPredicate != null)
                {
                    updatedPredicate = null;

                    return joinPredicate;
                }

                if (sqlBinaryExpression.OperatorType == ExpressionType.AndAlso)
                {
                    var leftJoinKey = TryExtractJoinKey(
                        selectExpression, sqlBinaryExpression.Left, columnExpressions, out var leftPredicate);
                    var rightJoinKey = TryExtractJoinKey(
                        selectExpression, sqlBinaryExpression.Right, columnExpressions, out var rightPredicate);

                    updatedPredicate = CombineNonNullExpressions(leftPredicate, rightPredicate);

                    return CombineNonNullExpressions(leftJoinKey, rightJoinKey);
                }
            }

            updatedPredicate = predicate;

            return null;
        }

        private static SqlExpression CombineNonNullExpressions(SqlExpression left, SqlExpression right)
            => left != null
                ? right != null
                    ? new SqlBinaryExpression(ExpressionType.AndAlso, left, right, left.Type, left.TypeMapping)
                    : left
                : right;

        private SqlBinaryExpression ValidateKeyComparison(
            SelectExpression inner, SqlBinaryExpression sqlBinaryExpression, List<ColumnExpression> columnExpressions)
        {
            if (sqlBinaryExpression.OperatorType == ExpressionType.Equal)
            {
                if (sqlBinaryExpression.Left is ColumnExpression leftColumn
                    && sqlBinaryExpression.Right is ColumnExpression rightColumn)
                {
                    if (ContainsTableReference(leftColumn.Table)
                        && inner.ContainsTableReference(rightColumn.Table))
                    {
                        columnExpressions.Add(leftColumn);

                        return sqlBinaryExpression;
                    }

                    if (ContainsTableReference(rightColumn.Table)
                        && inner.ContainsTableReference(leftColumn.Table))
                    {
                        columnExpressions.Add(rightColumn);

                        return sqlBinaryExpression.Update(
                            sqlBinaryExpression.Right,
                            sqlBinaryExpression.Left);
                    }
                }
            }

            // null checks are considered part of join key
            if (sqlBinaryExpression.OperatorType == ExpressionType.NotEqual)
            {
                if (sqlBinaryExpression.Left is ColumnExpression leftNullCheckColumn
                    && ContainsTableReference(leftNullCheckColumn.Table)
                    && sqlBinaryExpression.Right is SqlConstantExpression rightConstant
                    && rightConstant.Value == null)
                {
                    return sqlBinaryExpression;
                }

                if (sqlBinaryExpression.Right is ColumnExpression rightNullCheckColumn
                    && ContainsTableReference(rightNullCheckColumn.Table)
                    && sqlBinaryExpression.Left is SqlConstantExpression leftConstant
                    && leftConstant.Value == null)
                {
                    return sqlBinaryExpression.Update(
                        sqlBinaryExpression.Right,
                        sqlBinaryExpression.Left);
                }
            }

            return null;
        }

        private SqlExpression RemoveRedundantNullChecks(SqlExpression predicate, List<ColumnExpression> columnExpressions)
        {
            if (predicate is SqlBinaryExpression sqlBinaryExpression)
            {
                if (sqlBinaryExpression.OperatorType == ExpressionType.NotEqual
                    && sqlBinaryExpression.Left is ColumnExpression leftColumn
                    && columnExpressions.Contains(leftColumn)
                    && sqlBinaryExpression.Right is SqlConstantExpression sqlConstantExpression
                    && sqlConstantExpression.Value == null)
                {
                    return null;
                }

                if (sqlBinaryExpression.OperatorType == ExpressionType.AndAlso)
                {
                    var leftPredicate = RemoveRedundantNullChecks(sqlBinaryExpression.Left, columnExpressions);
                    var rightPredicate = RemoveRedundantNullChecks(sqlBinaryExpression.Right, columnExpressions);

                    return CombineNonNullExpressions(leftPredicate, rightPredicate);
                }
            }

            return predicate;
        }

        private bool ContainsTableReference(TableExpressionBase table)
            => Tables.Any(te => ReferenceEquals(te is JoinExpressionBase jeb ? jeb.Table : te, table));

        private sealed class SelectExpressionCorrelationFindingExpressionVisitor : ExpressionVisitor
        {
            private readonly SelectExpression _outerSelectExpression;
            private bool _containsOuterReference;

            public SelectExpressionCorrelationFindingExpressionVisitor(SelectExpression outerSelectExpression)
            {
                _outerSelectExpression = outerSelectExpression;
            }

            public bool ContainsOuterReference(SelectExpression selectExpression)
            {
                _containsOuterReference = false;

                Visit(selectExpression);

                return _containsOuterReference;
            }

            public override Expression Visit(Expression expression)
            {
                if (_containsOuterReference)
                {
                    return expression;
                }

                if (expression is ColumnExpression columnExpression
                    && _outerSelectExpression.ContainsTableReference(columnExpression.Table))
                {
                    _containsOuterReference = true;

                    return expression;
                }

                return base.Visit(expression);
            }
        }

        private void GetPartitions(SqlExpression sqlExpression, List<SqlExpression> partitions)
        {
            if (sqlExpression is SqlBinaryExpression sqlBinaryExpression)
            {
                if (sqlBinaryExpression.OperatorType == ExpressionType.Equal)
                {
                    partitions.Add(sqlBinaryExpression.Right);
                }
                else if (sqlBinaryExpression.OperatorType == ExpressionType.AndAlso)
                {
                    GetPartitions(sqlBinaryExpression.Left, partitions);
                    GetPartitions(sqlBinaryExpression.Right, partitions);
                }
            }
        }

        private enum JoinType
        {
            InnerJoin,
            LeftJoin,
            CrossJoin,
            CrossApply,
            OuterApply
        }

        private void AddJoin(
            JoinType joinType,
            SelectExpression innerSelectExpression,
            Type transparentIdentifierType,
            SqlExpression joinPredicate = null)
        {
            // Try to convert Apply to normal join
            if (joinType == JoinType.CrossApply
                || joinType == JoinType.OuterApply)
            {
                // Doing for limit only since limit + offset may need sum
                var limit = innerSelectExpression.Limit;
                innerSelectExpression.Limit = null;

                joinPredicate = TryExtractJoinKey(innerSelectExpression);
                if (joinPredicate != null)
                {
                    var containsOuterReference = new SelectExpressionCorrelationFindingExpressionVisitor(this)
                        .ContainsOuterReference(innerSelectExpression);
                    if (containsOuterReference)
                    {
                        innerSelectExpression.ApplyPredicate(joinPredicate);
                        innerSelectExpression.ApplyLimit(limit);
                    }
                    else
                    {
                        if (limit != null)
                        {
                            var partitions = new List<SqlExpression>();
                            GetPartitions(joinPredicate, partitions);
                            var orderings = innerSelectExpression.Orderings.Count > 0
                                ? innerSelectExpression.Orderings
                                : innerSelectExpression._identifier.Count > 0
                                    ? innerSelectExpression._identifier.Select(e => new OrderingExpression(e.Column, true))
                                    : new[] { new OrderingExpression(new SqlFragmentExpression("(SELECT 1)"), true) };

                            var rowNumberExpression = new RowNumberExpression(partitions, orderings.ToList(), limit.TypeMapping);
                            innerSelectExpression.ClearOrdering();

                            var projectionMappings = innerSelectExpression.PushdownIntoSubquery();
                            var subquery = (SelectExpression)innerSelectExpression.Tables[0];

                            joinPredicate = new SqlRemappingVisitor(
                                    projectionMappings, subquery)
                                .Remap(joinPredicate);

                            var outerColumn = subquery.GenerateOuterColumn(rowNumberExpression, "row");
                            var predicate = new SqlBinaryExpression(
                                ExpressionType.LessThanOrEqual, outerColumn, limit, typeof(bool), joinPredicate.TypeMapping);
                            innerSelectExpression.ApplyPredicate(predicate);
                        }

                        AddJoin(
                            joinType == JoinType.CrossApply ? JoinType.InnerJoin : JoinType.LeftJoin,
                            innerSelectExpression, transparentIdentifierType, joinPredicate);
                        return;
                    }
                }
                else
                {
                    innerSelectExpression.ApplyLimit(limit);
                }
            }

            // Verify what are the cases of pushdown for inner & outer both sides
            if (Limit != null
                || Offset != null
                || IsDistinct
                || GroupBy.Count > 0)
            {
                var sqlRemappingVisitor = new SqlRemappingVisitor(PushdownIntoSubquery(), (SelectExpression)Tables[0]);
                innerSelectExpression = sqlRemappingVisitor.Remap(innerSelectExpression);
                joinPredicate = sqlRemappingVisitor.Remap(joinPredicate);
            }

            if (innerSelectExpression.Orderings.Any()
                || innerSelectExpression.Limit != null
                || innerSelectExpression.Offset != null
                || innerSelectExpression.IsDistinct
                || innerSelectExpression.Predicate != null
                || innerSelectExpression.Tables.Count > 1
                || innerSelectExpression.GroupBy.Count > 0)
            {
                joinPredicate = new SqlRemappingVisitor(
                        innerSelectExpression.PushdownIntoSubquery(), (SelectExpression)innerSelectExpression.Tables[0])
                    .Remap(joinPredicate);
            }

            if (joinType != JoinType.LeftJoin)
            {
                _identifier.AddRange(innerSelectExpression._identifier);
            }

            var innerTable = innerSelectExpression.Tables.Single();
            // Copy over pending collection if in join else that info would be lost.
            _pendingCollections.AddRange(innerSelectExpression._pendingCollections);

            var joinTable = joinType switch
            {
                JoinType.InnerJoin => new InnerJoinExpression(innerTable, joinPredicate),
                JoinType.LeftJoin => new LeftJoinExpression(innerTable, joinPredicate),
                JoinType.CrossJoin => new CrossJoinExpression(innerTable),
                JoinType.CrossApply => new CrossApplyExpression(innerTable),
                JoinType.OuterApply => (TableExpressionBase)new OuterApplyExpression(innerTable),
                _ => throw new InvalidOperationException(CoreStrings.InvalidSwitch(nameof(joinType), joinType))
            };

            _tables.Add(joinTable);

            if (transparentIdentifierType != null)
            {
                var outerMemberInfo = transparentIdentifierType.GetTypeInfo().GetDeclaredField("Outer");
                var projectionMapping = new Dictionary<ProjectionMember, Expression>();
                foreach (var projection in _projectionMapping)
                {
                    projectionMapping[projection.Key.Prepend(outerMemberInfo)] = projection.Value;
                }

                var innerMemberInfo = transparentIdentifierType.GetTypeInfo().GetDeclaredField("Inner");
                var innerNullable = joinType == JoinType.LeftJoin || joinType == JoinType.OuterApply;
                foreach (var projection in innerSelectExpression._projectionMapping)
                {
                    var projectionToAdd = projection.Value;
                    if (innerNullable)
                    {
                        if (projectionToAdd is EntityProjectionExpression entityProjection)
                        {
                            projectionToAdd = entityProjection.MakeNullable();
                        }
                        else if (projectionToAdd is ColumnExpression column)
                        {
                            projectionToAdd = column.MakeNullable();
                        }
                    }

                    projectionMapping[projection.Key.Prepend(innerMemberInfo)] = projectionToAdd;
                }

                _projectionMapping = projectionMapping;
            }
        }

        public void AddInnerJoin(
            [NotNull] SelectExpression innerSelectExpression,
            [NotNull] SqlExpression joinPredicate,
            [CanBeNull] Type transparentIdentifierType)
        {
            Check.NotNull(innerSelectExpression, nameof(innerSelectExpression));
            Check.NotNull(joinPredicate, nameof(joinPredicate));

            AddJoin(JoinType.InnerJoin, innerSelectExpression, transparentIdentifierType, joinPredicate);
        }

        public void AddLeftJoin(
            [NotNull] SelectExpression innerSelectExpression,
            [NotNull] SqlExpression joinPredicate,
            [CanBeNull] Type transparentIdentifierType)
        {
            Check.NotNull(innerSelectExpression, nameof(innerSelectExpression));
            Check.NotNull(joinPredicate, nameof(joinPredicate));

            AddJoin(JoinType.LeftJoin, innerSelectExpression, transparentIdentifierType, joinPredicate);
        }

        public void AddCrossJoin([NotNull] SelectExpression innerSelectExpression, [CanBeNull] Type transparentIdentifierType)
        {
            Check.NotNull(innerSelectExpression, nameof(innerSelectExpression));

            AddJoin(JoinType.CrossJoin, innerSelectExpression, transparentIdentifierType);
        }

        public void AddCrossApply([NotNull] SelectExpression innerSelectExpression, [CanBeNull] Type transparentIdentifierType)
        {
            Check.NotNull(innerSelectExpression, nameof(innerSelectExpression));

            AddJoin(JoinType.CrossApply, innerSelectExpression, transparentIdentifierType);
        }

        public void AddOuterApply([NotNull] SelectExpression innerSelectExpression, [CanBeNull] Type transparentIdentifierType)
        {
            Check.NotNull(innerSelectExpression, nameof(innerSelectExpression));

            AddJoin(JoinType.OuterApply, innerSelectExpression, transparentIdentifierType);
        }

        private sealed class SqlRemappingVisitor : ExpressionVisitor
        {
            private readonly SelectExpression _subquery;
            private readonly IDictionary<SqlExpression, ColumnExpression> _mappings;

            public SqlRemappingVisitor(IDictionary<SqlExpression, ColumnExpression> mappings, SelectExpression subquery)
            {
                _subquery = subquery;
                _mappings = mappings;
            }

            public SqlExpression Remap(SqlExpression sqlExpression) => (SqlExpression)Visit(sqlExpression);
            public SelectExpression Remap(SelectExpression sqlExpression) => (SelectExpression)Visit(sqlExpression);

            public override Expression Visit(Expression expression)
            {
                switch (expression)
                {
                    case SqlExpression sqlExpression
                        when _mappings.TryGetValue(sqlExpression, out var outer):
                        return outer;

                    case ColumnExpression columnExpression
                        when _subquery.ContainsTableReference(columnExpression.Table):
                        var index = _subquery.AddToProjection(columnExpression);
                        var projectionExpression = _subquery._projection[index];
                        return new ColumnExpression(projectionExpression, _subquery);

                    default:
                        return base.Visit(expression);
                }
            }
        }

        protected override Expression VisitChildren(ExpressionVisitor visitor)
        {
            Check.NotNull(visitor, nameof(visitor));

            // We have to do in-place mutation till we have applied pending collections because of shaper references
            // This is pseudo finalization phase for select expression.
            if (_pendingCollections.Any(e => e != null))
            {
                if (Projection.Any())
                {
                    var projections = _projection.ToList();
                    _projection.Clear();
                    _projection.AddRange(projections.Select(e => (ProjectionExpression)visitor.Visit(e)));
                }
                else
                {
                    var projectionMapping = new Dictionary<ProjectionMember, Expression>();
                    foreach (var mapping in _projectionMapping)
                    {
                        var newProjection = visitor.Visit(mapping.Value);

                        projectionMapping[mapping.Key] = newProjection;
                    }

                    _projectionMapping = projectionMapping;
                }

                var tables = _tables.ToList();
                _tables.Clear();
                _tables.AddRange(tables.Select(e => (TableExpressionBase)visitor.Visit(e)));

                Predicate = (SqlExpression)visitor.Visit(Predicate);

                var groupBy = _groupBy.ToList();
                _groupBy.Clear();
                _groupBy.AddRange(
                    groupBy.Select(e => (SqlExpression)visitor.Visit(e))
                        .Where(e => !(e is SqlConstantExpression || e is SqlParameterExpression)));

                Having = (SqlExpression)visitor.Visit(Having);

                var orderings = _orderings.ToList();
                _orderings.Clear();
                _orderings.AddRange(orderings.Select(e => e.Update((SqlExpression)visitor.Visit(e.Expression))));

                Offset = (SqlExpression)visitor.Visit(Offset);
                Limit = (SqlExpression)visitor.Visit(Limit);

                return this;
            }

            var changed = false;

            var newProjections = _projection;
            var newProjectionMapping = _projectionMapping;
            if (_projection.Any())
            {
                for (var i = 0; i < _projection.Count; i++)
                {
                    var item = _projection[i];
                    var projection = (ProjectionExpression)visitor.Visit(item);
                    if (projection != item
                        && newProjections == _projection)
                    {
                        newProjections = new List<ProjectionExpression>(_projection.Count);
                        for (var j = 0; j < i; j++)
                        {
                            newProjections.Add(_projection[j]);
                        }

                        changed = true;
                    }

                    if (newProjections != _projection)
                    {
                        newProjections.Add(projection);
                    }
                }
            }
            else
            {
                foreach (var mapping in _projectionMapping)
                {
                    var newProjection = visitor.Visit(mapping.Value);
                    if (newProjection != mapping.Value
                        && newProjectionMapping == _projectionMapping)
                    {
                        newProjectionMapping = new Dictionary<ProjectionMember, Expression>(_projectionMapping);
                        changed = true;
                    }

                    if (newProjectionMapping != _projectionMapping)
                    {
                        newProjectionMapping[mapping.Key] = newProjection;
                    }
                }
            }

            var newTables = _tables;
            for (var i = 0; i < _tables.Count; i++)
            {
                var table = _tables[i];
                var newTable = (TableExpressionBase)visitor.Visit(table);
                if (newTable != table
                    && newTables == _tables)
                {
                    newTables = new List<TableExpressionBase>(_tables.Count);
                    for (var j = 0; j < i; j++)
                    {
                        newTables.Add(_tables[j]);
                    }

                    changed = true;
                }

                if (newTables != _tables)
                {
                    newTables.Add(newTable);
                }
            }

            var predicate = (SqlExpression)visitor.Visit(Predicate);
            changed |= predicate != Predicate;

            var newGroupBy = _groupBy;
            for (var i = 0; i < _groupBy.Count; i++)
            {
                var groupingKey = _groupBy[i];
                var newGroupingKey = (SqlExpression)visitor.Visit(groupingKey);
                if (newGroupingKey != groupingKey
                    || newGroupingKey is SqlConstantExpression
                    || newGroupingKey is SqlParameterExpression)
                {
                    if (newGroupBy == _groupBy)
                    {
                        newGroupBy = new List<SqlExpression>(_groupBy.Count);
                        for (var j = 0; j < i; j++)
                        {
                            newGroupBy.Add(_groupBy[j]);
                        }
                    }

                    changed = true;
                }

                if (newGroupBy != _groupBy
                    && !(newGroupingKey is SqlConstantExpression
                        || newGroupingKey is SqlParameterExpression))
                {
                    newGroupBy.Add(newGroupingKey);
                }
            }

            var havingExpression = (SqlExpression)visitor.Visit(Having);
            changed |= havingExpression != Having;

            var newOrderings = _orderings;
            for (var i = 0; i < _orderings.Count; i++)
            {
                var ordering = _orderings[i];
                var newOrdering = (OrderingExpression)visitor.Visit(ordering);
                if (newOrdering != ordering
                    && newOrderings == _orderings)
                {
                    newOrderings = new List<OrderingExpression>(_orderings.Count);
                    for (var j = 0; j < i; j++)
                    {
                        newOrderings.Add(_orderings[j]);
                    }

                    changed = true;
                }

                if (newOrderings != _orderings)
                {
                    newOrderings.Add(newOrdering);
                }
            }

            var offset = (SqlExpression)visitor.Visit(Offset);
            changed |= offset != Offset;

            var limit = (SqlExpression)visitor.Visit(Limit);
            changed |= limit != Limit;

            if (changed)
            {
                var newSelectExpression = new SelectExpression(Alias, newProjections, newTables, newGroupBy, newOrderings)
                {
                    _projectionMapping = newProjectionMapping,
                    Predicate = predicate,
                    Having = havingExpression,
                    Offset = offset,
                    Limit = limit,
                    IsDistinct = IsDistinct,
                    Tags = Tags
                };

                newSelectExpression._identifier.AddRange(_identifier);
                newSelectExpression._identifier.AddRange(_childIdentifiers);

                return newSelectExpression;
            }

            return this;
        }

        public override bool Equals(object obj)
            => obj != null
                && (ReferenceEquals(this, obj)
                    || obj is SelectExpression selectExpression
                    && Equals(selectExpression));

        private bool Equals(SelectExpression selectExpression)
        {
            if (!base.Equals(selectExpression))
            {
                return false;
            }

            if (_projectionMapping.Count != selectExpression._projectionMapping.Count)
            {
                return false;
            }

            foreach (var projectionMapping in _projectionMapping)
            {
                if (!selectExpression._projectionMapping.TryGetValue(projectionMapping.Key, out var projection))
                {
                    return false;
                }

                if (!projectionMapping.Value.Equals(projection))
                {
                    return false;
                }
            }

            if (!Tags.SequenceEqual(selectExpression.Tags))
            {
                return false;
            }

            if (!_tables.SequenceEqual(selectExpression._tables))
            {
                return false;
            }

            if (!(Predicate == null && selectExpression.Predicate == null
                || Predicate != null && Predicate.Equals(selectExpression.Predicate)))
            {
                return false;
            }

            if (!_pendingCollections.SequenceEqual(selectExpression._pendingCollections))
            {
                return false;
            }

            if (!_groupBy.SequenceEqual(selectExpression._groupBy))
            {
                return false;
            }

            if (!(Having == null && selectExpression.Having == null
                || Having != null && Having.Equals(selectExpression.Having)))
            {
                return false;
            }

            if (!_orderings.SequenceEqual(selectExpression._orderings))
            {
                return false;
            }

            if (!(Offset == null && selectExpression.Offset == null
                || Offset != null && Offset.Equals(selectExpression.Offset)))
            {
                return false;
            }

#pragma warning disable IDE0046 // Convert to conditional expression
            if (!(Limit == null && selectExpression.Limit == null
#pragma warning restore IDE0046 // Convert to conditional expression
                || Limit != null && Limit.Equals(selectExpression.Limit)))
            {
                return false;
            }

            return IsDistinct == selectExpression.IsDistinct;
        }

        // This does not take internal states since when using this method SelectExpression should be finalized
        public SelectExpression Update(
            [NotNull] List<ProjectionExpression> projections,
            [NotNull] List<TableExpressionBase> tables,
            [CanBeNull] SqlExpression predicate,
            [CanBeNull] List<SqlExpression> groupBy,
            [CanBeNull] SqlExpression havingExpression,
            [CanBeNull] List<OrderingExpression> orderings,
            [CanBeNull] SqlExpression limit,
            [CanBeNull] SqlExpression offset,
            bool distinct,
            [CanBeNull] string alias)
        {
            Check.NotNull(projections, nameof(projections));
            Check.NotNull(tables, nameof(tables));

            var projectionMapping = new Dictionary<ProjectionMember, Expression>();
            foreach (var kvp in _projectionMapping)
            {
                projectionMapping[kvp.Key] = kvp.Value;
            }

            return new SelectExpression(alias, projections, tables, groupBy, orderings)
            {
                _projectionMapping = projectionMapping,
                Predicate = predicate,
                Having = havingExpression,
                Offset = offset,
                Limit = limit,
                IsDistinct = distinct,
                Tags = Tags
            };
        }

        public override int GetHashCode()
        {
            var hash = new HashCode();
            hash.Add(base.GetHashCode());

            foreach (var projectionMapping in _projectionMapping)
            {
                hash.Add(projectionMapping.Key);
                hash.Add(projectionMapping.Value);
            }

            foreach (var tag in Tags)
            {
                hash.Add(tag);
            }

            foreach (var table in _tables)
            {
                hash.Add(table);
            }

            hash.Add(Predicate);

            foreach (var groupingKey in _groupBy)
            {
                hash.Add(groupingKey);
            }

            hash.Add(Having);

            foreach (var ordering in _orderings)
            {
                hash.Add(ordering);
            }

            hash.Add(Offset);
            hash.Add(Limit);
            hash.Add(IsDistinct);

            return hash.ToHashCode();
        }

        public override void Print(ExpressionPrinter expressionPrinter)
        {
            Check.NotNull(expressionPrinter, nameof(expressionPrinter));

            expressionPrinter.AppendLine("Projection Mapping:");
            using (expressionPrinter.Indent())
            {
                foreach (var projectionMappingEntry in _projectionMapping)
                {
                    expressionPrinter.AppendLine();
                    expressionPrinter.Append(projectionMappingEntry.Key + " -> ");
                    expressionPrinter.Visit(projectionMappingEntry.Value);
                }
            }

            expressionPrinter.AppendLine();

            foreach (var tag in Tags)
            {
                expressionPrinter.Append($"-- {tag}");
            }

            IDisposable indent = null;

            if (Alias != null)
            {
                expressionPrinter.AppendLine("(");
                indent = expressionPrinter.Indent();
            }

            expressionPrinter.Append("SELECT ");

            if (IsDistinct)
            {
                expressionPrinter.Append("DISTINCT ");
            }

            if (Limit != null
                && Offset == null)
            {
                expressionPrinter.Append("TOP(");
                expressionPrinter.Visit(Limit);
                expressionPrinter.Append(") ");
            }

            if (Projection.Any())
            {
                expressionPrinter.VisitCollection(Projection);
            }
            else
            {
                expressionPrinter.Append("1");
            }

            if (Tables.Any())
            {
                expressionPrinter.AppendLine().Append("FROM ");

                expressionPrinter.VisitCollection(Tables, p => p.AppendLine());
            }

            if (Predicate != null)
            {
                expressionPrinter.AppendLine().Append("WHERE ");
                expressionPrinter.Visit(Predicate);
            }

            if (GroupBy.Any())
            {
                expressionPrinter.AppendLine().Append("GROUP BY ");
                expressionPrinter.VisitCollection(GroupBy);
            }

            if (Having != null)
            {
                expressionPrinter.AppendLine().Append("HAVING ");
                expressionPrinter.Visit(Having);
            }

            if (Orderings.Any())
            {
                expressionPrinter.AppendLine().Append("ORDER BY ");
                expressionPrinter.VisitCollection(Orderings);
            }
            else if (Offset != null)
            {
                expressionPrinter.AppendLine().Append("ORDER BY (SELECT 1)");
            }

            if (Offset != null)
            {
                expressionPrinter.AppendLine().Append("OFFSET ");
                expressionPrinter.Visit(Offset);
                expressionPrinter.Append(" ROWS");

                if (Limit != null)
                {
                    expressionPrinter.Append(" FETCH NEXT ");
                    expressionPrinter.Visit(Limit);
                    expressionPrinter.Append(" ROWS ONLY");
                }
            }

            if (Alias != null)
            {
                indent?.Dispose();
                expressionPrinter.AppendLine().Append(") AS " + Alias);
            }
        }
    }
}<|MERGE_RESOLUTION|>--- conflicted
+++ resolved
@@ -970,10 +970,6 @@
                 AppendOrdering(ordering.Update(MakeNullable(ordering.Expression)));
             }
 
-<<<<<<< HEAD
-=======
-            var indexOffset = _projection.Count;
->>>>>>> ee2c0f49
             var innerProjectionCount = innerSelectExpression.Projection.Count;
             var indexMap = new int[innerProjectionCount];
             for (var i = 0; i < innerProjectionCount; i++)
@@ -988,16 +984,9 @@
                 AppendOrdering(new OrderingExpression(updatedColumn, ascending: true));
             }
 
-<<<<<<< HEAD
             // Inner should not have pendingCollection since we apply them first.
             // Shaper should not have CollectionShaperExpression as any collection would get converted to RelationalCollectionShaperExpression.
             var shaperRemapper = new ShaperRemappingExpressionVisitor(this, innerSelectExpression, indexMap, pendingCollectionOffset: 0);
-=======
-            var shaperRemapper = AppContext.TryGetSwitch("Microsoft.EntityFrameworkCore.Issue19616", out var isEnabled)
-                && isEnabled
-                ? new ShaperRemappingExpressionVisitor(this, innerSelectExpression, indexOffset)
-                : new ShaperRemappingExpressionVisitor(this, innerSelectExpression, indexMap);
->>>>>>> ee2c0f49
             innerShaper = shaperRemapper.Visit(innerShaper);
             selfIdentifier = shaperRemapper.Visit(selfIdentifier);
 
@@ -1034,19 +1023,11 @@
         {
             private readonly SelectExpression _queryExpression;
             private readonly SelectExpression _innerSelectExpression;
-<<<<<<< HEAD
             private readonly int[] _indexMap;
             private readonly int _pendingCollectionOffset;
 
             public ShaperRemappingExpressionVisitor(
                 SelectExpression queryExpression, SelectExpression innerSelectExpression, int[] indexMap, int pendingCollectionOffset)
-=======
-            private readonly int _offset;
-            private readonly int[] _indexMap;
-
-            public ShaperRemappingExpressionVisitor(
-                SelectExpression queryExpression, SelectExpression innerSelectExpression, int offset)
->>>>>>> ee2c0f49
             {
                 _queryExpression = queryExpression;
                 _innerSelectExpression = innerSelectExpression;
@@ -1068,7 +1049,6 @@
 
                 switch (extensionExpression)
                 {
-<<<<<<< HEAD
                     case ProjectionBindingExpression projectionBindingExpression:
                         return new ProjectionBindingExpression(
                             _queryExpression, _indexMap[(int)GetProjectionIndex(projectionBindingExpression)], projectionBindingExpression.Type);
@@ -1086,24 +1066,6 @@
                             entityShaperExpression.EntityType,
                             new ProjectionBindingExpression(_queryExpression, indexMap),
                             nullable: true);
-=======
-                    var oldIndex = (int)GetProjectionIndex(projectionBindingExpression);
-                    var newIndex = _indexMap?[oldIndex] ?? oldIndex + _offset;
-
-                    return new ProjectionBindingExpression(_queryExpression, newIndex, projectionBindingExpression.Type);
-                }
-
-                if (extensionExpression is EntityShaperExpression entityShaper)
-                {
-                    var oldIndexMap = (IDictionary<IProperty, int>)GetProjectionIndex(
-                        (ProjectionBindingExpression)entityShaper.ValueBufferExpression);
-                    var indexMap = new Dictionary<IProperty, int>();
-                    foreach (var keyValuePair in oldIndexMap)
-                    {
-                        var oldIndex = keyValuePair.Value;
-                        indexMap[keyValuePair.Key] = _indexMap?[oldIndex] ?? oldIndex + _offset;
-                    }
->>>>>>> ee2c0f49
 
                     case CollectionShaperExpression collectionShaperExpression:
                         var collectionIndex = (int)GetProjectionIndex((ProjectionBindingExpression)collectionShaperExpression.Projection);
