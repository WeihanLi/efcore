// Licensed to the .NET Foundation under one or more agreements.
// The .NET Foundation licenses this file to you under the MIT license.

using Microsoft.EntityFrameworkCore.Query.SqlExpressions;
using Microsoft.EntityFrameworkCore.Storage.Internal;

namespace Microsoft.EntityFrameworkCore.Query;

/// <summary>
///     <para>
///         A query SQL generator to get <see cref="IRelationalCommand" /> for given <see cref="SelectExpression" />.
///     </para>
///     <para>
///         This type is typically used by database providers (and other extensions). It is generally
///         not used in application code.
///     </para>
/// </summary>
public class QuerySqlGenerator : SqlExpressionVisitor
{
    private static readonly Dictionary<ExpressionType, string> OperatorMap = new()
    {
        { ExpressionType.Equal, " = " },
        { ExpressionType.NotEqual, " <> " },
        { ExpressionType.GreaterThan, " > " },
        { ExpressionType.GreaterThanOrEqual, " >= " },
        { ExpressionType.LessThan, " < " },
        { ExpressionType.LessThanOrEqual, " <= " },
        { ExpressionType.AndAlso, " AND " },
        { ExpressionType.OrElse, " OR " },
        { ExpressionType.Add, " + " },
        { ExpressionType.Subtract, " - " },
        { ExpressionType.Multiply, " * " },
        { ExpressionType.Divide, " / " },
        { ExpressionType.Modulo, " % " },
        { ExpressionType.And, " & " },
        { ExpressionType.Or, " | " }
    };

    private readonly IRelationalCommandBuilderFactory _relationalCommandBuilderFactory;
    private readonly ISqlGenerationHelper _sqlGenerationHelper;
    private IRelationalCommandBuilder _relationalCommandBuilder;
    private Dictionary<string, int>? _repeatedParameterCounts;

    private static readonly bool UseOldBehavior32375 =
        AppContext.TryGetSwitch("Microsoft.EntityFrameworkCore.Issue32375", out var enabled32375) && enabled32375;

    /// <summary>
    ///     Creates a new instance of the <see cref="QuerySqlGenerator" /> class.
    /// </summary>
    /// <param name="dependencies">Parameter object containing dependencies for this class.</param>
    public QuerySqlGenerator(QuerySqlGeneratorDependencies dependencies)
    {
        Dependencies = dependencies;

        _relationalCommandBuilderFactory = dependencies.RelationalCommandBuilderFactory;
        _sqlGenerationHelper = dependencies.SqlGenerationHelper;
        _relationalCommandBuilder = default!;
    }

    /// <summary>
    ///     Relational provider-specific dependencies for this service.
    /// </summary>
    protected virtual QuerySqlGeneratorDependencies Dependencies { get; }

    /// <summary>
    ///     Gets a relational command for a query expression.
    /// </summary>
    /// <param name="queryExpression">A query expression to print in command text.</param>
    /// <returns>A relational command with a SQL represented by the query expression.</returns>
    public virtual IRelationalCommand GetCommand(Expression queryExpression)
    {
        _relationalCommandBuilder = _relationalCommandBuilderFactory.Create();

        GenerateRootCommand(queryExpression);

        return _relationalCommandBuilder.Build();
    }

    /// <summary>
    ///     Generates the command for the given top-level query expression. This allows providers to intercept if an expression
    ///     requires different processing when it is at top-level.
    /// </summary>
    /// <param name="queryExpression">A query expression to print in command.</param>
    protected virtual void GenerateRootCommand(Expression queryExpression)
    {
        switch (queryExpression)
        {
            case SelectExpression selectExpression:
                GenerateTagsHeaderComment(selectExpression.Tags);

                if (selectExpression.IsNonComposedFromSql())
                {
                    GenerateFromSql((FromSqlExpression)selectExpression.Tables[0]);
                }
                else
                {
                    VisitSelect(selectExpression);
                }

                break;

            case UpdateExpression updateExpression:
                GenerateTagsHeaderComment(updateExpression.Tags);
                VisitUpdate(updateExpression);
                break;

            case DeleteExpression deleteExpression:
                GenerateTagsHeaderComment(deleteExpression.Tags);
                VisitDelete(deleteExpression);
                break;

            default:
                base.Visit(queryExpression);
                break;
        }
    }

    /// <summary>
    ///     The default alias separator.
    /// </summary>
    protected virtual string AliasSeparator
        => " AS ";

    /// <summary>
    ///     The current SQL command builder.
    /// </summary>
    protected virtual IRelationalCommandBuilder Sql
        => _relationalCommandBuilder;

    /// <summary>
    ///     Generates the head comment for tags.
    /// </summary>
    /// <param name="selectExpression">A select expression to generate tags for.</param>
    [Obsolete("Use the method which takes tags instead.")]
    protected virtual void GenerateTagsHeaderComment(SelectExpression selectExpression)
    {
        if (selectExpression.Tags.Count > 0)
        {
            foreach (var tag in selectExpression.Tags)
            {
                _relationalCommandBuilder.AppendLines(_sqlGenerationHelper.GenerateComment(tag));
            }

            _relationalCommandBuilder.AppendLine();
        }
    }

    /// <summary>
    ///     Generates the head comment for tags.
    /// </summary>
    /// <param name="tags">A set of tags to print as comment.</param>
    protected virtual void GenerateTagsHeaderComment(ISet<string> tags)
    {
        if (tags.Count > 0)
        {
            foreach (var tag in tags)
            {
                _relationalCommandBuilder.AppendLines(_sqlGenerationHelper.GenerateComment(tag));
            }

            _relationalCommandBuilder.AppendLine();
        }
    }

    /// <inheritdoc />
    protected override Expression VisitSqlFragment(SqlFragmentExpression sqlFragmentExpression)
    {
        _relationalCommandBuilder.Append(sqlFragmentExpression.Sql);

        return sqlFragmentExpression;
    }

    private static bool IsNonComposedSetOperation(SelectExpression selectExpression)
        => selectExpression is
            {
                Tables: [SetOperationBase setOperation],
                Predicate: null,
                Orderings: [],
                Offset: null,
                Limit: null,
                IsDistinct: false,
                Having: null,
                GroupBy: []
            }
            && selectExpression.Projection.Count == setOperation.Source1.Projection.Count
            && selectExpression.Projection.Select(
                    (pe, index) => pe.Expression is ColumnExpression column
                        && column.TableAlias == setOperation.Alias
                        && column.Name == setOperation.Source1.Projection[index].Alias)
                .All(e => e);

    /// <inheritdoc />
    protected override Expression VisitDelete(DeleteExpression deleteExpression)
    {
        var selectExpression = deleteExpression.SelectExpression;

        if (selectExpression.Offset == null
            && selectExpression.Limit == null
            && selectExpression.Having == null
            && selectExpression.Orderings.Count == 0
            && selectExpression.GroupBy.Count == 0
            && selectExpression.Tables.Count == 1
            && selectExpression.Tables[0] == deleteExpression.Table
            && selectExpression.Projection.Count == 0)
        {
            _relationalCommandBuilder.Append("DELETE FROM ");
            Visit(deleteExpression.Table);

            if (selectExpression.Predicate != null)
            {
                _relationalCommandBuilder.AppendLine().Append("WHERE ");
                Visit(selectExpression.Predicate);
            }

            return deleteExpression;
        }

        throw new InvalidOperationException(
            RelationalStrings.ExecuteOperationWithUnsupportedOperatorInSqlGeneration(nameof(RelationalQueryableExtensions.ExecuteDelete)));
    }

    /// <inheritdoc />
    protected override Expression VisitSelect(SelectExpression selectExpression)
    {
        IDisposable? subQueryIndent = null;
        if (selectExpression.Alias != null)
        {
            _relationalCommandBuilder.AppendLine("(");
            subQueryIndent = _relationalCommandBuilder.Indent();
        }

        if (!TryGenerateWithoutWrappingSelect(selectExpression))
        {
            _relationalCommandBuilder.Append("SELECT ");

            if (selectExpression.IsDistinct)
            {
                _relationalCommandBuilder.Append("DISTINCT ");
            }

            GenerateTop(selectExpression);
            GenerateProjection(selectExpression);
            GenerateTables(selectExpression);

            if (selectExpression.Predicate != null)
            {
                _relationalCommandBuilder.AppendLine().Append("WHERE ");

                Visit(selectExpression.Predicate);
            }

            if (selectExpression.GroupBy.Count > 0)
            {
                _relationalCommandBuilder.AppendLine().Append("GROUP BY ");

                GenerateList(selectExpression.GroupBy, e => Visit(e));
            }

            if (selectExpression.Having != null)
            {
                _relationalCommandBuilder.AppendLine().Append("HAVING ");

                Visit(selectExpression.Having);
            }

            GenerateOrderings(selectExpression);
            GenerateLimitOffset(selectExpression);
        }

        if (selectExpression.Alias != null)
        {
            subQueryIndent!.Dispose();

            _relationalCommandBuilder.AppendLine()
                .Append(")")
                .Append(AliasSeparator)
                .Append(_sqlGenerationHelper.DelimitIdentifier(selectExpression.Alias));
        }

        return selectExpression;
    }

    /// <summary>
    ///     If possible, generates the expression contained within the provided <paramref name="selectExpression" /> without the wrapping
    ///     SELECT. This can be done for set operations and VALUES, which can appear as top-level statements without needing to be wrapped
    ///     in SELECT.
    /// </summary>
    protected virtual bool TryGenerateWithoutWrappingSelect(SelectExpression selectExpression)
    {
        if (IsNonComposedSetOperation(selectExpression))
        {
            GenerateSetOperation((SetOperationBase)selectExpression.Tables[0]);
            return true;
        }

        if (selectExpression is
            {
                Tables: [ValuesExpression valuesExpression],
                Offset: null,
                Limit: null,
                IsDistinct: false,
                Predicate: null,
                Having: null,
                Orderings.Count: 0,
                GroupBy.Count: 0,
            }
            && selectExpression.Projection.Count == valuesExpression.ColumnNames.Count
            && selectExpression.Projection.Select(
                    (pe, index) => pe.Expression is ColumnExpression column
                        && column.Name == valuesExpression.ColumnNames[index])
                .All(e => e))
        {
            GenerateValues(valuesExpression);
            return true;
        }

        return false;
    }

    /// <summary>
    ///     Generates a pseudo FROM clause. Required by some providers when a query has no actual FROM clause.
    /// </summary>
    protected virtual void GeneratePseudoFromClause()
    {
    }

    /// <summary>
    ///     Generates empty projection for a SelectExpression.
    /// </summary>
    /// <param name="selectExpression">SelectExpression for which the empty projection will be generated.</param>
    protected virtual void GenerateEmptyProjection(SelectExpression selectExpression)
        => _relationalCommandBuilder.Append("1");

    /// <inheritdoc />
    protected override Expression VisitProjection(ProjectionExpression projectionExpression)
    {
        Visit(projectionExpression.Expression);

        if (projectionExpression.Alias != string.Empty
            && !(projectionExpression.Expression is ColumnExpression column && column.Name == projectionExpression.Alias))
        {
            _relationalCommandBuilder
                .Append(AliasSeparator)
                .Append(_sqlGenerationHelper.DelimitIdentifier(projectionExpression.Alias));
        }

        return projectionExpression;
    }

    /// <inheritdoc />
    protected override Expression VisitSqlFunction(SqlFunctionExpression sqlFunctionExpression)
    {
        if (sqlFunctionExpression.IsBuiltIn)
        {
            if (sqlFunctionExpression.Instance != null)
            {
                Visit(sqlFunctionExpression.Instance);
                _relationalCommandBuilder.Append(".");
            }

            _relationalCommandBuilder.Append(sqlFunctionExpression.Name);
        }
        else
        {
            if (!string.IsNullOrEmpty(sqlFunctionExpression.Schema))
            {
                _relationalCommandBuilder
                    .Append(_sqlGenerationHelper.DelimitIdentifier(sqlFunctionExpression.Schema))
                    .Append(".");
            }

            _relationalCommandBuilder
                .Append(_sqlGenerationHelper.DelimitIdentifier(sqlFunctionExpression.Name));
        }

        if (!sqlFunctionExpression.IsNiladic)
        {
            _relationalCommandBuilder.Append("(");
            GenerateList(sqlFunctionExpression.Arguments, e => Visit(e));
            _relationalCommandBuilder.Append(")");
        }

        return sqlFunctionExpression;
    }

    /// <inheritdoc />
    protected override Expression VisitTableValuedFunction(TableValuedFunctionExpression tableValuedFunctionExpression)
    {
        if (!string.IsNullOrEmpty(tableValuedFunctionExpression.Schema))
        {
            _relationalCommandBuilder
                .Append(_sqlGenerationHelper.DelimitIdentifier(tableValuedFunctionExpression.Schema))
                .Append(".");
        }

        var name = tableValuedFunctionExpression.IsBuiltIn
            ? tableValuedFunctionExpression.Name
            : _sqlGenerationHelper.DelimitIdentifier(tableValuedFunctionExpression.Name);

        _relationalCommandBuilder
            .Append(name)
            .Append("(");

        GenerateList(tableValuedFunctionExpression.Arguments, e => Visit(e));

        _relationalCommandBuilder
            .Append(")")
            .Append(AliasSeparator)
            .Append(_sqlGenerationHelper.DelimitIdentifier(tableValuedFunctionExpression.Alias));

        return tableValuedFunctionExpression;
    }

    /// <inheritdoc />
    protected override Expression VisitColumn(ColumnExpression columnExpression)
    {
        _relationalCommandBuilder
            .Append(_sqlGenerationHelper.DelimitIdentifier(columnExpression.TableAlias))
            .Append(".")
            .Append(_sqlGenerationHelper.DelimitIdentifier(columnExpression.Name));

        return columnExpression;
    }

    /// <inheritdoc />
    protected override Expression VisitTable(TableExpression tableExpression)
    {
        _relationalCommandBuilder
            .Append(_sqlGenerationHelper.DelimitIdentifier(tableExpression.Name, tableExpression.Schema))
            .Append(AliasSeparator)
            .Append(_sqlGenerationHelper.DelimitIdentifier(tableExpression.Alias));

        return tableExpression;
    }

    private void GenerateFromSql(FromSqlExpression fromSqlExpression)
    {
        var sql = fromSqlExpression.Sql;
        string[]? substitutions;

        switch (fromSqlExpression.Arguments)
        {
            case ConstantExpression { Value: CompositeRelationalParameter compositeRelationalParameter }:
            {
                var subParameters = compositeRelationalParameter.RelationalParameters;
                substitutions = new string[subParameters.Count];
                for (var i = 0; i < subParameters.Count; i++)
                {
                    substitutions[i] = _sqlGenerationHelper.GenerateParameterNamePlaceholder(subParameters[i].InvariantName);
                }

                _relationalCommandBuilder.AddParameter(compositeRelationalParameter);

                break;
            }

            case ConstantExpression { Value: object[] constantValues }:
            {
                substitutions = new string[constantValues.Length];
                for (var i = 0; i < constantValues.Length; i++)
                {
                    var value = constantValues[i];
                    if (value is RawRelationalParameter rawRelationalParameter)
                    {
                        substitutions[i] = _sqlGenerationHelper.GenerateParameterNamePlaceholder(rawRelationalParameter.InvariantName);
                        _relationalCommandBuilder.AddParameter(rawRelationalParameter);
                    }
                    else if (value is SqlConstantExpression sqlConstantExpression)
                    {
                        substitutions[i] = sqlConstantExpression.TypeMapping!.GenerateSqlLiteral(sqlConstantExpression.Value);
                    }
                }

                break;
            }

            default:
                throw new ArgumentOutOfRangeException(
                    nameof(fromSqlExpression),
                    fromSqlExpression.Arguments,
                    RelationalStrings.InvalidFromSqlArguments(
                        fromSqlExpression.Arguments.GetType(),
                        fromSqlExpression.Arguments is ConstantExpression constantExpression
                            ? constantExpression.Value?.GetType()
                            : null));
        }

        // ReSharper disable once CoVariantArrayConversion
        // InvariantCulture not needed since substitutions are all strings
        sql = string.Format(sql, substitutions);

        _relationalCommandBuilder.AppendLines(sql);
    }

    /// <inheritdoc />
    protected override Expression VisitFromSql(FromSqlExpression fromSqlExpression)
    {
        _relationalCommandBuilder.AppendLine("(");

        CheckComposableSql(fromSqlExpression.Sql);

        using (_relationalCommandBuilder.Indent())
        {
            GenerateFromSql(fromSqlExpression);
        }

        _relationalCommandBuilder.Append(")")
            .Append(AliasSeparator)
            .Append(_sqlGenerationHelper.DelimitIdentifier(fromSqlExpression.Alias));

        return fromSqlExpression;
    }

    /// <summary>
    ///     Checks whether a given SQL string is composable, i.e. can be embedded as a subquery within a
    ///     larger SQL query.
    /// </summary>
    /// <param name="sql">An SQL string to be checked for composability.</param>
    /// <exception cref="InvalidOperationException">The given SQL isn't composable.</exception>
    protected virtual void CheckComposableSql(string sql)
    {
        var span = sql.AsSpan().TrimStart();

        while (true)
        {
            // SQL -- comment
            if (span.StartsWith("--"))
            {
                var i = span.IndexOf('\n');
                span = i > 0
                    ? span[(i + 1)..].TrimStart()
                    : throw new InvalidOperationException(RelationalStrings.FromSqlNonComposable);
                continue;
            }

            // SQL /* */ comment
            if (span.StartsWith("/*"))
            {
                var i = span.IndexOf("*/");
                span = i > 0
                    ? span[(i + 2)..].TrimStart()
                    : throw new InvalidOperationException(RelationalStrings.FromSqlNonComposable);
                continue;
            }

            break;
        }

        CheckComposableSqlTrimmed(span);
    }

    /// <summary>
    ///     Checks whether a given SQL string is composable, i.e. can be embedded as a subquery within a
    ///     larger SQL query. The provided <paramref name="sql" /> is already trimmed for whitespace and comments.
    /// </summary>
    /// <param name="sql">An trimmed SQL string to be checked for composability.</param>
    /// <exception cref="InvalidOperationException">The given SQL isn't composable.</exception>
    protected virtual void CheckComposableSqlTrimmed(ReadOnlySpan<char> sql)
    {
        sql = sql.StartsWith("SELECT", StringComparison.OrdinalIgnoreCase)
            ? sql["SELECT".Length..]
            : sql.StartsWith("WITH", StringComparison.OrdinalIgnoreCase)
                ? sql["WITH".Length..]
                : throw new InvalidOperationException(RelationalStrings.FromSqlNonComposable);

        if (sql.Length > 0
            && (char.IsWhiteSpace(sql[0]) || sql.StartsWith("--") || sql.StartsWith("/*")))
        {
            return;
        }

        throw new InvalidOperationException(RelationalStrings.FromSqlNonComposable);
    }

    /// <inheritdoc />
    protected override Expression VisitSqlBinary(SqlBinaryExpression sqlBinaryExpression)
    {
        var requiresParentheses = RequiresParentheses(sqlBinaryExpression, sqlBinaryExpression.Left);

        if (requiresParentheses)
        {
            _relationalCommandBuilder.Append("(");
        }

        Visit(sqlBinaryExpression.Left);

        if (requiresParentheses)
        {
            _relationalCommandBuilder.Append(")");
        }

        _relationalCommandBuilder.Append(GetOperator(sqlBinaryExpression));

        requiresParentheses = RequiresParentheses(sqlBinaryExpression, sqlBinaryExpression.Right);

        if (requiresParentheses)
        {
            _relationalCommandBuilder.Append("(");
        }

        Visit(sqlBinaryExpression.Right);

        if (requiresParentheses)
        {
            _relationalCommandBuilder.Append(")");
        }

        return sqlBinaryExpression;
    }

    /// <inheritdoc />
    protected override Expression VisitSqlConstant(SqlConstantExpression sqlConstantExpression)
    {
        _relationalCommandBuilder
            .Append(sqlConstantExpression.TypeMapping!.GenerateSqlLiteral(sqlConstantExpression.Value));

        return sqlConstantExpression;
    }

    /// <inheritdoc />
    protected override Expression VisitSqlParameter(SqlParameterExpression sqlParameterExpression)
    {
        var invariantName = sqlParameterExpression.Name;
        var parameterName = sqlParameterExpression.Name;
        var typeMapping = sqlParameterExpression.TypeMapping!;

        // Try to see if a parameter already exists - if so, just integrate the same placeholder into the SQL instead of sending the same
        // data twice.
        // Note that if the type mapping differs, we do send the same data twice (e.g. the same string may be sent once as Unicode, once as
        // non-Unicode).
        // TODO: Note that we perform Equals comparison on the value converter. We should be able to do reference comparison, but for
        // that we need to ensure that there's only ever one type mapping instance (i.e. no type mappings are ever instantiated out of the
        // type mapping source). See #30677.
        var parameter = _relationalCommandBuilder.Parameters.FirstOrDefault(
            p =>
                p.InvariantName == parameterName
                && p is TypeMappedRelationalParameter { RelationalTypeMapping: var existingTypeMapping }
                && string.Equals(existingTypeMapping.StoreType, typeMapping.StoreType, StringComparison.OrdinalIgnoreCase)
                && (existingTypeMapping.Converter is null && typeMapping.Converter is null
                    || existingTypeMapping.Converter is not null && existingTypeMapping.Converter.Equals(typeMapping.Converter)));

        if (parameter is null)
        {
            parameterName = GetUniqueParameterName(parameterName);

            _relationalCommandBuilder.AddParameter(
                invariantName,
                _sqlGenerationHelper.GenerateParameterName(parameterName),
                sqlParameterExpression.TypeMapping!,
                sqlParameterExpression.IsNullable);
        }
        else
        {
            parameterName = ((TypeMappedRelationalParameter)parameter).Name;
        }

        _relationalCommandBuilder
            .Append(_sqlGenerationHelper.GenerateParameterNamePlaceholder(parameterName));

        return sqlParameterExpression;

        string GetUniqueParameterName(string currentName)
        {
            _repeatedParameterCounts ??= new Dictionary<string, int>();

            if (!_repeatedParameterCounts.TryGetValue(currentName, out var currentCount))
            {
                _repeatedParameterCounts[currentName] = 0;

                return currentName;
            }

            currentCount++;
            _repeatedParameterCounts[currentName] = currentCount;

            return currentName + "_" + currentCount;
        }
    }

    /// <inheritdoc />
    protected override Expression VisitOrdering(OrderingExpression orderingExpression)
    {
        if (orderingExpression.Expression is SqlConstantExpression or SqlParameterExpression)
        {
            _relationalCommandBuilder.Append("(SELECT 1)");
        }
        else
        {
            Visit(orderingExpression.Expression);
        }

        if (!orderingExpression.IsAscending)
        {
            _relationalCommandBuilder.Append(" DESC");
        }

        return orderingExpression;
    }

    /// <inheritdoc />
    protected sealed override Expression VisitLike(LikeExpression likeExpression)
    {
        GenerateLike(likeExpression, negated: false);

        return likeExpression;
    }

    /// <summary>
    ///     Generates SQL for the LIKE expression.
    /// </summary>
    /// <param name="likeExpression">The expression to visit.</param>
    /// <param name="negated">Whether the given <paramref name="likeExpression" /> is negated.</param>
    protected virtual void GenerateLike(LikeExpression likeExpression, bool negated)
    {
        Visit(likeExpression.Match);

        if (negated)
        {
            _relationalCommandBuilder.Append(" NOT");
        }

        _relationalCommandBuilder.Append(" LIKE ");

        Visit(likeExpression.Pattern);

        if (likeExpression.EscapeChar != null)
        {
            _relationalCommandBuilder.Append(" ESCAPE ");
            Visit(likeExpression.EscapeChar);
        }
    }

    /// <inheritdoc />
    protected override Expression VisitCollate(CollateExpression collateExpression)
    {
        Visit(collateExpression.Operand);

        _relationalCommandBuilder
            .Append(" COLLATE ")
            .Append(collateExpression.Collation);

        return collateExpression;
    }

    /// <inheritdoc />
    protected override Expression VisitDistinct(DistinctExpression distinctExpression)
    {
        _relationalCommandBuilder.Append("DISTINCT (");
        Visit(distinctExpression.Operand);
        _relationalCommandBuilder.Append(")");

        return distinctExpression;
    }

    /// <inheritdoc />
    protected override Expression VisitCase(CaseExpression caseExpression)
    {
        _relationalCommandBuilder.Append("CASE");

        if (caseExpression.Operand != null)
        {
            _relationalCommandBuilder.Append(" ");
            Visit(caseExpression.Operand);
        }

        using (_relationalCommandBuilder.Indent())
        {
            foreach (var whenClause in caseExpression.WhenClauses)
            {
                _relationalCommandBuilder
                    .AppendLine()
                    .Append("WHEN ");
                Visit(whenClause.Test);
                _relationalCommandBuilder.Append(" THEN ");
                Visit(whenClause.Result);
            }

            if (caseExpression.ElseResult != null)
            {
                _relationalCommandBuilder
                    .AppendLine()
                    .Append("ELSE ");
                Visit(caseExpression.ElseResult);
            }
        }

        _relationalCommandBuilder
            .AppendLine()
            .Append("END");

        return caseExpression;
    }

    /// <inheritdoc />
    protected override Expression VisitSqlUnary(SqlUnaryExpression sqlUnaryExpression)
    {
        switch (sqlUnaryExpression.OperatorType)
        {
            case ExpressionType.Convert:
            {
                _relationalCommandBuilder.Append("CAST(");
                var requiresParentheses = RequiresParentheses(sqlUnaryExpression, sqlUnaryExpression.Operand);
                if (requiresParentheses)
                {
                    _relationalCommandBuilder.Append("(");
                }

                Visit(sqlUnaryExpression.Operand);
                if (requiresParentheses)
                {
                    _relationalCommandBuilder.Append(")");
                }

                _relationalCommandBuilder.Append(" AS ");
                _relationalCommandBuilder.Append(sqlUnaryExpression.TypeMapping!.StoreType);
                _relationalCommandBuilder.Append(")");
                break;
            }

            case ExpressionType.Not
                when sqlUnaryExpression.Type == typeof(bool):
            {
                switch (sqlUnaryExpression.Operand)
                {
                    case InExpression inExpression:
                        GenerateIn(inExpression, negated: true);
                        break;

                    case ExistsExpression existsExpression:
                        GenerateExists(existsExpression, negated: true);
                        break;

                    case LikeExpression likeExpression:
                        GenerateLike(likeExpression, negated: true);
                        break;

                    default:
                        _relationalCommandBuilder.Append("NOT (");
                        Visit(sqlUnaryExpression.Operand);
                        _relationalCommandBuilder.Append(")");
                        break;
                }

                break;
            }

            case ExpressionType.Not:
            {
                _relationalCommandBuilder.Append("~");

                var requiresBrackets = RequiresParentheses(sqlUnaryExpression, sqlUnaryExpression.Operand);
                if (requiresBrackets)
                {
                    _relationalCommandBuilder.Append("(");
                }

                Visit(sqlUnaryExpression.Operand);
                if (requiresBrackets)
                {
                    _relationalCommandBuilder.Append(")");
                }

                break;
            }

            case ExpressionType.Equal:
            {
                var requiresBrackets = RequiresParentheses(sqlUnaryExpression, sqlUnaryExpression.Operand);
                if (requiresBrackets)
                {
                    _relationalCommandBuilder.Append("(");
                }

                Visit(sqlUnaryExpression.Operand);
                if (requiresBrackets)
                {
                    _relationalCommandBuilder.Append(")");
                }

                _relationalCommandBuilder.Append(" IS NULL");
                break;
            }

            case ExpressionType.NotEqual:
            {
                var requiresBrackets = RequiresParentheses(sqlUnaryExpression, sqlUnaryExpression.Operand);
                if (requiresBrackets)
                {
                    _relationalCommandBuilder.Append("(");
                }

                Visit(sqlUnaryExpression.Operand);
                if (requiresBrackets)
                {
                    _relationalCommandBuilder.Append(")");
                }

                _relationalCommandBuilder.Append(" IS NOT NULL");
                break;
            }

            case ExpressionType.Negate:
            {
                _relationalCommandBuilder.Append("-");
                var requiresBrackets = RequiresParentheses(sqlUnaryExpression, sqlUnaryExpression.Operand);
                if (requiresBrackets)
                {
                    _relationalCommandBuilder.Append("(");
                }

                Visit(sqlUnaryExpression.Operand);
                if (requiresBrackets)
                {
                    _relationalCommandBuilder.Append(")");
                }

                break;
            }
        }

        return sqlUnaryExpression;
    }

    /// <inheritdoc />
    protected sealed override Expression VisitExists(ExistsExpression existsExpression)
    {
        GenerateExists(existsExpression, negated: false);

        return existsExpression;
    }

    /// <summary>
    ///     Generates SQL for the EXISTS expression.
    /// </summary>
    /// <param name="existsExpression">The expression to visit.</param>
    /// <param name="negated">Whether the given <paramref name="existsExpression" /> is negated.</param>
    protected virtual void GenerateExists(ExistsExpression existsExpression, bool negated)
    {
        if (negated)
        {
            _relationalCommandBuilder.Append("NOT ");
        }

        _relationalCommandBuilder.AppendLine("EXISTS (");

        using (_relationalCommandBuilder.Indent())
        {
            Visit(existsExpression.Subquery);
        }

        _relationalCommandBuilder.Append(")");
    }

    /// <inheritdoc />
    protected sealed override Expression VisitIn(InExpression inExpression)
    {
        GenerateIn(inExpression, negated: false);

        return inExpression;
    }

    /// <summary>
    ///     Generates SQL for the IN expression.
    /// </summary>
    /// <param name="inExpression">The expression to visit.</param>
    /// <param name="negated">Whether the given <paramref name="inExpression" /> is negated.</param>
    protected virtual void GenerateIn(InExpression inExpression, bool negated)
    {
        Check.DebugAssert(
            inExpression.ValuesParameter is null,
            "InExpression.ValuesParameter must have been expanded to constants before SQL generation (i.e. in SqlNullabilityProcessor)");

        Visit(inExpression.Item);
        _relationalCommandBuilder.Append(negated ? " NOT IN (" : " IN (");

        if (inExpression.Values is not null)
        {
            GenerateList(inExpression.Values, e => Visit(e));
        }
        else
        {
            _relationalCommandBuilder.AppendLine();

            using (_relationalCommandBuilder.Indent())
            {
                Visit(inExpression.Subquery);
            }

            _relationalCommandBuilder.AppendLine();
        }

        _relationalCommandBuilder.Append(")");
    }

    /// <inheritdoc />
    protected override Expression VisitAtTimeZone(AtTimeZoneExpression atTimeZoneExpression)
    {
        var requiresBrackets = RequiresParentheses(atTimeZoneExpression, atTimeZoneExpression.Operand);

        if (requiresBrackets)
        {
            _relationalCommandBuilder.Append("(");
        }

        Visit(atTimeZoneExpression.Operand);

        if (requiresBrackets)
        {
            _relationalCommandBuilder.Append(")");
        }

        _relationalCommandBuilder.Append(" AT TIME ZONE ");

        requiresBrackets = RequiresParentheses(atTimeZoneExpression, atTimeZoneExpression.TimeZone);

        if (requiresBrackets)
        {
            _relationalCommandBuilder.Append("(");
        }

        Visit(atTimeZoneExpression.TimeZone);

        if (requiresBrackets)
        {
            _relationalCommandBuilder.Append(")");
        }

        return atTimeZoneExpression;
    }

    /// <summary>
    ///     Gets a SQL operator for a SQL binary operation.
    /// </summary>
    /// <param name="binaryExpression">A SQL binary operation.</param>
    /// <returns>A string representation of the binary operator.</returns>
    protected virtual string GetOperator(SqlBinaryExpression binaryExpression)
        => OperatorMap[binaryExpression.OperatorType];

    /// <summary>
    ///     Generates a TOP construct in the relational command
    /// </summary>
    /// <param name="selectExpression">A select expression to use.</param>
    protected virtual void GenerateTop(SelectExpression selectExpression)
    {
    }

    /// <summary>
    ///     Generates the projection in the relational command
    /// </summary>
    /// <param name="selectExpression">A select expression to use.</param>
    protected virtual void GenerateProjection(SelectExpression selectExpression)
    {
        if (selectExpression.Projection.Any())
        {
            GenerateList(selectExpression.Projection, e => Visit(e));
        }
        else
        {
            GenerateEmptyProjection(selectExpression);
        }
    }

    /// <summary>
    ///     Generates the tables in the relational command
    /// </summary>
    /// <param name="selectExpression">A select expression to use.</param>
    protected virtual void GenerateTables(SelectExpression selectExpression)
    {
        if (selectExpression.Tables.Any())
        {
            _relationalCommandBuilder.AppendLine().Append("FROM ");

            GenerateList(selectExpression.Tables, e => Visit(e), sql => sql.AppendLine());
        }
        else
        {
            GeneratePseudoFromClause();
        }
    }

    /// <summary>
    ///     Generates an ORDER BY clause in the relational command
    /// </summary>
    /// <param name="selectExpression">A select expression to use.</param>
    protected virtual void GenerateOrderings(SelectExpression selectExpression)
    {
        if (selectExpression.Orderings.Any())
        {
            var orderings = selectExpression.Orderings.ToList();

            if (selectExpression.Limit == null
                && selectExpression.Offset == null)
            {
                orderings.RemoveAll(oe => oe.Expression is SqlConstantExpression or SqlParameterExpression);
            }

            if (orderings.Count > 0)
            {
                _relationalCommandBuilder.AppendLine()
                    .Append("ORDER BY ");

                GenerateList(orderings, e => Visit(e));
            }
        }
    }

    /// <summary>
    ///     Generates a LIMIT...OFFSET... construct in the relational command
    /// </summary>
    /// <param name="selectExpression">A select expression to use.</param>
    protected virtual void GenerateLimitOffset(SelectExpression selectExpression)
    {
        if (selectExpression.Offset != null)
        {
            _relationalCommandBuilder.AppendLine()
                .Append("OFFSET ");

            Visit(selectExpression.Offset);

            _relationalCommandBuilder.Append(" ROWS");

            if (selectExpression.Limit != null)
            {
                _relationalCommandBuilder.Append(" FETCH NEXT ");

                Visit(selectExpression.Limit);

                _relationalCommandBuilder.Append(" ROWS ONLY");
            }
        }
        else if (selectExpression.Limit != null)
        {
            _relationalCommandBuilder.AppendLine()
                .Append("FETCH FIRST ");

            Visit(selectExpression.Limit);

            _relationalCommandBuilder.Append(" ROWS ONLY");
        }
    }

    private void GenerateList<T>(
        IReadOnlyList<T> items,
        Action<T> generationAction,
        Action<IRelationalCommandBuilder>? joinAction = null)
    {
        joinAction ??= (isb => isb.Append(", "));

        for (var i = 0; i < items.Count; i++)
        {
            if (i > 0)
            {
                joinAction(_relationalCommandBuilder);
            }

            generationAction(items[i]);
        }
    }

    /// <inheritdoc />
    protected override Expression VisitCrossJoin(CrossJoinExpression crossJoinExpression)
    {
        _relationalCommandBuilder.Append("CROSS JOIN ");
        Visit(crossJoinExpression.Table);

        return crossJoinExpression;
    }

    /// <inheritdoc />
    protected override Expression VisitCrossApply(CrossApplyExpression crossApplyExpression)
    {
        _relationalCommandBuilder.Append("CROSS APPLY ");
        Visit(crossApplyExpression.Table);

        return crossApplyExpression;
    }

    /// <inheritdoc />
    protected override Expression VisitOuterApply(OuterApplyExpression outerApplyExpression)
    {
        _relationalCommandBuilder.Append("OUTER APPLY ");
        Visit(outerApplyExpression.Table);

        return outerApplyExpression;
    }

    /// <inheritdoc />
    protected override Expression VisitInnerJoin(InnerJoinExpression innerJoinExpression)
    {
        _relationalCommandBuilder.Append("INNER JOIN ");
        Visit(innerJoinExpression.Table);
        _relationalCommandBuilder.Append(" ON ");
        Visit(innerJoinExpression.JoinPredicate);

        return innerJoinExpression;
    }

    /// <inheritdoc />
    protected override Expression VisitLeftJoin(LeftJoinExpression leftJoinExpression)
    {
        _relationalCommandBuilder.Append("LEFT JOIN ");
        Visit(leftJoinExpression.Table);
        _relationalCommandBuilder.Append(" ON ");
        Visit(leftJoinExpression.JoinPredicate);

        return leftJoinExpression;
    }

    /// <inheritdoc />
    protected override Expression VisitScalarSubquery(ScalarSubqueryExpression scalarSubqueryExpression)
    {
        _relationalCommandBuilder.AppendLine("(");
        using (_relationalCommandBuilder.Indent())
        {
            Visit(scalarSubqueryExpression.Subquery);
        }

        _relationalCommandBuilder.Append(")");

        return scalarSubqueryExpression;
    }

    /// <inheritdoc />
    protected override Expression VisitRowNumber(RowNumberExpression rowNumberExpression)
    {
        _relationalCommandBuilder.Append("ROW_NUMBER() OVER(");
        if (rowNumberExpression.Partitions.Any())
        {
            _relationalCommandBuilder.Append("PARTITION BY ");
            GenerateList(rowNumberExpression.Partitions, e => Visit(e));
            _relationalCommandBuilder.Append(" ");
        }

        _relationalCommandBuilder.Append("ORDER BY ");
        GenerateList(rowNumberExpression.Orderings, e => Visit(e));
        _relationalCommandBuilder.Append(")");

        return rowNumberExpression;
    }

    /// <inheritdoc />
    protected override Expression VisitRowValue(RowValueExpression rowValueExpression)
    {
        Sql.Append("(");

        var values = rowValueExpression.Values;
        var count = values.Count;
        for (var i = 0; i < count; i++)
        {
            if (i > 0)
            {
                Sql.Append(", ");
            }

            Visit(values[i]);
        }

        Sql.Append(")");

        return rowValueExpression;
    }

    /// <summary>
    ///     Generates a set operation in the relational command.
    /// </summary>
    /// <param name="setOperation">A set operation to print.</param>
    protected virtual void GenerateSetOperation(SetOperationBase setOperation)
    {
        GenerateSetOperationOperand(setOperation, setOperation.Source1);
        _relationalCommandBuilder
            .AppendLine()
            .Append(GetSetOperation(setOperation))
            .AppendLine(setOperation.IsDistinct ? string.Empty : " ALL");
        GenerateSetOperationOperand(setOperation, setOperation.Source2);

        static string GetSetOperation(SetOperationBase operation)
            => operation switch
            {
                ExceptExpression => "EXCEPT",
                IntersectExpression => "INTERSECT",
                UnionExpression => "UNION",
                _ => throw new InvalidOperationException(CoreStrings.UnknownEntity("SetOperationType"))
            };
    }

    /// <summary>
    ///     Generates an operand for a given set operation in the relational command.
    /// </summary>
    /// <param name="setOperation">A set operation to use.</param>
    /// <param name="operand">A set operation operand to print.</param>
    protected virtual void GenerateSetOperationOperand(SetOperationBase setOperation, SelectExpression operand)
    {
        // INTERSECT has higher precedence over UNION and EXCEPT, but otherwise evaluation is left-to-right.
        // To preserve meaning, add parentheses whenever a set operation is nested within a different set operation.
        if (IsNonComposedSetOperation(operand)
            && operand.Tables[0].GetType() != setOperation.GetType())
        {
            _relationalCommandBuilder.AppendLine("(");
            using (_relationalCommandBuilder.Indent())
            {
                Visit(operand);
            }

            _relationalCommandBuilder.AppendLine().Append(")");
        }
        else
        {
            Visit(operand);
        }
    }

    private void GenerateSetOperationHelper(SetOperationBase setOperation)
    {
        _relationalCommandBuilder.AppendLine("(");
        using (_relationalCommandBuilder.Indent())
        {
            GenerateSetOperation(setOperation);
        }

        _relationalCommandBuilder.AppendLine()
            .Append(")")
            .Append(AliasSeparator)
            .Append(_sqlGenerationHelper.DelimitIdentifier(setOperation.Alias));
    }

    /// <inheritdoc />
    protected override Expression VisitExcept(ExceptExpression exceptExpression)
    {
        GenerateSetOperationHelper(exceptExpression);

        return exceptExpression;
    }

    /// <inheritdoc />
    protected override Expression VisitIntersect(IntersectExpression intersectExpression)
    {
        GenerateSetOperationHelper(intersectExpression);

        return intersectExpression;
    }

    /// <inheritdoc />
    protected override Expression VisitUnion(UnionExpression unionExpression)
    {
        GenerateSetOperationHelper(unionExpression);

        return unionExpression;
    }

    /// <inheritdoc />
    protected override Expression VisitUpdate(UpdateExpression updateExpression)
    {
        var selectExpression = updateExpression.SelectExpression;

        if (selectExpression.Offset == null
            && selectExpression.Limit == null
            && selectExpression.Having == null
            && selectExpression.Orderings.Count == 0
            && selectExpression.GroupBy.Count == 0
            && selectExpression.Projection.Count == 0
            && (selectExpression.Tables.Count == 1
                || !ReferenceEquals(selectExpression.Tables[0], updateExpression.Table)
                || selectExpression.Tables[1] is InnerJoinExpression
                || selectExpression.Tables[1] is CrossJoinExpression))
        {
            _relationalCommandBuilder.Append("UPDATE ");
            Visit(updateExpression.Table);
            _relationalCommandBuilder.AppendLine();
            _relationalCommandBuilder.Append("SET ");
            _relationalCommandBuilder.Append(
                $"{_sqlGenerationHelper.DelimitIdentifier(updateExpression.ColumnValueSetters[0].Column.Name)} = ");
            Visit(updateExpression.ColumnValueSetters[0].Value);
            using (_relationalCommandBuilder.Indent())
            {
                foreach (var columnValueSetter in updateExpression.ColumnValueSetters.Skip(1))
                {
                    _relationalCommandBuilder.AppendLine(",");
                    _relationalCommandBuilder.Append($"{_sqlGenerationHelper.DelimitIdentifier(columnValueSetter.Column.Name)} = ");
                    Visit(columnValueSetter.Value);
                }
            }

            var predicate = selectExpression.Predicate;
            var firstTablePrinted = false;
            if (selectExpression.Tables.Count > 1)
            {
                _relationalCommandBuilder.AppendLine().Append("FROM ");
                for (var i = 0; i < selectExpression.Tables.Count; i++)
                {
                    var table = selectExpression.Tables[i];
                    var joinExpression = table as JoinExpressionBase;

                    if (ReferenceEquals(updateExpression.Table, joinExpression?.Table ?? table))
                    {
                        LiftPredicate(table);
                        continue;
                    }

                    if (firstTablePrinted)
                    {
                        _relationalCommandBuilder.AppendLine();
                    }
                    else
                    {
                        firstTablePrinted = true;
                        LiftPredicate(table);
                        table = joinExpression?.Table ?? table;
                    }

                    Visit(table);

                    void LiftPredicate(TableExpressionBase joinTable)
                    {
                        if (joinTable is PredicateJoinExpressionBase predicateJoinExpression)
                        {
                            predicate = predicate == null
                                ? predicateJoinExpression.JoinPredicate
                                : new SqlBinaryExpression(
                                    ExpressionType.AndAlso,
                                    predicateJoinExpression.JoinPredicate,
                                    predicate,
                                    typeof(bool),
                                    predicate.TypeMapping);
                        }
                    }
                }
            }

            if (predicate != null)
            {
                _relationalCommandBuilder.AppendLine().Append("WHERE ");
                Visit(predicate);
            }

            return updateExpression;
        }

        throw new InvalidOperationException(
            RelationalStrings.ExecuteOperationWithUnsupportedOperatorInSqlGeneration(nameof(RelationalQueryableExtensions.ExecuteUpdate)));
    }

    /// <inheritdoc />
    protected override Expression VisitValues(ValuesExpression valuesExpression)
    {
        _relationalCommandBuilder.Append("(");

        GenerateValues(valuesExpression);

        _relationalCommandBuilder
            .Append(")")
            .Append(AliasSeparator)
            .Append(_sqlGenerationHelper.DelimitIdentifier(valuesExpression.Alias));

        return valuesExpression;
    }

    /// <summary>
    ///     Generates a VALUES expression.
    /// </summary>
    protected virtual void GenerateValues(ValuesExpression valuesExpression)
    {
<<<<<<< HEAD
        if (valuesExpression.RowValues.Count == 0)
=======
        if (!UseOldBehavior32375 && valuesExpression.RowValues.Count == 0)
>>>>>>> 18af48f5
        {
            throw new InvalidOperationException(RelationalStrings.EmptyCollectionNotSupportedAsInlineQueryRoot);
        }

        var rowValues = valuesExpression.RowValues;

        // Some databases support providing the names of columns projected out of VALUES, e.g.
        // SQL Server/PG: (VALUES (1, 3), (2, 4)) AS x(a, b). Others unfortunately don't; so by default, we extract out the first row,
        // and generate a SELECT for it with the names, and a UNION ALL over the rest of the values.
        _relationalCommandBuilder.Append("SELECT ");

        Check.DebugAssert(rowValues.Count > 0, "rowValues.Count > 0");
        var firstRowValues = rowValues[0].Values;
        for (var i = 0; i < firstRowValues.Count; i++)
        {
            if (i > 0)
            {
                _relationalCommandBuilder.Append(", ");
            }

            Visit(firstRowValues[i]);

            _relationalCommandBuilder
                .Append(AliasSeparator)
                .Append(_sqlGenerationHelper.DelimitIdentifier(valuesExpression.ColumnNames[i]));
        }

        if (rowValues.Count > 1)
        {
            _relationalCommandBuilder.Append(" UNION ALL VALUES ");

            for (var i = 1; i < rowValues.Count; i++)
            {
                if (i > 1)
                {
                    _relationalCommandBuilder.Append(", ");
                }

                Visit(valuesExpression.RowValues[i]);
            }
        }
    }

    /// <inheritdoc />
    protected override Expression VisitJsonScalar(JsonScalarExpression jsonScalarExpression)
        => throw new InvalidOperationException(
            RelationalStrings.JsonNodeMustBeHandledByProviderSpecificVisitor);

    /// <summary>
    ///     Returns a bool value indicating if the inner SQL expression required to be put inside parenthesis when generating SQL for outer
    ///     SQL expression.
    /// </summary>
    /// <param name="outerExpression">The outer expression which provides context in which SQL is being generated.</param>
    /// <param name="innerExpression">The inner expression which may need to be put inside parenthesis.</param>
    /// <returns>A bool value indicating that parenthesis is required or not. </returns>
    protected virtual bool RequiresParentheses(SqlExpression outerExpression, SqlExpression innerExpression)
    {
        int outerPrecedence, innerPrecedence;

        // Convert is rendered as a function (CAST()) and not as an operator, so we never need to add parentheses around the inner
        if (outerExpression is SqlUnaryExpression { OperatorType: ExpressionType.Convert })
        {
            return false;
        }

        switch (innerExpression)
        {
            case SqlUnaryExpression innerUnaryExpression:
            {
                // If the same unary operator is used in both outer and inner (e.g. NOT NOT), no parentheses are needed
                if (outerExpression is SqlUnaryExpression outerUnary
                    && innerUnaryExpression.OperatorType == outerUnary.OperatorType)
                {
                    // ... except for double negative (--), which is interpreted as a comment in SQL
                    return innerUnaryExpression.OperatorType == ExpressionType.Negate;
                }

                // If the provider defined precedence for the two expression, use that
                if (TryGetOperatorInfo(outerExpression, out outerPrecedence, out _)
                    && TryGetOperatorInfo(innerExpression, out innerPrecedence, out _))
                {
                    return outerPrecedence >= innerPrecedence;
                }

                // Otherwise, wrap IS (NOT) NULL operation, except if it's in a logical operator
                if (innerUnaryExpression.OperatorType is ExpressionType.Equal or ExpressionType.NotEqual
                    && outerExpression is not SqlBinaryExpression
                    {
                        OperatorType: ExpressionType.AndAlso or ExpressionType.OrElse or ExpressionType.Not
                    })
                {
                    return true;
                }

                return false;
            }

            case SqlBinaryExpression innerBinaryExpression:
            {
                // Precedence-wise AND is above OR but we still add parenthesis for ease of understanding
                if (innerBinaryExpression.OperatorType is ExpressionType.AndAlso or ExpressionType.And
                    && outerExpression is SqlBinaryExpression { OperatorType: ExpressionType.OrElse or ExpressionType.Or })
                {
                    return true;
                }

                // If the provider defined precedence for the two expression, use that
                if (TryGetOperatorInfo(outerExpression, out outerPrecedence, out var isOuterAssociative)
                    && TryGetOperatorInfo(innerExpression, out innerPrecedence, out _))
                {
                    return outerPrecedence.CompareTo(innerPrecedence) switch
                    {
                        > 0 => true,
                        < 0 => false,

                        // If both operators have the same precedence, add parentheses unless they're the same operator, and
                        // that operator is associative (e.g. a + b + c)
                        _ => outerExpression is not SqlBinaryExpression outerBinary
                            || outerBinary.OperatorType != innerBinaryExpression.OperatorType
                            || !isOuterAssociative
                            // Arithmetic operators on floating points aren't associative, because of rounding errors.
                            || outerExpression.Type == typeof(float)
                            || outerExpression.Type == typeof(double)
                            || innerExpression.Type == typeof(float)
                            || innerExpression.Type == typeof(double)
                    };
                }

                // Even if the provider doesn't define precedence, assume that AND has less precedence than any other binary operator
                // except for OR. This is universal, was our behavior before introducing provider precedence and removes the need for many
                // parentheses. Do the same for OR (though here we add parentheses around inner AND just for readability).
                if (outerExpression is SqlBinaryExpression outerBinary2)
                {
                    if (outerBinary2.OperatorType == ExpressionType.AndAlso)
                    {
                        return innerBinaryExpression.OperatorType == ExpressionType.OrElse;
                    }

                    if (outerBinary2.OperatorType == ExpressionType.OrElse)
                    {
                        // Precedence-wise AND is above OR but we still add parentheses for ease of understanding
                        return innerBinaryExpression.OperatorType == ExpressionType.AndAlso;
                    }
                }

                // Otherwise always parenthesize for safety
                return true;
            }

            case CollateExpression or LikeExpression or AtTimeZoneExpression or JsonScalarExpression:
                return !TryGetOperatorInfo(outerExpression, out outerPrecedence, out _)
                    || !TryGetOperatorInfo(innerExpression, out innerPrecedence, out _)
                    || outerPrecedence >= innerPrecedence;

            default:
                return false;
        }
    }

    /// <summary>
    ///     Returns a numeric value representing the precedence of the given <paramref name="expression" />, as well as its associativity.
    ///     These control whether parentheses are generated around the expression.
    /// </summary>
    /// <param name="expression">The expression for which to get the precedence and associativity.</param>
    /// <param name="precedence">
    ///     If the method returned <see langword="true" />, contains the precedence of the provided <paramref name="expression" />.
    ///     Otherwise, contains default values.
    /// </param>
    /// <param name="isAssociative">
    ///     If the method returned <see langword="true" />, contains the associativity of the provided <paramref name="expression" />.
    ///     Otherwise, contains default values.
    /// </param>
    /// <returns>
    ///     <see langword="true" /> if the expression operator info is known and was returned in <paramref name="precedence" /> and
    ///     <paramref name="isAssociative" />. Otherwise, <see langword="false" />.
    /// </returns>
    /// <remarks>
    ///     The default implementation always returns false, so that parentheses almost always get added. Providers can override this method
    ///     to remove parentheses where they aren't necessary.
    /// </remarks>
    protected virtual bool TryGetOperatorInfo(SqlExpression expression, out int precedence, out bool isAssociative)
    {
        (precedence, isAssociative) = (default, default);
        return false;
    }
}<|MERGE_RESOLUTION|>--- conflicted
+++ resolved
@@ -1459,11 +1459,7 @@
     /// </summary>
     protected virtual void GenerateValues(ValuesExpression valuesExpression)
     {
-<<<<<<< HEAD
         if (valuesExpression.RowValues.Count == 0)
-=======
-        if (!UseOldBehavior32375 && valuesExpression.RowValues.Count == 0)
->>>>>>> 18af48f5
         {
             throw new InvalidOperationException(RelationalStrings.EmptyCollectionNotSupportedAsInlineQueryRoot);
         }
