﻿// Licensed to the .NET Foundation under one or more agreements.
// The .NET Foundation licenses this file to you under the MIT license.

using System.Collections;
using System.Diagnostics.CodeAnalysis;
using Microsoft.EntityFrameworkCore.ChangeTracking.Internal;
using Microsoft.EntityFrameworkCore.Internal;
using Microsoft.EntityFrameworkCore.Update.Internal;

namespace Microsoft.EntityFrameworkCore.Migrations.Internal;

/// <summary>
///     This is an internal API that supports the Entity Framework Core infrastructure and not subject to
///     the same compatibility standards as public APIs. It may be changed or removed without notice in
///     any release. You should only use it directly in your code with extreme caution and knowing that
///     doing so can result in application failures when updating to a new Entity Framework Core release.
/// </summary>
public class MigrationsModelDiffer : IMigrationsModelDiffer
{
    private static readonly Type[] DropOperationTypes =
    {
        typeof(DropIndexOperation),
        typeof(DropPrimaryKeyOperation),
        typeof(DropSequenceOperation),
        typeof(DropUniqueConstraintOperation),
        typeof(DropCheckConstraintOperation)
    };

    private static readonly Type[] AlterOperationTypes =
    {
        typeof(AddPrimaryKeyOperation), typeof(AddUniqueConstraintOperation), typeof(AlterSequenceOperation)
    };

    private static readonly Type[] RenameOperationTypes =
    {
        typeof(RenameColumnOperation), typeof(RenameIndexOperation), typeof(RenameSequenceOperation)
    };

    private static readonly Type[] ColumnOperationTypes = { typeof(AddColumnOperation), typeof(AlterColumnOperation) };

    private static readonly Type[] ConstraintOperationTypes =
    {
        typeof(AddForeignKeyOperation), typeof(CreateIndexOperation), typeof(AddCheckConstraintOperation)
    };

    private IUpdateAdapter? _sourceUpdateAdapter;
    private IUpdateAdapter? _targetUpdateAdapter;

    private readonly Dictionary<ITable, SharedIdentityMap> _sourceSharedIdentityEntryMaps =
        new();

    /// <summary>
    ///     This is an internal API that supports the Entity Framework Core infrastructure and not subject to
    ///     the same compatibility standards as public APIs. It may be changed or removed without notice in
    ///     any release. You should only use it directly in your code with extreme caution and knowing that
    ///     doing so can result in application failures when updating to a new Entity Framework Core release.
    /// </summary>
    public MigrationsModelDiffer(
        IRelationalTypeMappingSource typeMappingSource,
        IMigrationsAnnotationProvider migrationsAnnotations,
#pragma warning disable EF1001 // Internal EF Core API usage.
        IChangeDetector changeDetector,
#pragma warning restore EF1001 // Internal EF Core API usage.
        IUpdateAdapterFactory updateAdapterFactory,
        CommandBatchPreparerDependencies commandBatchPreparerDependencies)
    {
        TypeMappingSource = typeMappingSource;
        MigrationsAnnotations = migrationsAnnotations;
        ChangeDetector = changeDetector;
        UpdateAdapterFactory = updateAdapterFactory;
        CommandBatchPreparerDependencies = commandBatchPreparerDependencies;
    }

    /// <summary>
    ///     This is an internal API that supports the Entity Framework Core infrastructure and not subject to
    ///     the same compatibility standards as public APIs. It may be changed or removed without notice in
    ///     any release. You should only use it directly in your code with extreme caution and knowing that
    ///     doing so can result in application failures when updating to a new Entity Framework Core release.
    /// </summary>
    protected virtual IRelationalTypeMappingSource TypeMappingSource { get; }

    /// <summary>
    ///     This is an internal API that supports the Entity Framework Core infrastructure and not subject to
    ///     the same compatibility standards as public APIs. It may be changed or removed without notice in
    ///     any release. You should only use it directly in your code with extreme caution and knowing that
    ///     doing so can result in application failures when updating to a new Entity Framework Core release.
    /// </summary>
    protected virtual IMigrationsAnnotationProvider MigrationsAnnotations { get; }

    /// <summary>
    ///     This is an internal API that supports the Entity Framework Core infrastructure and not subject to
    ///     the same compatibility standards as public APIs. It may be changed or removed without notice in
    ///     any release. You should only use it directly in your code with extreme caution and knowing that
    ///     doing so can result in application failures when updating to a new Entity Framework Core release.
    /// </summary>
    protected virtual IUpdateAdapterFactory UpdateAdapterFactory { get; }

    /// <summary>
    ///     This is an internal API that supports the Entity Framework Core infrastructure and not subject to
    ///     the same compatibility standards as public APIs. It may be changed or removed without notice in
    ///     any release. You should only use it directly in your code with extreme caution and knowing that
    ///     doing so can result in application failures when updating to a new Entity Framework Core release.
    /// </summary>
    protected virtual CommandBatchPreparerDependencies CommandBatchPreparerDependencies { get; }

    /// <summary>
    ///     This is an internal API that supports the Entity Framework Core infrastructure and not subject to
    ///     the same compatibility standards as public APIs. It may be changed or removed without notice in
    ///     any release. You should only use it directly in your code with extreme caution and knowing that
    ///     doing so can result in application failures when updating to a new Entity Framework Core release.
    /// </summary>
#pragma warning disable EF1001 // Internal EF Core API usage.
    protected virtual IChangeDetector ChangeDetector { get; }
#pragma warning restore EF1001 // Internal EF Core API usage.

    /// <summary>
    ///     This is an internal API that supports the Entity Framework Core infrastructure and not subject to
    ///     the same compatibility standards as public APIs. It may be changed or removed without notice in
    ///     any release. You should only use it directly in your code with extreme caution and knowing that
    ///     doing so can result in application failures when updating to a new Entity Framework Core release.
    /// </summary>
    public virtual bool HasDifferences(IRelationalModel? source, IRelationalModel? target)
        => Diff(source, target, new DiffContext()).Any();

    /// <summary>
    ///     This is an internal API that supports the Entity Framework Core infrastructure and not subject to
    ///     the same compatibility standards as public APIs. It may be changed or removed without notice in
    ///     any release. You should only use it directly in your code with extreme caution and knowing that
    ///     doing so can result in application failures when updating to a new Entity Framework Core release.
    /// </summary>
    public virtual IReadOnlyList<MigrationOperation> GetDifferences(IRelationalModel? source, IRelationalModel? target)
    {
        var diffContext = new DiffContext();
        return Sort(Diff(source, target, diffContext), diffContext);
    }

    /// <summary>
    ///     This is an internal API that supports the Entity Framework Core infrastructure and not subject to
    ///     the same compatibility standards as public APIs. It may be changed or removed without notice in
    ///     any release. You should only use it directly in your code with extreme caution and knowing that
    ///     doing so can result in application failures when updating to a new Entity Framework Core release.
    /// </summary>
    protected virtual IReadOnlyList<MigrationOperation> Sort(
        IEnumerable<MigrationOperation> operations,
        DiffContext diffContext)
    {
        var dropForeignKeyOperations = new List<MigrationOperation>();
        var dropOperations = new List<MigrationOperation>();
        var dropColumnOperations = new List<MigrationOperation>();
        var dropComputedColumnOperations = new List<MigrationOperation>();
        var dropTableOperations = new List<DropTableOperation>();
        var ensureSchemaOperations = new List<MigrationOperation>();
        var createSequenceOperations = new List<MigrationOperation>();
        var createTableOperations = new List<CreateTableOperation>();
        var alterDatabaseOperations = new List<MigrationOperation>();
        var alterTableOperations = new List<MigrationOperation>();
        var columnOperations = new List<MigrationOperation>();
        var computedColumnOperations = new List<MigrationOperation>();
        var alterOperations = new List<MigrationOperation>();
        var restartSequenceOperations = new List<MigrationOperation>();
        var constraintOperations = new List<MigrationOperation>();
        var renameOperations = new List<MigrationOperation>();
        var renameTableOperations = new List<MigrationOperation>();
        var sourceDataOperations = new List<MigrationOperation>();
        var targetDataOperations = new List<MigrationOperation>();
        var leftovers = new List<MigrationOperation>();

        foreach (var operation in operations)
        {
            var type = operation.GetType();
            if (type == typeof(DropForeignKeyOperation))
            {
                dropForeignKeyOperations.Add(operation);
            }
            else if (DropOperationTypes.Contains(type))
            {
                dropOperations.Add(operation);
            }
            else if (type == typeof(DropColumnOperation))
            {
                if (string.IsNullOrWhiteSpace(diffContext.FindColumn((DropColumnOperation)operation)!.ComputedColumnSql))
                {
                    dropColumnOperations.Add(operation);
                }
                else
                {
                    dropComputedColumnOperations.Add(operation);
                }
            }
            else if (type == typeof(DropTableOperation))
            {
                dropTableOperations.Add((DropTableOperation)operation);
            }
            else if (type == typeof(EnsureSchemaOperation))
            {
                ensureSchemaOperations.Add(operation);
            }
            else if (type == typeof(CreateSequenceOperation))
            {
                createSequenceOperations.Add(operation);
            }
            else if (type == typeof(CreateTableOperation))
            {
                createTableOperations.Add((CreateTableOperation)operation);
            }
            else if (type == typeof(AlterDatabaseOperation))
            {
                alterDatabaseOperations.Add(operation);
            }
            else if (type == typeof(AlterTableOperation))
            {
                alterTableOperations.Add(operation);
            }
            else if (ColumnOperationTypes.Contains(type))
            {
                if (string.IsNullOrWhiteSpace(((ColumnOperation)operation).ComputedColumnSql))
                {
                    columnOperations.Add(operation);
                }
                else
                {
                    computedColumnOperations.Add(operation);
                }
            }
            else if (AlterOperationTypes.Contains(type))
            {
                alterOperations.Add(operation);
            }
            else if (type == typeof(RestartSequenceOperation))
            {
                restartSequenceOperations.Add(operation);
            }
            else if (ConstraintOperationTypes.Contains(type))
            {
                constraintOperations.Add(operation);
            }
            else if (RenameOperationTypes.Contains(type))
            {
                renameOperations.Add(operation);
            }
            else if (type == typeof(RenameTableOperation))
            {
                renameTableOperations.Add(operation);
            }
            else if (type == typeof(DeleteDataOperation))
            {
                sourceDataOperations.Add(operation);
            }
            else if (type == typeof(InsertDataOperation)
                     || type == typeof(UpdateDataOperation))
            {
                targetDataOperations.Add(operation);
            }
            else
            {
                leftovers.Add(operation);
                Check.DebugAssert(false, "Unexpected operation type: " + operation.GetType());
            }
        }

        var createTableGraph = new Multigraph<CreateTableOperation, AddForeignKeyOperation>();
        createTableGraph.AddVertices(createTableOperations);
        foreach (var createTableOperation in createTableOperations)
        {
            foreach (var addForeignKeyOperation in createTableOperation.ForeignKeys)
            {
                if (addForeignKeyOperation.Table == addForeignKeyOperation.PrincipalTable
                    && addForeignKeyOperation.Schema == addForeignKeyOperation.PrincipalSchema)
                {
                    continue;
                }

                var principalCreateTableOperation = createTableOperations.FirstOrDefault(
                    o => o.Name == addForeignKeyOperation.PrincipalTable
                        && o.Schema == addForeignKeyOperation.PrincipalSchema);
                if (principalCreateTableOperation != null)
                {
                    createTableGraph.AddEdge(principalCreateTableOperation, createTableOperation, addForeignKeyOperation);
                }
            }
        }

        createTableOperations = (List<CreateTableOperation>)createTableGraph.TopologicalSort(
            (_, createTableOperation, cyclicAddForeignKeyOperations) =>
            {
                foreach (var cyclicAddForeignKeyOperation in cyclicAddForeignKeyOperations)
                {
                    var removed = createTableOperation.ForeignKeys.Remove(cyclicAddForeignKeyOperation);
                    if (removed)
                    {
                        constraintOperations.Add(cyclicAddForeignKeyOperation);
                    }
                    else
                    {
                        Check.DebugAssert(false, "Operation removed twice: " + cyclicAddForeignKeyOperation);
                    }
                }

                return true;
            });

        var dropTableGraph = new Multigraph<DropTableOperation, IForeignKeyConstraint>();
        dropTableGraph.AddVertices(dropTableOperations);
        foreach (var dropTableOperation in dropTableOperations)
        {
            var table = diffContext.FindTable(dropTableOperation)!;
            foreach (var foreignKey in table.ForeignKeyConstraints)
            {
                var principalDropTableOperation = diffContext.FindDrop(foreignKey.PrincipalTable);
                if (principalDropTableOperation != null
                    && principalDropTableOperation != dropTableOperation)
                {
                    dropTableGraph.AddEdge(dropTableOperation, principalDropTableOperation, foreignKey);
                }
            }
        }

        var newDiffContext = new DiffContext();
        dropTableOperations = (List<DropTableOperation>)dropTableGraph.TopologicalSort(
            (_, _, foreignKeys) =>
            {
                dropForeignKeyOperations.AddRange(foreignKeys.SelectMany(c => Remove(c, newDiffContext)));

                return true;
            });

        return dropForeignKeyOperations
            .Concat(dropTableOperations)
            .Concat(dropOperations)
            .Concat(sourceDataOperations)
            .Concat(dropComputedColumnOperations)
            .Concat(dropColumnOperations)
            .Concat(ensureSchemaOperations)
            .Concat(renameTableOperations)
            .Concat(renameOperations)
            .Concat(alterDatabaseOperations)
            .Concat(createSequenceOperations)
            .Concat(alterTableOperations)
            .Concat(columnOperations)
            .Concat(computedColumnOperations)
            .Concat(alterOperations)
            .Concat(restartSequenceOperations)
            .Concat(createTableOperations)
            .Concat(targetDataOperations)
            .Concat(constraintOperations)
            .Concat(leftovers)
            .ToList();
    }

    #region IModel

    /// <summary>
    ///     This is an internal API that supports the Entity Framework Core infrastructure and not subject to
    ///     the same compatibility standards as public APIs. It may be changed or removed without notice in
    ///     any release. You should only use it directly in your code with extreme caution and knowing that
    ///     doing so can result in application failures when updating to a new Entity Framework Core release.
    /// </summary>
    protected virtual IEnumerable<MigrationOperation> Diff(
        IRelationalModel? source,
        IRelationalModel? target,
        DiffContext diffContext)
    {
        var operations = Enumerable.Empty<MigrationOperation>();
        if (source != null && target != null)
        {
            var sourceMigrationsAnnotations = source.GetAnnotations();
            var targetMigrationsAnnotations = target.GetAnnotations();

            if (source.Collation != target.Collation
                || HasDifferences(sourceMigrationsAnnotations, targetMigrationsAnnotations))
            {
                var alterDatabaseOperation = new AlterDatabaseOperation
                {
                    Collation = target.Collation, OldDatabase = { Collation = source.Collation }
                };

                alterDatabaseOperation.AddAnnotations(targetMigrationsAnnotations);
                alterDatabaseOperation.OldDatabase.AddAnnotations(sourceMigrationsAnnotations);

                operations = new[] { alterDatabaseOperation };
            }

            operations = operations
                .Concat(Diff(GetSchemas(source), GetSchemas(target), diffContext))
                .Concat(Diff(source.Tables, target.Tables, diffContext))
                .Concat(Diff(source.Sequences, target.Sequences, diffContext))
                .Concat(
                    Diff(
                        source.Tables.SelectMany(s => s.ForeignKeyConstraints),
                        target.Tables.SelectMany(t => t.ForeignKeyConstraints),
                        diffContext));
        }
        else
        {
            operations = target != null
                ? Add(target, diffContext)
                : source != null
                    ? Remove(source, diffContext)
                    : Enumerable.Empty<MigrationOperation>();
        }

        return operations.Concat(GetDataOperations(source, target, diffContext));
    }

    private IEnumerable<MigrationOperation> DiffAnnotations(
        IRelationalModel? source,
        IRelationalModel? target)
    {
        var targetMigrationsAnnotations = target?.GetAnnotations().ToList();
        if (source == null)
        {
            if (targetMigrationsAnnotations?.Count > 0)
            {
                var alterDatabaseOperation = new AlterDatabaseOperation();
                alterDatabaseOperation.AddAnnotations(targetMigrationsAnnotations);
                yield return alterDatabaseOperation;
            }

            yield break;
        }

        if (target == null)
        {
            var sourceMigrationsAnnotationsForRemoved = MigrationsAnnotations.ForRemove(source).ToList();
            if (sourceMigrationsAnnotationsForRemoved.Count > 0)
            {
                var alterDatabaseOperation = new AlterDatabaseOperation();
                alterDatabaseOperation.OldDatabase.AddAnnotations(sourceMigrationsAnnotationsForRemoved);
                yield return alterDatabaseOperation;
            }

            yield break;
        }

        var sourceMigrationsAnnotations = source.GetAnnotations().ToList();
        if (HasDifferences(sourceMigrationsAnnotations, targetMigrationsAnnotations!))
        {
            var alterDatabaseOperation = new AlterDatabaseOperation();
            alterDatabaseOperation.AddAnnotations(targetMigrationsAnnotations!);
            alterDatabaseOperation.OldDatabase.AddAnnotations(sourceMigrationsAnnotations);
            yield return alterDatabaseOperation;
        }
    }

    /// <summary>
    ///     This is an internal API that supports the Entity Framework Core infrastructure and not subject to
    ///     the same compatibility standards as public APIs. It may be changed or removed without notice in
    ///     any release. You should only use it directly in your code with extreme caution and knowing that
    ///     doing so can result in application failures when updating to a new Entity Framework Core release.
    /// </summary>
    protected virtual IEnumerable<MigrationOperation> Add(IRelationalModel target, DiffContext diffContext)
        => DiffAnnotations(null, target)
            .Concat(GetSchemas(target).SelectMany(t => Add(t, diffContext)))
            .Concat(target.Tables.SelectMany(t => Add(t, diffContext)))
            .Concat(target.Sequences.SelectMany(t => Add(t, diffContext)))
            .Concat(target.Tables.SelectMany(t => t.ForeignKeyConstraints).SelectMany(k => Add(k, diffContext)));

    /// <summary>
    ///     This is an internal API that supports the Entity Framework Core infrastructure and not subject to
    ///     the same compatibility standards as public APIs. It may be changed or removed without notice in
    ///     any release. You should only use it directly in your code with extreme caution and knowing that
    ///     doing so can result in application failures when updating to a new Entity Framework Core release.
    /// </summary>
    protected virtual IEnumerable<MigrationOperation> Remove(IRelationalModel source, DiffContext diffContext)
        => DiffAnnotations(source, null)
            .Concat(source.Tables.SelectMany(t => Remove(t, diffContext)))
            .Concat(source.Sequences.SelectMany(t => Remove(t, diffContext)));

    #endregion

    #region Schema

    /// <summary>
    ///     This is an internal API that supports the Entity Framework Core infrastructure and not subject to
    ///     the same compatibility standards as public APIs. It may be changed or removed without notice in
    ///     any release. You should only use it directly in your code with extreme caution and knowing that
    ///     doing so can result in application failures when updating to a new Entity Framework Core release.
    /// </summary>
    protected virtual IEnumerable<MigrationOperation> Diff(
        IEnumerable<string> source,
        IEnumerable<string> target,
        DiffContext diffContext)
        => DiffCollection(
            source,
            target,
            diffContext,
            Diff,
            Add,
            Remove,
            (s, t, _) => s == t);

    /// <summary>
    ///     This is an internal API that supports the Entity Framework Core infrastructure and not subject to
    ///     the same compatibility standards as public APIs. It may be changed or removed without notice in
    ///     any release. You should only use it directly in your code with extreme caution and knowing that
    ///     doing so can result in application failures when updating to a new Entity Framework Core release.
    /// </summary>
    protected virtual IEnumerable<MigrationOperation> Diff(
        string source,
        string target,
        DiffContext diffContext)
        => Enumerable.Empty<MigrationOperation>();

    /// <summary>
    ///     This is an internal API that supports the Entity Framework Core infrastructure and not subject to
    ///     the same compatibility standards as public APIs. It may be changed or removed without notice in
    ///     any release. You should only use it directly in your code with extreme caution and knowing that
    ///     doing so can result in application failures when updating to a new Entity Framework Core release.
    /// </summary>
    protected virtual IEnumerable<MigrationOperation> Add(string target, DiffContext diffContext)
    {
        yield return new EnsureSchemaOperation { Name = target };
    }

    /// <summary>
    ///     This is an internal API that supports the Entity Framework Core infrastructure and not subject to
    ///     the same compatibility standards as public APIs. It may be changed or removed without notice in
    ///     any release. You should only use it directly in your code with extreme caution and knowing that
    ///     doing so can result in application failures when updating to a new Entity Framework Core release.
    /// </summary>
    protected virtual IEnumerable<MigrationOperation> Remove(string source, DiffContext diffContext)
        => Enumerable.Empty<MigrationOperation>();

    #endregion

    #region IEntityType

    /// <summary>
    ///     This is an internal API that supports the Entity Framework Core infrastructure and not subject to
    ///     the same compatibility standards as public APIs. It may be changed or removed without notice in
    ///     any release. You should only use it directly in your code with extreme caution and knowing that
    ///     doing so can result in application failures when updating to a new Entity Framework Core release.
    /// </summary>
    protected virtual IEnumerable<MigrationOperation> Diff(
        IEnumerable<ITable> source,
        IEnumerable<ITable> target,
        DiffContext diffContext)
        => DiffCollection(
            source,
            target,
            diffContext,
            Diff,
            Add,
            Remove,
            (s, t, _) => string.Equals(
                    s.Schema,
                    t.Schema,
                    StringComparison.OrdinalIgnoreCase)
                && string.Equals(
                    s.Name,
                    t.Name,
                    StringComparison.OrdinalIgnoreCase),
            (s, t, _) => string.Equals(
                s.Name,
                t.Name,
                StringComparison.OrdinalIgnoreCase),
            (s, t, _) => string.Equals(GetMainType(s).Name, GetMainType(t).Name, StringComparison.OrdinalIgnoreCase),
            (s, t, _) => s.EntityTypeMappings.Any(
                se => t.EntityTypeMappings.Any(
                    te => string.Equals(se.EntityType.Name, te.EntityType.Name, StringComparison.OrdinalIgnoreCase))));

    /// <summary>
    ///     This is an internal API that supports the Entity Framework Core infrastructure and not subject to
    ///     the same compatibility standards as public APIs. It may be changed or removed without notice in
    ///     any release. You should only use it directly in your code with extreme caution and knowing that
    ///     doing so can result in application failures when updating to a new Entity Framework Core release.
    /// </summary>
    protected virtual IEnumerable<MigrationOperation> Diff(
        ITable source,
        ITable target,
        DiffContext diffContext)
    {
        if (source.IsExcludedFromMigrations
            && target.IsExcludedFromMigrations)
        {
            // Populate column mapping
            foreach (var _ in Diff(source.Columns, target.Columns, diffContext))
            {
            }

            yield break;
        }

        if (source.Schema != target.Schema
            || source.Name != target.Name)
        {
            var renameTableOperation = new RenameTableOperation
            {
                Schema = source.Schema,
                Name = source.Name,
                NewSchema = target.Schema,
                NewName = target.Name
            };

            renameTableOperation.AddAnnotations(MigrationsAnnotations.ForRename(source));

            yield return renameTableOperation;
        }

        var sourceMigrationsAnnotations = source.GetAnnotations();
        var targetMigrationsAnnotations = target.GetAnnotations();

        if (source.Comment != target.Comment
            || HasDifferences(sourceMigrationsAnnotations, targetMigrationsAnnotations))
        {
            var alterTableOperation = new AlterTableOperation
            {
                Name = target.Name,
                Schema = target.Schema,
                Comment = target.Comment,
                OldTable = { Comment = source.Comment }
            };

            alterTableOperation.AddAnnotations(targetMigrationsAnnotations);
            alterTableOperation.OldTable.AddAnnotations(sourceMigrationsAnnotations);

            yield return alterTableOperation;
        }

        var operations = Diff(source.Columns, target.Columns, diffContext)
            .Concat(Diff(source.UniqueConstraints, target.UniqueConstraints, diffContext))
            .Concat(Diff(source.Indexes, target.Indexes, diffContext))
            .Concat(Diff(source.CheckConstraints, target.CheckConstraints, diffContext));

        foreach (var operation in operations)
        {
            yield return operation;
        }
    }

    /// <summary>
    ///     This is an internal API that supports the Entity Framework Core infrastructure and not subject to
    ///     the same compatibility standards as public APIs. It may be changed or removed without notice in
    ///     any release. You should only use it directly in your code with extreme caution and knowing that
    ///     doing so can result in application failures when updating to a new Entity Framework Core release.
    /// </summary>
    protected virtual IEnumerable<MigrationOperation> Add(
        ITable target,
        DiffContext diffContext)
    {
        if (target.IsExcludedFromMigrations)
        {
            yield break;
        }

        var createTableOperation = new CreateTableOperation
        {
            Schema = target.Schema,
            Name = target.Name,
            Comment = target.Comment
        };
        createTableOperation.AddAnnotations(target.GetAnnotations());

        createTableOperation.Columns.AddRange(
            GetSortedColumns(target).SelectMany(p => Add(p, diffContext, inline: true)).Cast<AddColumnOperation>());
        var primaryKey = target.PrimaryKey;
        if (primaryKey != null)
        {
            createTableOperation.PrimaryKey = Add(primaryKey, diffContext).Cast<AddPrimaryKeyOperation>().Single();
        }

        createTableOperation.UniqueConstraints.AddRange(
            target.UniqueConstraints.Where(c => !c.GetIsPrimaryKey()).SelectMany(c => Add(c, diffContext))
                .Cast<AddUniqueConstraintOperation>());
        createTableOperation.CheckConstraints.AddRange(
            target.CheckConstraints.SelectMany(c => Add(c, diffContext))
                .Cast<AddCheckConstraintOperation>());

        diffContext.AddCreate(target, createTableOperation);

        yield return createTableOperation;

        foreach (var operation in target.Indexes.SelectMany(i => Add(i, diffContext)))
        {
            yield return operation;
        }
    }

    /// <summary>
    ///     This is an internal API that supports the Entity Framework Core infrastructure and not subject to
    ///     the same compatibility standards as public APIs. It may be changed or removed without notice in
    ///     any release. You should only use it directly in your code with extreme caution and knowing that
    ///     doing so can result in application failures when updating to a new Entity Framework Core release.
    /// </summary>
    protected virtual IEnumerable<MigrationOperation> Remove(
        ITable source,
        DiffContext diffContext)
    {
        if (source.IsExcludedFromMigrations)
        {
            yield break;
        }

        var operation = new DropTableOperation { Schema = source.Schema, Name = source.Name };
        operation.AddAnnotations(MigrationsAnnotations.ForRemove(source));

        diffContext.AddDrop(source, operation);

        yield return operation;
    }

    private static IEnumerable<IColumn> GetSortedColumns(ITable table)
    {
        var columns = table.Columns.ToHashSet();
        var sortedColumns = new List<IColumn>(columns.Count);
        foreach (var property in GetSortedProperties(GetMainType(table).GetRootType(), table))
        {
            var column = table.FindColumn(property)!;
            if (columns.Remove(column))
            {
                sortedColumns.Add(column);
            }
        }

        Check.DebugAssert(columns.Count == 0, "columns is not empty");

        return sortedColumns.Where(c => c.Order.HasValue).OrderBy(c => c.Order)
            .Concat(sortedColumns.Where(c => !c.Order.HasValue))
            .Concat(columns);
    }

    private static IEnumerable<IProperty> GetSortedProperties(IEntityType entityType, ITable table)
    {
        var leastPriorityProperties = new List<IProperty>();
        var leastPriorityPrimaryKeyProperties = new List<IProperty>();
        var primaryKeyPropertyGroups = new Dictionary<PropertyInfo, IProperty>();
        var groups = new Dictionary<PropertyInfo, List<IProperty>>();
        var unorderedGroups = new Dictionary<PropertyInfo, SortedDictionary<int, IProperty>>();
        var types = new Dictionary<Type, SortedDictionary<int, PropertyInfo>>();

        foreach (var property in entityType.GetDeclaredProperties())
        {
            var clrProperty = property.PropertyInfo;
            if (clrProperty == null
                || clrProperty.IsIndexerProperty())
            {
                if (property.IsPrimaryKey())
                {
                    leastPriorityPrimaryKeyProperties.Add(property);

                    continue;
                }

                var foreignKey = property.GetContainingForeignKeys()
                    .FirstOrDefault(fk => fk.DependentToPrincipal?.PropertyInfo != null);
                if (foreignKey == null)
                {
                    leastPriorityProperties.Add(property);

                    continue;
                }

                clrProperty = foreignKey.DependentToPrincipal!.PropertyInfo!;
                var groupIndex = foreignKey.Properties.IndexOf(property);

                unorderedGroups.GetOrAddNew(clrProperty).Add(groupIndex, property);
            }
            else
            {
                if (property.IsPrimaryKey())
                {
                    primaryKeyPropertyGroups.Add(clrProperty, property);
                }

                groups.Add(
                    clrProperty, new List<IProperty> { property });
            }

            var clrType = clrProperty.DeclaringType!;
            var index = clrType.GetTypeInfo().DeclaredProperties
                .IndexOf(clrProperty, PropertyInfoEqualityComparer.Instance);

            Check.DebugAssert(clrType != null, "clrType is null");
            types.GetOrAddNew(clrType)[index] = clrProperty;
        }

        foreach (var (propertyInfo, properties) in unorderedGroups)
        {
<<<<<<< HEAD
            groups.Add(propertyInfo, properties.Values.ToList());
        }
=======
            var leastPriorityProperties = new List<IProperty>();
            var leastPriorityPrimaryKeyProperties = new List<IProperty>();
            var primaryKeyPropertyGroups = new Dictionary<PropertyInfo, IProperty>();
            var groups = new Dictionary<PropertyInfo, List<IProperty>>();
            var unorderedGroups = new Dictionary<PropertyInfo, SortedDictionary<(int, string), IProperty>>();
            var types = new Dictionary<Type, SortedDictionary<int, PropertyInfo>>();
>>>>>>> eac367ae

        if (table.EntityTypeMappings.Any(m => m.EntityType == entityType))
        {
            foreach (var linkingForeignKey in table.GetReferencingRowInternalForeignKeys(entityType))
            {
                var linkingNavigationProperty = linkingForeignKey.PrincipalToDependent?.PropertyInfo;
                var properties = GetSortedProperties(linkingForeignKey.DeclaringEntityType, table).ToList();
                if (linkingNavigationProperty == null)
                {
                    leastPriorityProperties.AddRange(properties);

<<<<<<< HEAD
                    continue;
=======
                    clrProperty = foreignKey.DependentToPrincipal!.PropertyInfo!;
                    var groupIndex = foreignKey.Properties.IndexOf(property);

                    unorderedGroups.GetOrAddNew(clrProperty).Add((groupIndex, property.Name), property);
>>>>>>> eac367ae
                }

                groups.Add(linkingNavigationProperty, properties);

                var clrType = linkingNavigationProperty.DeclaringType!;
                var index = clrType.GetTypeInfo().DeclaredProperties
                    .IndexOf(linkingNavigationProperty, PropertyInfoEqualityComparer.Instance);

                Check.DebugAssert(clrType != null, "clrType is null");
                types.GetOrAddNew(clrType)[index] = linkingNavigationProperty;
            }
        }

        var graph = new Multigraph<Type, object?>();
        graph.AddVertices(types.Keys);

        foreach (var left in types.Keys)
        {
            var found = false;
            foreach (var baseType in left.GetBaseTypes())
            {
                foreach (var right in types.Keys)
                {
                    if (right == baseType)
                    {
                        graph.AddEdge(right, left, null);
                        found = true;

                        break;
                    }
                }

                if (found)
                {
                    break;
                }
            }
        }

        var sortedPropertyInfos = graph.TopologicalSort().SelectMany(e => types[e].Values).ToList();

        return sortedPropertyInfos
            .Select(pi => primaryKeyPropertyGroups.ContainsKey(pi) ? primaryKeyPropertyGroups[pi] : null)
            // ReSharper disable once RedundantEnumerableCastCall
            .Where(e => e != null).Cast<IProperty>()
            .Concat(leastPriorityPrimaryKeyProperties)
            .Concat(
                sortedPropertyInfos
                    .Where(pi => !primaryKeyPropertyGroups.ContainsKey(pi) && entityType.ClrType.IsAssignableFrom(pi.DeclaringType))
                    .SelectMany(p => groups[p]))
            .Concat(leastPriorityProperties)
            .Concat(entityType.GetDirectlyDerivedTypes().SelectMany(et => GetSortedProperties(et, table)))
            .Concat(
                sortedPropertyInfos
                    .Where(pi => !primaryKeyPropertyGroups.ContainsKey(pi) && !entityType.ClrType.IsAssignableFrom(pi.DeclaringType))
                    .SelectMany(p => groups[p]));
    }

    private sealed class PropertyInfoEqualityComparer : IEqualityComparer<PropertyInfo>
    {
        private PropertyInfoEqualityComparer()
        {
        }

        public static readonly PropertyInfoEqualityComparer Instance = new();

        public bool Equals(PropertyInfo? x, PropertyInfo? y)
            => x.IsSameAs(y);

        public int GetHashCode([DisallowNull] PropertyInfo obj)
            => throw new NotSupportedException();
    }

    #endregion

    #region IProperty

    /// <summary>
    ///     This is an internal API that supports the Entity Framework Core infrastructure and not subject to
    ///     the same compatibility standards as public APIs. It may be changed or removed without notice in
    ///     any release. You should only use it directly in your code with extreme caution and knowing that
    ///     doing so can result in application failures when updating to a new Entity Framework Core release.
    /// </summary>
    protected virtual IEnumerable<MigrationOperation> Diff(
        IEnumerable<IColumn> source,
        IEnumerable<IColumn> target,
        DiffContext diffContext)
        => DiffCollection(
            source,
            target,
            diffContext,
            Diff,
            (t, c) => Add(t, c),
            Remove,
            (s, t, _) => string.Equals(s.Name, t.Name, StringComparison.OrdinalIgnoreCase),
            (s, t, c) => s.PropertyMappings.Any(
                sm =>
                    t.PropertyMappings.Any(
                        tm =>
                            string.Equals(sm.Property.Name, tm.Property.Name, StringComparison.OrdinalIgnoreCase)
                            && EntityTypePathEquals(sm.Property.DeclaringEntityType, tm.Property.DeclaringEntityType, c))),
            (s, t, _) => s.PropertyMappings.Any(
                sm =>
                    t.PropertyMappings.Any(
                        tm =>
                            string.Equals(sm.Property.Name, tm.Property.Name, StringComparison.OrdinalIgnoreCase))),
            (s, t, c) => ColumnStructureEquals(s, t)
                && s.PropertyMappings.Any(
                    sm =>
                        t.PropertyMappings.Any(
                            tm =>
                                string.Equals(sm.Property.Name, tm.Property.Name, StringComparison.OrdinalIgnoreCase)
                                && EntityTypePathEquals(sm.Property.DeclaringEntityType, tm.Property.DeclaringEntityType, c))),
            (s, t, _) => ColumnStructureEquals(s, t));

    private static bool ColumnStructureEquals(IColumn source, IColumn target)
    {
        if (!source.TryGetDefaultValue(out var sourceDefault))
        {
            sourceDefault = null;
        }

        if (!target.TryGetDefaultValue(out var targetDefault))
        {
            targetDefault = null;
        }

        return source.StoreType == target.StoreType
            && source.IsRowVersion == target.IsRowVersion
            && source.IsNullable == target.IsNullable
            && source.Precision == target.Precision
            && source.Scale == target.Scale
            && source.IsUnicode == target.IsUnicode
            && source.MaxLength == target.MaxLength
            && source.IsFixedLength == target.IsFixedLength
            && source.Collation == target.Collation
            && source.Comment == target.Comment
            && source.IsStored == target.IsStored
            && source.ComputedColumnSql == target.ComputedColumnSql
            && Equals(sourceDefault, targetDefault)
            && source.DefaultValueSql == target.DefaultValueSql;
    }

    private static bool EntityTypePathEquals(IEntityType source, IEntityType target, DiffContext diffContext)
    {
        var sourceTable = diffContext.GetTable(source);
        var targetTable = diffContext.GetTable(target);

        if (sourceTable.EntityTypeMappings.Count() == 1
            && targetTable.EntityTypeMappings.Count() == 1)
        {
            return true;
        }

        if (source.Name != target.Name)
        {
            return false;
        }

        var nextSource = sourceTable.GetRowInternalForeignKeys(source).FirstOrDefault()?.PrincipalEntityType;
        var nextTarget = targetTable.GetRowInternalForeignKeys(target).FirstOrDefault()?.PrincipalEntityType;
        return (nextSource == null && nextTarget == null)
            || (nextSource != null
                && nextTarget != null
                && EntityTypePathEquals(nextSource, nextTarget, diffContext));
    }

    /// <summary>
    ///     This is an internal API that supports the Entity Framework Core infrastructure and not subject to
    ///     the same compatibility standards as public APIs. It may be changed or removed without notice in
    ///     any release. You should only use it directly in your code with extreme caution and knowing that
    ///     doing so can result in application failures when updating to a new Entity Framework Core release.
    /// </summary>
    protected virtual IEnumerable<MigrationOperation> Diff(
        IColumn source,
        IColumn target,
        DiffContext diffContext)
    {
        var table = target.Table;

        if (source.Name != target.Name)
        {
            var renameColumnOperation = new RenameColumnOperation
            {
                Schema = table.Schema,
                Table = table.Name,
                Name = source.Name,
                NewName = target.Name
            };

            renameColumnOperation.AddAnnotations(MigrationsAnnotations.ForRename(source));

            yield return renameColumnOperation;
        }

        var sourceMigrationsAnnotations = source.GetAnnotations();
        var targetMigrationsAnnotations = target.GetAnnotations();

        var isNullableChanged = source.IsNullable != target.IsNullable;
        var columnTypeChanged = source.StoreType != target.StoreType;

        if (!source.TryGetDefaultValue(out var sourceDefault))
        {
            sourceDefault = null;
        }

        if (!target.TryGetDefaultValue(out var targetDefault))
        {
            targetDefault = null;
        }

        if (isNullableChanged
            || columnTypeChanged
            || source.DefaultValueSql != target.DefaultValueSql
            || source.ComputedColumnSql != target.ComputedColumnSql
            || source.IsStored != target.IsStored
            || !Equals(sourceDefault, targetDefault)
            || source.Comment != target.Comment
            || source.Collation != target.Collation
            || source.Order != target.Order
            || HasDifferences(sourceMigrationsAnnotations, targetMigrationsAnnotations))
        {
            var isDestructiveChange = isNullableChanged && source.IsNullable
                // TODO: Detect type narrowing
                || columnTypeChanged;

            var alterColumnOperation = new AlterColumnOperation
            {
                Schema = table.Schema,
                Table = table.Name,
                Name = target.Name,
                IsDestructiveChange = isDestructiveChange
            };

            var sourceTypeMapping = source.PropertyMappings.First().TypeMapping;
            var targetTypeMapping = target.PropertyMappings.First().TypeMapping;

            Initialize(
                alterColumnOperation, target, targetTypeMapping,
                target.IsNullable, targetMigrationsAnnotations, inline: !source.IsNullable);

            Initialize(
                alterColumnOperation.OldColumn, source, sourceTypeMapping,
                source.IsNullable, sourceMigrationsAnnotations, inline: true);

            if (source.Order != target.Order)
            {
                if (source.Order.HasValue)
                {
                    alterColumnOperation.OldColumn.AddAnnotation(RelationalAnnotationNames.ColumnOrder, source.Order.Value);
                }

                if (target.Order.HasValue)
                {
                    alterColumnOperation.AddAnnotation(RelationalAnnotationNames.ColumnOrder, target.Order.Value);
                }
            }

            yield return alterColumnOperation;
        }
    }

    /// <summary>
    ///     This is an internal API that supports the Entity Framework Core infrastructure and not subject to
    ///     the same compatibility standards as public APIs. It may be changed or removed without notice in
    ///     any release. You should only use it directly in your code with extreme caution and knowing that
    ///     doing so can result in application failures when updating to a new Entity Framework Core release.
    /// </summary>
    protected virtual IEnumerable<MigrationOperation> Add(
        IColumn target,
        DiffContext diffContext,
        bool inline = false)
    {
        var table = target.Table;

        var operation = new AddColumnOperation
        {
            Schema = table.Schema,
            Table = table.Name,
            Name = target.Name
        };

        var targetMapping = target.PropertyMappings.First();
        var targetTypeMapping = targetMapping.TypeMapping;

        Initialize(
            operation, target, targetTypeMapping, target.IsNullable,
            target.GetAnnotations(), inline);

        if (!inline && target.Order.HasValue)
        {
            operation.AddAnnotation(RelationalAnnotationNames.ColumnOrder, target.Order.Value);
        }

        yield return operation;
    }

    /// <summary>
    ///     This is an internal API that supports the Entity Framework Core infrastructure and not subject to
    ///     the same compatibility standards as public APIs. It may be changed or removed without notice in
    ///     any release. You should only use it directly in your code with extreme caution and knowing that
    ///     doing so can result in application failures when updating to a new Entity Framework Core release.
    /// </summary>
    protected virtual IEnumerable<MigrationOperation> Remove(IColumn source, DiffContext diffContext)
    {
        var table = source.Table;

        var operation = new DropColumnOperation
        {
            Schema = table.Schema,
            Table = table.Name,
            Name = source.Name
        };
        operation.AddAnnotations(MigrationsAnnotations.ForRemove(source));

        diffContext.AddDrop(source, operation);

        yield return operation;
    }

    private void Initialize(
        ColumnOperation columnOperation,
        IColumn column,
        RelationalTypeMapping typeMapping,
        bool isNullable,
        IEnumerable<IAnnotation> migrationsAnnotations,
        bool inline = false)
    {
        if (column.DefaultValue == DBNull.Value)
        {
            throw new InvalidOperationException(
                RelationalStrings.DefaultValueUnspecified(
                    (column.Table.Name, column.Table.Schema).FormatTable(),
                    column.Name));
        }

        if (column.DefaultValueSql?.Length == 0)
        {
            throw new InvalidOperationException(
                RelationalStrings.DefaultValueSqlUnspecified(
                    (column.Table.Name, column.Table.Schema).FormatTable(),
                    column.Name));
        }

        if (column.ComputedColumnSql?.Length == 0)
        {
            throw new InvalidOperationException(
                RelationalStrings.ComputedColumnSqlUnspecified(
                    column.Name,
                    (column.Table.Name, column.Table.Schema).FormatTable()));
        }

        var property = column.PropertyMappings.First().Property;
        var valueConverter = GetValueConverter(property, typeMapping);
        columnOperation.ClrType
            = (valueConverter?.ProviderClrType
                ?? typeMapping.ClrType).UnwrapNullableType();

        if (!column.TryGetDefaultValue(out var defaultValue))
        {
            defaultValue = null;
        }

        columnOperation.ColumnType = column.StoreType;
        columnOperation.MaxLength = column.MaxLength;
        columnOperation.Precision = column.Precision;
        columnOperation.Scale = column.Scale;
        columnOperation.IsUnicode = column.IsUnicode;
        columnOperation.IsFixedLength = column.IsFixedLength;
        columnOperation.IsRowVersion = column.IsRowVersion;
        columnOperation.IsNullable = isNullable;
        columnOperation.DefaultValue = defaultValue
            ?? (inline || isNullable
                ? null
                : GetDefaultValue(columnOperation.ClrType));
        columnOperation.DefaultValueSql = column.DefaultValueSql;
        columnOperation.ComputedColumnSql = column.ComputedColumnSql;
        columnOperation.IsStored = column.IsStored;
        columnOperation.Comment = column.Comment;
        columnOperation.Collation = column.Collation;
        columnOperation.AddAnnotations(migrationsAnnotations);
    }

    #endregion

    #region IKey

    /// <summary>
    ///     This is an internal API that supports the Entity Framework Core infrastructure and not subject to
    ///     the same compatibility standards as public APIs. It may be changed or removed without notice in
    ///     any release. You should only use it directly in your code with extreme caution and knowing that
    ///     doing so can result in application failures when updating to a new Entity Framework Core release.
    /// </summary>
    protected virtual IEnumerable<MigrationOperation> Diff(
        IEnumerable<IUniqueConstraint> source,
        IEnumerable<IUniqueConstraint> target,
        DiffContext diffContext)
        => DiffCollection(
            source,
            target,
            diffContext,
            Diff,
            Add,
            Remove,
            (s, t, c) => s.Name == t.Name
                && s.Columns.Select(p => p.Name).SequenceEqual(
                    t.Columns.Select(p => c.FindSource(p)?.Name))
                && s.GetIsPrimaryKey() == t.GetIsPrimaryKey()
                && !HasDifferences(s.GetAnnotations(), t.GetAnnotations()));

    /// <summary>
    ///     This is an internal API that supports the Entity Framework Core infrastructure and not subject to
    ///     the same compatibility standards as public APIs. It may be changed or removed without notice in
    ///     any release. You should only use it directly in your code with extreme caution and knowing that
    ///     doing so can result in application failures when updating to a new Entity Framework Core release.
    /// </summary>
    protected virtual IEnumerable<MigrationOperation> Diff(
        IUniqueConstraint source,
        IUniqueConstraint target,
        DiffContext diffContext)
        => Enumerable.Empty<MigrationOperation>();

    /// <summary>
    ///     This is an internal API that supports the Entity Framework Core infrastructure and not subject to
    ///     the same compatibility standards as public APIs. It may be changed or removed without notice in
    ///     any release. You should only use it directly in your code with extreme caution and knowing that
    ///     doing so can result in application failures when updating to a new Entity Framework Core release.
    /// </summary>
    protected virtual IEnumerable<MigrationOperation> Add(IUniqueConstraint target, DiffContext diffContext)
    {
        if (target.GetIsPrimaryKey())
        {
            yield return AddPrimaryKeyOperation.CreateFrom((IPrimaryKeyConstraint)target);
        }
        else
        {
            yield return AddUniqueConstraintOperation.CreateFrom(target);
        }
    }

    /// <summary>
    ///     This is an internal API that supports the Entity Framework Core infrastructure and not subject to
    ///     the same compatibility standards as public APIs. It may be changed or removed without notice in
    ///     any release. You should only use it directly in your code with extreme caution and knowing that
    ///     doing so can result in application failures when updating to a new Entity Framework Core release.
    /// </summary>
    protected virtual IEnumerable<MigrationOperation> Remove(
        IUniqueConstraint source,
        DiffContext diffContext)
    {
        var table = source.Table;

        MigrationOperation operation;
        if (source.GetIsPrimaryKey())
        {
            operation = new DropPrimaryKeyOperation
            {
                Schema = table.Schema,
                Table = table.Name,
                Name = source.Name
            };
        }
        else
        {
            operation = new DropUniqueConstraintOperation
            {
                Schema = table.Schema,
                Table = table.Name,
                Name = source.Name
            };
        }

        operation.AddAnnotations(MigrationsAnnotations.ForRemove(source));

        yield return operation;
    }

    #endregion

    #region IForeignKey

    /// <summary>
    ///     This is an internal API that supports the Entity Framework Core infrastructure and not subject to
    ///     the same compatibility standards as public APIs. It may be changed or removed without notice in
    ///     any release. You should only use it directly in your code with extreme caution and knowing that
    ///     doing so can result in application failures when updating to a new Entity Framework Core release.
    /// </summary>
    protected virtual IEnumerable<MigrationOperation> Diff(
        IEnumerable<IForeignKeyConstraint> source,
        IEnumerable<IForeignKeyConstraint> target,
        DiffContext diffContext)
        => DiffCollection(
            source,
            target,
            diffContext,
            Diff,
            Add,
            Remove,
            (s, t, context) => s.Name == t.Name
                && s.Columns.Select(c => c.Name).SequenceEqual(
                    t.Columns.Select(c => context.FindSource(c)?.Name))
                && s.PrincipalTable == context.FindSource(t.PrincipalTable)
                && s.PrincipalColumns.Select(c => c.Name).SequenceEqual(
                    t.PrincipalColumns.Select(c => context.FindSource(c)?.Name))
                && s.OnDeleteAction == t.OnDeleteAction
                && !HasDifferences(s.GetAnnotations(), t.GetAnnotations()));

    /// <summary>
    ///     This is an internal API that supports the Entity Framework Core infrastructure and not subject to
    ///     the same compatibility standards as public APIs. It may be changed or removed without notice in
    ///     any release. You should only use it directly in your code with extreme caution and knowing that
    ///     doing so can result in application failures when updating to a new Entity Framework Core release.
    /// </summary>
    protected virtual IEnumerable<MigrationOperation> Diff(
        IForeignKeyConstraint source,
        IForeignKeyConstraint target,
        DiffContext diffContext)
        => Enumerable.Empty<MigrationOperation>();

    /// <summary>
    ///     This is an internal API that supports the Entity Framework Core infrastructure and not subject to
    ///     the same compatibility standards as public APIs. It may be changed or removed without notice in
    ///     any release. You should only use it directly in your code with extreme caution and knowing that
    ///     doing so can result in application failures when updating to a new Entity Framework Core release.
    /// </summary>
    protected virtual IEnumerable<MigrationOperation> Add(IForeignKeyConstraint target, DiffContext diffContext)
    {
        var targetTable = target.Table;
        if (targetTable.IsExcludedFromMigrations)
        {
            yield break;
        }

        var operation = AddForeignKeyOperation.CreateFrom(target);

        var createTableOperation = diffContext.FindCreate(targetTable);
        if (createTableOperation != null)
        {
            createTableOperation.ForeignKeys.Add(operation);
        }
        else
        {
            yield return operation;
        }
    }

    /// <summary>
    ///     This is an internal API that supports the Entity Framework Core infrastructure and not subject to
    ///     the same compatibility standards as public APIs. It may be changed or removed without notice in
    ///     any release. You should only use it directly in your code with extreme caution and knowing that
    ///     doing so can result in application failures when updating to a new Entity Framework Core release.
    /// </summary>
    protected virtual IEnumerable<MigrationOperation> Remove(IForeignKeyConstraint source, DiffContext diffContext)
    {
        var sourceTable = source.Table;

        if (sourceTable.IsExcludedFromMigrations)
        {
            yield break;
        }

        var dropTableOperation = diffContext.FindDrop(sourceTable);
        if (dropTableOperation == null)
        {
            var operation = new DropForeignKeyOperation
            {
                Schema = sourceTable.Schema,
                Table = sourceTable.Name,
                Name = source.Name
            };
            operation.AddAnnotations(MigrationsAnnotations.ForRemove(source));

            yield return operation;
        }
    }

    #endregion

    #region IIndex

    /// <summary>
    ///     This is an internal API that supports the Entity Framework Core infrastructure and not subject to
    ///     the same compatibility standards as public APIs. It may be changed or removed without notice in
    ///     any release. You should only use it directly in your code with extreme caution and knowing that
    ///     doing so can result in application failures when updating to a new Entity Framework Core release.
    /// </summary>
    protected virtual IEnumerable<MigrationOperation> Diff(
        IEnumerable<ITableIndex> source,
        IEnumerable<ITableIndex> target,
        DiffContext diffContext)
        => DiffCollection(
            source,
            target,
            diffContext,
            Diff,
            Add,
            Remove,
            (s, t, c) => string.Equals(s.Name, t.Name, StringComparison.OrdinalIgnoreCase)
                && IndexStructureEquals(s, t, c),
            (s, t, c) => IndexStructureEquals(s, t, c));

    private bool IndexStructureEquals(ITableIndex source, ITableIndex target, DiffContext diffContext)
        => source.IsUnique == target.IsUnique
            && source.Filter == target.Filter
            && !HasDifferences(source.GetAnnotations(), target.GetAnnotations())
            && source.Columns.Select(p => p.Name).SequenceEqual(
                target.Columns.Select(p => diffContext.FindSource(p)?.Name));

    /// <summary>
    ///     This is an internal API that supports the Entity Framework Core infrastructure and not subject to
    ///     the same compatibility standards as public APIs. It may be changed or removed without notice in
    ///     any release. You should only use it directly in your code with extreme caution and knowing that
    ///     doing so can result in application failures when updating to a new Entity Framework Core release.
    /// </summary>
    protected virtual IEnumerable<MigrationOperation> Diff(
        ITableIndex source,
        ITableIndex target,
        DiffContext diffContext)
    {
        var targetTable = target.Table;
        var sourceName = source.Name;
        var targetName = target.Name;

        if (sourceName != targetName)
        {
            var renameIndexOperation = new RenameIndexOperation
            {
                Schema = targetTable.Schema,
                Table = targetTable.Name,
                Name = sourceName,
                NewName = targetName
            };

            renameIndexOperation.AddAnnotations(MigrationsAnnotations.ForRename(source));

            yield return renameIndexOperation;
        }
    }

    /// <summary>
    ///     This is an internal API that supports the Entity Framework Core infrastructure and not subject to
    ///     the same compatibility standards as public APIs. It may be changed or removed without notice in
    ///     any release. You should only use it directly in your code with extreme caution and knowing that
    ///     doing so can result in application failures when updating to a new Entity Framework Core release.
    /// </summary>
    protected virtual IEnumerable<MigrationOperation> Add(
        ITableIndex target,
        DiffContext diffContext)
    {
        yield return CreateIndexOperation.CreateFrom(target);
    }

    /// <summary>
    ///     This is an internal API that supports the Entity Framework Core infrastructure and not subject to
    ///     the same compatibility standards as public APIs. It may be changed or removed without notice in
    ///     any release. You should only use it directly in your code with extreme caution and knowing that
    ///     doing so can result in application failures when updating to a new Entity Framework Core release.
    /// </summary>
    protected virtual IEnumerable<MigrationOperation> Remove(ITableIndex source, DiffContext diffContext)
    {
        var sourceTable = source.Table;

        var operation = new DropIndexOperation
        {
            Name = source.Name,
            Schema = sourceTable.Schema,
            Table = sourceTable.Name
        };
        operation.AddAnnotations(MigrationsAnnotations.ForRemove(source));

        yield return operation;
    }

    #endregion

    #region ICheckConstraint

    /// <summary>
    ///     This is an internal API that supports the Entity Framework Core infrastructure and not subject to
    ///     the same compatibility standards as public APIs. It may be changed or removed without notice in
    ///     any release. You should only use it directly in your code with extreme caution and knowing that
    ///     doing so can result in application failures when updating to a new Entity Framework Core release.
    /// </summary>
    protected virtual IEnumerable<MigrationOperation> Diff(
        IEnumerable<ICheckConstraint> source,
        IEnumerable<ICheckConstraint> target,
        DiffContext diffContext)
        => DiffCollection(
            source,
            target,
            diffContext,
            Diff,
            Add,
            Remove,
            (s, t, c) => c.GetTable(s.EntityType) == c.FindSource(c.GetTable(t.EntityType))
                && string.Equals(s.Name, t.Name, StringComparison.OrdinalIgnoreCase)
                && string.Equals(s.Sql, t.Sql, StringComparison.OrdinalIgnoreCase));

    /// <summary>
    ///     This is an internal API that supports the Entity Framework Core infrastructure and not subject to
    ///     the same compatibility standards as public APIs. It may be changed or removed without notice in
    ///     any release. You should only use it directly in your code with extreme caution and knowing that
    ///     doing so can result in application failures when updating to a new Entity Framework Core release.
    /// </summary>
    protected virtual IEnumerable<MigrationOperation> Diff(
        ICheckConstraint source,
        ICheckConstraint target,
        DiffContext diffContext)
        => Enumerable.Empty<MigrationOperation>();

    /// <summary>
    ///     This is an internal API that supports the Entity Framework Core infrastructure and not subject to
    ///     the same compatibility standards as public APIs. It may be changed or removed without notice in
    ///     any release. You should only use it directly in your code with extreme caution and knowing that
    ///     doing so can result in application failures when updating to a new Entity Framework Core release.
    /// </summary>
    protected virtual IEnumerable<MigrationOperation> Add(ICheckConstraint target, DiffContext diffContext)
    {
        yield return AddCheckConstraintOperation.CreateFrom(target);
    }

    /// <summary>
    ///     This is an internal API that supports the Entity Framework Core infrastructure and not subject to
    ///     the same compatibility standards as public APIs. It may be changed or removed without notice in
    ///     any release. You should only use it directly in your code with extreme caution and knowing that
    ///     doing so can result in application failures when updating to a new Entity Framework Core release.
    /// </summary>
    protected virtual IEnumerable<MigrationOperation> Remove(ICheckConstraint source, DiffContext diffContext)
    {
        var sourceEntityType = source.EntityType;

        var operation = new DropCheckConstraintOperation
        {
            Name = source.Name,
            Schema = sourceEntityType.GetSchema(),
            Table = sourceEntityType.GetTableName()!
        };
        operation.AddAnnotations(MigrationsAnnotations.ForRemove(source));

        yield return operation;
    }

    #endregion

    #region ISequence

    /// <summary>
    ///     This is an internal API that supports the Entity Framework Core infrastructure and not subject to
    ///     the same compatibility standards as public APIs. It may be changed or removed without notice in
    ///     any release. You should only use it directly in your code with extreme caution and knowing that
    ///     doing so can result in application failures when updating to a new Entity Framework Core release.
    /// </summary>
    protected virtual IEnumerable<MigrationOperation> Diff(
        IEnumerable<ISequence> source,
        IEnumerable<ISequence> target,
        DiffContext diffContext)
        => DiffCollection(
            source,
            target,
            diffContext,
            Diff,
            Add,
            Remove,
            (s, t, _) => string.Equals(s.Schema, t.Schema, StringComparison.OrdinalIgnoreCase)
                && string.Equals(s.Name, t.Name, StringComparison.OrdinalIgnoreCase)
                && s.Type == t.Type,
            (s, t, _) => string.Equals(s.Name, t.Name, StringComparison.OrdinalIgnoreCase)
                && s.Type == t.Type);

    /// <summary>
    ///     This is an internal API that supports the Entity Framework Core infrastructure and not subject to
    ///     the same compatibility standards as public APIs. It may be changed or removed without notice in
    ///     any release. You should only use it directly in your code with extreme caution and knowing that
    ///     doing so can result in application failures when updating to a new Entity Framework Core release.
    /// </summary>
    protected virtual IEnumerable<MigrationOperation> Diff(
        ISequence source,
        ISequence target,
        DiffContext diffContext)
    {
        if (source.Schema != target.Schema
            || source.Name != target.Name)
        {
            var renameSequenceOperation = new RenameSequenceOperation
            {
                Schema = source.Schema,
                Name = source.Name,
                NewSchema = target.Schema,
                NewName = target.Name
            };

            renameSequenceOperation.AddAnnotations(MigrationsAnnotations.ForRename(source));

            yield return renameSequenceOperation;
        }

        if (source.StartValue != target.StartValue)
        {
            yield return new RestartSequenceOperation
            {
                Schema = target.Schema,
                Name = target.Name,
                StartValue = target.StartValue
            };
        }

        var sourceMigrationsAnnotations = source.GetAnnotations();
        var targetMigrationsAnnotations = target.GetAnnotations();

        if (source.IncrementBy != target.IncrementBy
            || source.MaxValue != target.MaxValue
            || source.MinValue != target.MinValue
            || source.IsCyclic != target.IsCyclic
            || HasDifferences(sourceMigrationsAnnotations, targetMigrationsAnnotations))
        {
            var alterSequenceOperation = new AlterSequenceOperation { Schema = target.Schema, Name = target.Name };
            Initialize(alterSequenceOperation, target, targetMigrationsAnnotations);

            Initialize(alterSequenceOperation.OldSequence, source, sourceMigrationsAnnotations);

            yield return alterSequenceOperation;
        }
    }

    /// <summary>
    ///     This is an internal API that supports the Entity Framework Core infrastructure and not subject to
    ///     the same compatibility standards as public APIs. It may be changed or removed without notice in
    ///     any release. You should only use it directly in your code with extreme caution and knowing that
    ///     doing so can result in application failures when updating to a new Entity Framework Core release.
    /// </summary>
    protected virtual IEnumerable<MigrationOperation> Add(ISequence target, DiffContext diffContext)
    {
        var operation = new CreateSequenceOperation
        {
            Schema = target.Schema,
            Name = target.Name,
            ClrType = target.Type,
            StartValue = target.StartValue
        };

        yield return Initialize(operation, target, target.GetAnnotations());
    }

    /// <summary>
    ///     This is an internal API that supports the Entity Framework Core infrastructure and not subject to
    ///     the same compatibility standards as public APIs. It may be changed or removed without notice in
    ///     any release. You should only use it directly in your code with extreme caution and knowing that
    ///     doing so can result in application failures when updating to a new Entity Framework Core release.
    /// </summary>
    protected virtual IEnumerable<MigrationOperation> Remove(ISequence source, DiffContext diffContext)
    {
        var operation = new DropSequenceOperation { Schema = source.Schema, Name = source.Name };
        operation.AddAnnotations(MigrationsAnnotations.ForRemove(source));

        yield return operation;
    }

    private static SequenceOperation Initialize(
        SequenceOperation sequenceOperation,
        ISequence sequence,
        IEnumerable<IAnnotation> migrationsAnnotations)
    {
        sequenceOperation.IncrementBy = sequence.IncrementBy;
        sequenceOperation.MinValue = sequence.MinValue;
        sequenceOperation.MaxValue = sequence.MaxValue;
        sequenceOperation.IsCyclic = sequence.IsCyclic;
        sequenceOperation.AddAnnotations(migrationsAnnotations);

        return sequenceOperation;
    }

    #endregion

    #region Data

    /// <summary>
    ///     This is an internal API that supports the Entity Framework Core infrastructure and not subject to
    ///     the same compatibility standards as public APIs. It may be changed or removed without notice in
    ///     any release. You should only use it directly in your code with extreme caution and knowing that
    ///     doing so can result in application failures when updating to a new Entity Framework Core release.
    /// </summary>
    protected virtual void TrackData(
        IRelationalModel? source,
        IRelationalModel? target,
        DiffContext diffContext)
    {
        if (target == null)
        {
            _targetUpdateAdapter = null;
            return;
        }

        _targetUpdateAdapter = UpdateAdapterFactory.CreateStandalone(target.Model);
        _targetUpdateAdapter.CascadeDeleteTiming = CascadeTiming.Never;

        foreach (var targetEntityType in target.Model.GetEntityTypes())
        {
            foreach (var targetSeed in targetEntityType.GetSeedData())
            {
                var targetEntry = _targetUpdateAdapter.CreateEntry(targetSeed, targetEntityType);
                if (targetEntry.ToEntityEntry().Entity is Dictionary<string, object> targetBag)
                {
                    targetBag.Remove((key, _, target) => !target!.ContainsKey(key), targetSeed);
                }

                targetEntry.EntityState = EntityState.Added;
            }
        }

        if (source == null)
        {
            _sourceUpdateAdapter = null;
            return;
        }

        _sourceUpdateAdapter = UpdateAdapterFactory.CreateStandalone(source.Model);
        _sourceUpdateAdapter.CascadeDeleteTiming = CascadeTiming.OnSaveChanges;

        foreach (var sourceEntityType in source.Model.GetEntityTypes())
        {
            foreach (var sourceSeed in sourceEntityType.GetSeedData())
            {
                _sourceUpdateAdapter
                    .CreateEntry(sourceSeed, sourceEntityType)
                    .EntityState = EntityState.Unchanged;
            }
        }
    }

    /// <summary>
    ///     This is an internal API that supports the Entity Framework Core infrastructure and not subject to
    ///     the same compatibility standards as public APIs. It may be changed or removed without notice in
    ///     any release. You should only use it directly in your code with extreme caution and knowing that
    ///     doing so can result in application failures when updating to a new Entity Framework Core release.
    /// </summary>
    protected virtual Dictionary<IEntityType, List<ITable>>? DiffData(
        IRelationalModel? source,
        IRelationalModel? target,
        DiffContext diffContext)
    {
        if (source == null
            || target == null)
        {
            return null;
        }

        var keyMapping = new Dictionary<IEntityType,
            Dictionary<(IKey, ITable), List<(IProperty Property, ValueConverter? SourceConverter, ValueConverter? TargetConverter)>>>();
        foreach (var sourceEntityType in source.Model.GetEntityTypes())
        {
            foreach (var sourceTableMapping in sourceEntityType.GetTableMappings())
            {
                var sourceTable = sourceTableMapping.Table;
                var targetTable = diffContext.FindTarget(sourceTable);
                if (targetTable?.PrimaryKey == null)
                {
                    continue;
                }

                foreach (var targetKey in targetTable.PrimaryKey.MappedKeys)
                {
                    var keyPropertiesMap = new List<(IProperty, ValueConverter?, ValueConverter?)>();
                    foreach (var keyProperty in targetKey.Properties)
                    {
                        var targetColumn = targetTable.FindColumn(keyProperty);
                        var sourceColumn = diffContext.FindSource(targetColumn);
                        if (sourceColumn == null)
                        {
                            break;
                        }

                        foreach (var sourceProperty in sourceColumn.PropertyMappings.Select(m => m.Property).Distinct())
                        {
                            if (!sourceProperty.DeclaringEntityType.IsAssignableFrom(sourceEntityType))
                            {
                                continue;
                            }

                            var sourceConverter = GetValueConverter(sourceProperty);
                            var targetConverter = GetValueConverter(keyProperty);
                            if (sourceProperty.ClrType != keyProperty.ClrType
                                && (sourceConverter == null || sourceConverter.ProviderClrType != keyProperty.ClrType)
                                && (targetConverter == null || targetConverter.ProviderClrType != sourceProperty.ClrType))
                            {
                                continue;
                            }

                            keyPropertiesMap.Add((sourceProperty, sourceConverter, targetConverter));
                            break;
                        }
                    }

                    if (keyPropertiesMap.Count == targetKey.Properties.Count)
                    {
                        keyMapping.GetOrAddNew(sourceEntityType)[(targetKey, targetTable)] = keyPropertiesMap;
                    }
                }
            }
        }

        var changedTableMappings = new Dictionary<IEntityType, List<ITable>>();
        foreach (var targetEntityType in target.Model.GetEntityTypes())
        {
            var targetKey = targetEntityType.FindPrimaryKey();
            if (targetKey == null)
            {
                continue;
            }

            ITable? firstSourceTable = null;
            foreach (var targetTableMapping in targetEntityType.GetTableMappings())
            {
                var targetTable = targetTableMapping.Table;
                if (firstSourceTable == null)
                {
                    firstSourceTable = diffContext.FindSource(targetTable);

                    continue;
                }

                Check.DebugAssert(firstSourceTable != null, "mainSourceTable is null");

                var newMapping = true;
                var sourceTable = diffContext.FindSource(targetTable);
                if (sourceTable != null)
                {
                    foreach (var sourceEntityTypeMapping in sourceTable.EntityTypeMappings)
                    {
                        var sourceEntityType = sourceEntityTypeMapping.EntityType;
                        if (keyMapping.TryGetValue(sourceEntityType, out var targetKeyMap)
                            && targetKeyMap.ContainsKey((targetKey, targetTable))
                            && sourceEntityType.GetTableMappings().First().Table == firstSourceTable)
                        {
                            newMapping = false;
                        }
                    }
                }

                if (newMapping)
                {
                    if (!changedTableMappings.TryGetValue(targetEntityType, out var newTables))
                    {
                        newTables = new List<ITable>();
                        changedTableMappings[targetEntityType] = newTables;
                    }

                    newTables.Add(targetTable);
                }
            }
        }

        foreach (var sourceEntityType in source.Model.GetEntityTypes())
        {
            ITable? firstSourceTable = null;
            if (keyMapping.TryGetValue(sourceEntityType, out var targetKeyMap))
            {
                ITable? firstTargetTable = null;
                foreach (var sourceTableMapping in sourceEntityType.GetTableMappings())
                {
                    var sourceTable = sourceTableMapping.Table;
                    if (firstSourceTable == null)
                    {
                        firstSourceTable = sourceTable;
                        firstTargetTable = diffContext.FindTarget(firstSourceTable);
                        if (firstTargetTable == null)
                        {
                            break;
                        }

                        continue;
                    }

                    var targetTable = diffContext.FindTarget(sourceTable);
                    var removedMapping = !(targetTable != null
                        && targetKeyMap.Keys.Any(
                            k => k.Item2 == targetTable
                                && k.Item1.DeclaringEntityType.GetTableMappings().First().Table == firstTargetTable));

                    if (removedMapping
                        && diffContext.FindDrop(sourceTable) == null)
                    {
                        if (!changedTableMappings.TryGetValue(sourceEntityType, out var removedTables))
                        {
                            removedTables = new List<ITable>();
                            changedTableMappings[sourceEntityType] = removedTables;
                        }

                        removedTables.Add(sourceTable);
                    }
                }
            }
            else
            {
                targetKeyMap = null;
                firstSourceTable = sourceEntityType.GetTableMappings().FirstOrDefault()?.Table;
            }

            if (firstSourceTable == null)
            {
                continue;
            }

            // If table sharing is being used find the main table of the principal entity type
            var mainSourceEntityType = sourceEntityType;
            var principalSourceTable = firstSourceTable;
            while (firstSourceTable.GetRowInternalForeignKeys(mainSourceEntityType).Any())
            {
                mainSourceEntityType = principalSourceTable.EntityTypeMappings.First(m => m.IsSharedTablePrincipal).EntityType;
                principalSourceTable = mainSourceEntityType.GetTableMappings().First().Table;
            }

            foreach (var sourceSeed in sourceEntityType.GetSeedData())
            {
                var sourceEntry = GetEntry(sourceSeed, sourceEntityType, _sourceUpdateAdapter!);

                if (!_sourceSharedIdentityEntryMaps.TryGetValue(principalSourceTable, out var sourceTableEntryMappingMap))
                {
                    sourceTableEntryMappingMap = new SharedIdentityMap(_sourceUpdateAdapter!);
                    _sourceSharedIdentityEntryMaps.Add(principalSourceTable, sourceTableEntryMappingMap);
                }

                var entryMapping = sourceTableEntryMappingMap.GetOrAddValue(sourceEntry, firstSourceTable);
                entryMapping.SourceEntries.Add(sourceEntry);

                if (targetKeyMap == null)
                {
                    continue;
                }

                foreach (var targetKeyTuple in targetKeyMap)
                {
                    var (targetKey, targetTable) = targetKeyTuple.Key;
                    var keyPropertiesMap = targetKeyTuple.Value;

                    var targetKeyValues = new object?[keyPropertiesMap.Count];
                    for (var i = 0; i < keyPropertiesMap.Count; i++)
                    {
                        var (sourceProperty, sourceConverter, targetConverter) = keyPropertiesMap[i];
                        var sourceValue = sourceEntry.GetCurrentValue(sourceProperty);
                        targetKeyValues[i] = targetKey.Properties[i].ClrType != sourceProperty.ClrType
                            ? sourceConverter != null
                                ? sourceConverter.ConvertToProvider(sourceValue)
                                : targetConverter!.ConvertFromProvider(sourceValue)
                            : sourceValue;
                    }

                    var entry = _targetUpdateAdapter!.TryGetEntry(targetKey, targetKeyValues);
                    if (entry == null)
                    {
                        continue;
                    }

                    if (entryMapping.TargetEntries.Add(entry))
                    {
                        if (entry.EntityState != EntityState.Added)
                        {
                            Check.DebugAssert(false, "All entries must be in added state at this point");
                            continue;
                        }

                        foreach (var targetProperty in entry.EntityType.GetProperties())
                        {
                            if (targetProperty.GetAfterSaveBehavior() == PropertySaveBehavior.Save)
                            {
                                entry.SetOriginalValue(targetProperty, targetProperty.ClrType.GetDefaultValue());
                            }
                        }

                        entry.EntityState = EntityState.Unchanged;
                    }

                    if (entryMapping.RecreateRow)
                    {
                        continue;
                    }

                    if (!changedTableMappings.TryGetValue(entry.EntityType, out var newMappings))
                    {
                        newMappings = null;
                    }

                    foreach (var targetProperty in entry.EntityType.GetProperties())
                    {
                        if (targetProperty.ValueGenerated != ValueGenerated.Never
                            && targetProperty.ValueGenerated != ValueGenerated.OnAdd
                            && targetProperty.ValueGenerated != ValueGenerated.OnUpdateSometimes)
                        {
                            continue;
                        }

                        var targetColumn = targetTable.FindColumn(targetProperty);
                        var sourceColumn = diffContext.FindSource(targetColumn);
                        var sourceProperty = sourceColumn?.PropertyMappings.Select(m => m.Property)
                            .FirstOrDefault(p => p.DeclaringEntityType.IsAssignableFrom(sourceEntityType));
                        if (sourceProperty == null)
                        {
                            if (targetProperty.GetAfterSaveBehavior() != PropertySaveBehavior.Save
                                && (targetProperty.ValueGenerated & ValueGenerated.OnUpdate) == 0
                                && (targetKeyMap.Count == 1 || entry.EntityType.Name == sourceEntityType.Name))
                            {
                                entryMapping.RecreateRow = true;
                                break;
                            }

                            continue;
                        }

                        var sourceValue = sourceEntry.GetCurrentValue(sourceProperty);
                        var targetValue = entry.GetCurrentValue(targetProperty);
                        var comparer = targetProperty.GetValueComparer();

                        var modelValuesChanged
                            = sourceProperty.ClrType.UnwrapNullableType() == targetProperty.ClrType.UnwrapNullableType()
                            && comparer.Equals(sourceValue, targetValue) == false;

                        if (!modelValuesChanged)
                        {
                            var sourceConverter = GetValueConverter(sourceProperty);
                            var targetConverter = GetValueConverter(targetProperty);

                            var convertedSourceValue = sourceConverter == null
                                ? sourceValue
                                : sourceConverter.ConvertToProvider(sourceValue);

                            var convertedTargetValue = targetConverter == null
                                ? targetValue
                                : targetConverter.ConvertToProvider(targetValue);

                            var convertedType = sourceConverter?.ProviderClrType
                                ?? targetConverter?.ProviderClrType;

                            if (convertedType != null
                                && !convertedType.IsNullableType())
                            {
                                var defaultValue = convertedType.GetDefaultValue();
                                convertedSourceValue ??= defaultValue;
                                convertedTargetValue ??= defaultValue;
                            }

                            var storeValuesChanged = convertedSourceValue?.GetType().UnwrapNullableType()
                                != convertedTargetValue?.GetType().UnwrapNullableType();

                            if (!storeValuesChanged
                                && convertedType != null)
                            {
                                comparer = TypeMappingSource.FindMapping(convertedType)?.Comparer;

                                storeValuesChanged = !comparer?.Equals(convertedSourceValue, convertedTargetValue)
                                    ?? !Equals(convertedSourceValue, convertedTargetValue);
                            }

                            if (!storeValuesChanged)
                            {
                                if (newMappings == null
                                    || targetProperty.GetTableColumnMappings().Any(m => !newMappings.Contains(m.TableMapping.Table)))
                                {
                                    entry.SetOriginalValue(targetProperty, entry.GetCurrentValue(targetProperty));
                                }

                                continue;
                            }
                        }

                        if (targetProperty.GetAfterSaveBehavior() != PropertySaveBehavior.Save)
                        {
                            entryMapping.RecreateRow = true;
                            break;
                        }

                        entry.SetPropertyModified(targetProperty);
                    }
                }
            }
        }

        return changedTableMappings;
    }

    private static IUpdateEntry GetEntry(
        IDictionary<string, object?> sourceSeed,
        IEntityType sourceEntityType,
        IUpdateAdapter updateAdapter)
    {
        var key = sourceEntityType.FindPrimaryKey()!;
        var keyValues = new object?[key.Properties.Count];
        for (var i = 0; i < keyValues.Length; i++)
        {
            keyValues[i] = sourceSeed[key.Properties[i].Name];
        }

        return updateAdapter.TryGetEntry(key, keyValues)!;
    }

    /// <summary>
    ///     This is an internal API that supports the Entity Framework Core infrastructure and not subject to
    ///     the same compatibility standards as public APIs. It may be changed or removed without notice in
    ///     any release. You should only use it directly in your code with extreme caution and knowing that
    ///     doing so can result in application failures when updating to a new Entity Framework Core release.
    /// </summary>
    protected virtual IEnumerable<MigrationOperation> GetDataOperations(
        IRelationalModel? source,
        IRelationalModel? target,
        DiffContext diffContext)
    {
        TrackData(source, target, diffContext);

        var changedTableMappings = DiffData(source, target, diffContext);

        foreach (var sourceTableEntryMappingMap in _sourceSharedIdentityEntryMaps)
        {
            foreach (var entryMapping in sourceTableEntryMappingMap.Value.Values)
            {
                if (entryMapping.RecreateRow
                    || entryMapping.TargetEntries.Count == 0)
                {
                    foreach (var sourceEntry in entryMapping.SourceEntries)
                    {
                        sourceEntry.EntityState = EntityState.Deleted;
                        _sourceUpdateAdapter!.CascadeDelete(
                            sourceEntry,
                            sourceEntry.EntityType.GetReferencingForeignKeys()
                                .Where(
                                    fk =>
                                    {
                                        var behavior = diffContext.FindTarget(fk)?.DeleteBehavior;
                                        return behavior != null && behavior != DeleteBehavior.ClientNoAction;
                                    }));
                    }
                }
            }
        }

        var entriesWithRemovedMappings = new HashSet<IUpdateEntry>();
        foreach (var sourceTableEntryMappingMap in _sourceSharedIdentityEntryMaps)
        {
            foreach (var entryMapping in sourceTableEntryMappingMap.Value.Values)
            {
                if (entryMapping.SourceEntries.Any(e => e.EntityState == EntityState.Deleted))
                {
                    foreach (var targetEntry in entryMapping.TargetEntries)
                    {
                        targetEntry.EntityState = EntityState.Added;
                    }

                    foreach (var sourceEntry in entryMapping.SourceEntries)
                    {
                        sourceEntry.EntityState = EntityState.Deleted;
                    }
                }
                else if (entryMapping.SourceEntries.Any(en => changedTableMappings!.ContainsKey(en.EntityType)))
                {
                    foreach (var sourceEntry in entryMapping.SourceEntries)
                    {
                        entriesWithRemovedMappings.Add(sourceEntry);
                        sourceEntry.EntityState = EntityState.Deleted;
                    }
                }
            }
        }

        _sourceSharedIdentityEntryMaps.Clear();

        var dataOperations = GetDataOperations(forSource: true, changedTableMappings, entriesWithRemovedMappings, diffContext)
            .Concat(GetDataOperations(forSource: false, changedTableMappings, entriesWithRemovedMappings, diffContext));

        foreach (var operation in dataOperations)
        {
            yield return operation;
        }
    }

    private IEnumerable<MigrationOperation> GetDataOperations(
        bool forSource,
        Dictionary<IEntityType, List<ITable>>? changedTableMappings,
        HashSet<IUpdateEntry> entriesWithRemovedMappings,
        DiffContext diffContext)
    {
        var updateAdapter = forSource ? _sourceUpdateAdapter : _targetUpdateAdapter;
        if (updateAdapter == null)
        {
            yield break;
        }

        updateAdapter.DetectChanges();
        var entries = updateAdapter.GetEntriesToSave();
        if (entries == null
            || entries.Count == 0)
        {
            yield break;
        }

        var model = updateAdapter.Model.GetRelationalModel();
        var commandBatches = new CommandBatchPreparer(CommandBatchPreparerDependencies)
            .BatchCommands(entries, updateAdapter);

        foreach (var commandBatch in commandBatches)
        {
            InsertDataOperation? batchInsertOperation = null;
            foreach (var command in commandBatch.ModificationCommands)
            {
                var table = model.FindTable(command.TableName, command.Schema)!;
                if (diffContext.FindDrop(table) != null
                    || table.IsExcludedFromMigrations)
                {
                    continue;
                }

                switch (command.EntityState)
                {
                    case EntityState.Added:
                        if (batchInsertOperation != null)
                        {
                            if (batchInsertOperation.Table == command.TableName
                                && batchInsertOperation.Schema == command.Schema
                                && batchInsertOperation.Columns.SequenceEqual(
                                    command.ColumnModifications.Where(col => col.IsKey || col.IsWrite).Select(col => col.ColumnName)))
                            {
                                batchInsertOperation.Values =
                                    AddToMultidimensionalArray(
                                        command.ColumnModifications.Where(col => col.IsKey || col.IsWrite).Select(GetValue).ToList(),
                                        batchInsertOperation.Values);
                                continue;
                            }

                            yield return batchInsertOperation;
                        }

                        if (forSource)
                        {
                            Check.DebugAssert(false, "Insert using the source model");
                            break;
                        }

                        batchInsertOperation = new InsertDataOperation
                        {
                            Schema = command.Schema,
                            Table = command.TableName,
                            Columns = command.ColumnModifications.Where(col => col.IsKey || col.IsWrite).Select(col => col.ColumnName)
                                .ToArray(),
                            Values = ToMultidimensionalArray(
                                command.ColumnModifications.Where(col => col.IsKey || col.IsWrite).Select(GetValue).ToList())
                        };
                        break;
                    case EntityState.Modified:
                        if (batchInsertOperation != null)
                        {
                            yield return batchInsertOperation;
                            batchInsertOperation = null;
                        }

                        if (forSource)
                        {
                            Check.DebugAssert(false, "Update using the source model");
                            break;
                        }

                        if (command.Entries.Any(
                                en => changedTableMappings!.TryGetValue(en.EntityType, out var newTables)
                                    && newTables.Any(t => t.Name == command.TableName && t.Schema == command.Schema)))
                        {
                            // If the entity type uses TPT add the rows to the new tables to which the entity has been mapped
                            goto case EntityState.Added;
                        }

                        yield return new UpdateDataOperation
                        {
                            Schema = command.Schema,
                            Table = command.TableName,
                            KeyColumns = command.ColumnModifications.Where(col => col.IsKey).Select(col => col.ColumnName).ToArray(),
                            KeyValues = ToMultidimensionalArray(
                                command.ColumnModifications.Where(col => col.IsKey).Select(GetValue).ToList()),
                            Columns = command.ColumnModifications.Where(col => col.IsWrite).Select(col => col.ColumnName).ToArray(),
                            Values = ToMultidimensionalArray(
                                command.ColumnModifications.Where(col => col.IsWrite).Select(GetValue).ToList()),
                            IsDestructiveChange = true
                        };
                        break;
                    case EntityState.Deleted:
                        if (batchInsertOperation != null)
                        {
                            yield return batchInsertOperation;
                            batchInsertOperation = null;
                        }

                        // There shouldn't be any deletes using the target model
                        Check.DebugAssert(forSource, "Delete using the target model");

                        // If the entity type used TPT delete the rows in the tables to which the entity is no longer mapped
                        if (command.Entries.Any(en => entriesWithRemovedMappings.Contains(en))
                            && !command.Entries.Any(
                                en => changedTableMappings!.TryGetValue(en.EntityType, out var removedTables)
                                    && removedTables.Any(t => t.Name == command.TableName && t.Schema == command.Schema)))
                        {
                            break;
                        }

                        var keyColumns = command.ColumnModifications.Where(col => col.IsKey)
                            .Select(c => table.FindColumn(c.ColumnName)!);
                        var anyKeyColumnDropped = keyColumns.Any(c => diffContext.FindDrop(c) != null);

                        yield return new DeleteDataOperation
                        {
                            Schema = command.Schema,
                            Table = command.TableName,
                            KeyColumns = command.ColumnModifications.Where(col => col.IsKey).Select(col => col.ColumnName).ToArray(),
                            KeyColumnTypes = anyKeyColumnDropped
                                ? keyColumns.Select(col => col.StoreType).ToArray()
                                : null,
                            KeyValues = ToMultidimensionalArray(
                                command.ColumnModifications.Where(col => col.IsKey).Select(GetValue).ToArray()),
                            IsDestructiveChange = true
                        };

                        break;
                    default:
                        throw new InvalidOperationException(command.EntityState.ToString());
                }
            }

            if (batchInsertOperation != null)
            {
                yield return batchInsertOperation;
            }
        }
    }

    private static object? GetValue(IColumnModification columnModification)
    {
        var converter = GetValueConverter(columnModification.Property!);
        var value = columnModification.UseCurrentValue
            ? columnModification.Value
            : columnModification.OriginalValue;
        return converter != null
            ? converter.ConvertToProvider(value)
            : value;
    }

    #endregion

    /// <summary>
    ///     This is an internal API that supports the Entity Framework Core infrastructure and not subject to
    ///     the same compatibility standards as public APIs. It may be changed or removed without notice in
    ///     any release. You should only use it directly in your code with extreme caution and knowing that
    ///     doing so can result in application failures when updating to a new Entity Framework Core release.
    /// </summary>
    protected virtual IEnumerable<MigrationOperation> DiffCollection<T>(
        IEnumerable<T> sources,
        IEnumerable<T> targets,
        DiffContext diffContext,
        Func<T, T, DiffContext, IEnumerable<MigrationOperation>> diff,
        Func<T, DiffContext, IEnumerable<MigrationOperation>> add,
        Func<T, DiffContext, IEnumerable<MigrationOperation>> remove,
        params Func<T, T, DiffContext, bool>[] predicates)
        where T : notnull
    {
        var sourceList = sources.ToList();
        var targetList = targets.ToList();
        var pairedList = new List<(T source, T target)>();

        foreach (var predicate in predicates)
        {
            for (var i = sourceList.Count - 1; i >= 0; i--)
            {
                var source = sourceList[i];

                for (var j = targetList.Count - 1; j >= 0; j--)
                {
                    var target = targetList[j];

                    if (predicate(source, target, diffContext))
                    {
                        sourceList.RemoveAt(i);
                        targetList.RemoveAt(j);
                        pairedList.Add((source, target));
                        diffContext.AddMapping(source, target);

                        break;
                    }
                }
            }
        }

        foreach (var (source, target) in pairedList)
        {
            foreach (var operation in diff(source, target, diffContext))
            {
                yield return operation;
            }
        }

        foreach (var source in sourceList)
        {
            foreach (var operation in remove(source, diffContext))
            {
                yield return operation;
            }
        }

        foreach (var target in targetList)
        {
            foreach (var operation in add(target, diffContext))
            {
                yield return operation;
            }
        }
    }

    /// <summary>
    ///     This is an internal API that supports the Entity Framework Core infrastructure and not subject to
    ///     the same compatibility standards as public APIs. It may be changed or removed without notice in
    ///     any release. You should only use it directly in your code with extreme caution and knowing that
    ///     doing so can result in application failures when updating to a new Entity Framework Core release.
    /// </summary>
    protected virtual bool HasDifferences(IEnumerable<IAnnotation> source, IEnumerable<IAnnotation> target)
    {
        var unmatched = new List<IAnnotation>(target);

        foreach (var annotation in source)
        {
            var index = unmatched.FindIndex(
                a => a.Name == annotation.Name && StructuralComparisons.StructuralEqualityComparer.Equals(a.Value, annotation.Value));
            if (index == -1)
            {
                return true;
            }

            unmatched.RemoveAt(index);
        }

        return unmatched.Count != 0;
    }

    /// <summary>
    ///     This is an internal API that supports the Entity Framework Core infrastructure and not subject to
    ///     the same compatibility standards as public APIs. It may be changed or removed without notice in
    ///     any release. You should only use it directly in your code with extreme caution and knowing that
    ///     doing so can result in application failures when updating to a new Entity Framework Core release.
    /// </summary>
    protected virtual IEnumerable<string> GetSchemas(IRelationalModel model)
        => model.Tables.Where(t => !t.IsExcludedFromMigrations).Select(t => t.Schema)
            .Concat(model.Views.Where(t => t.ViewDefinitionSql != null).Select(s => s.Schema))
            .Concat(model.Sequences.Select(s => s.Schema))
            .Where(s => !string.IsNullOrEmpty(s))
            // ReSharper disable once RedundantEnumerableCastCall
            .Cast<string>()
            .Distinct();

    /// <summary>
    ///     This is an internal API that supports the Entity Framework Core infrastructure and not subject to
    ///     the same compatibility standards as public APIs. It may be changed or removed without notice in
    ///     any release. You should only use it directly in your code with extreme caution and knowing that
    ///     doing so can result in application failures when updating to a new Entity Framework Core release.
    /// </summary>
    protected virtual object? GetDefaultValue(Type type)
        => type == typeof(string)
            ? string.Empty
            : type.IsArray
                ? Array.CreateInstance(type.GetElementType()!, 0)
                : type.UnwrapNullableType().GetDefaultValue();

    private static ValueConverter? GetValueConverter(IProperty property, RelationalTypeMapping? typeMapping = null)
        => property.GetValueConverter() ?? (property.FindRelationalTypeMapping() ?? typeMapping)?.Converter;

    private static IEntityType GetMainType(ITable table)
        => table.EntityTypeMappings.First(t => t.IsSharedTablePrincipal).EntityType;

    private static object?[,] ToMultidimensionalArray(IReadOnlyList<object?> values)
    {
        var result = new object?[1, values.Count];
        for (var i = 0; i < values.Count; i++)
        {
            result[0, i] = values[i];
        }

        return result;
    }

    private static object?[,] AddToMultidimensionalArray(IReadOnlyList<object?> values, object?[,] array)
    {
        var width = array.GetLength(0);
        var height = array.GetLength(1);

        Check.DebugAssert(height == values.Count, $"height of {height} != values.Count of {values.Count}");

        var result = new object?[width + 1, height];
        for (var i = 0; i < width; i++)
        {
            Array.Copy(array, i * height, result, i * height, height);
        }

        for (var i = 0; i < values.Count; i++)
        {
            result[width, i] = values[i];
        }

        return result;
    }

    private sealed class EntryMapping
    {
        public HashSet<IUpdateEntry> SourceEntries { get; } = new();
        public HashSet<IUpdateEntry> TargetEntries { get; } = new();
        public bool RecreateRow { get; set; }
    }

    private sealed class SharedIdentityMap
    {
        private readonly IUpdateAdapter _updateAdapter;

        private readonly Dictionary<IUpdateEntry, EntryMapping> _entryValueMap
            = new();

        public SharedIdentityMap(IUpdateAdapter updateAdapter)
        {
            _updateAdapter = updateAdapter;
        }

        /// <summary>
        ///     This is an internal API that supports the Entity Framework Core infrastructure and not subject to
        ///     the same compatibility standards as public APIs. It may be changed or removed without notice in
        ///     any release. You should only use it directly in your code with extreme caution and knowing that
        ///     doing so can result in application failures when updating to a new Entity Framework Core release.
        /// </summary>
        public IEnumerable<EntryMapping> Values
            => _entryValueMap.Values;

        /// <summary>
        ///     This is an internal API that supports the Entity Framework Core infrastructure and not subject to
        ///     the same compatibility standards as public APIs. It may be changed or removed without notice in
        ///     any release. You should only use it directly in your code with extreme caution and knowing that
        ///     doing so can result in application failures when updating to a new Entity Framework Core release.
        /// </summary>
        public EntryMapping GetOrAddValue(IUpdateEntry entry, ITable table)
        {
            var mainEntry = GetMainEntry(entry, table);
            if (_entryValueMap.TryGetValue(mainEntry, out var entryMapping))
            {
                return entryMapping;
            }

            entryMapping = new EntryMapping();
            _entryValueMap.Add(mainEntry, entryMapping);

            return entryMapping;
        }

        private IUpdateEntry GetMainEntry(IUpdateEntry entry, ITable table)
        {
            var entityType = entry.EntityType;
            var foreignKeys = table.GetRowInternalForeignKeys(entityType);
            foreach (var foreignKey in foreignKeys)
            {
                var principalEntry = _updateAdapter.FindPrincipal(entry, foreignKey);
                if (principalEntry != null)
                {
                    return GetMainEntry(principalEntry, table);
                }
            }

            var mainTable = entry.EntityType.GetTableMappings().First(m => m.IsSplitEntityTypePrincipal).Table;

            return mainTable != table
                ? GetMainEntry(entry, mainTable)
                : entry;
        }
    }

    /// <summary>
    ///     This is an internal API that supports the Entity Framework Core infrastructure and not subject to
    ///     the same compatibility standards as public APIs. It may be changed or removed without notice in
    ///     any release. You should only use it directly in your code with extreme caution and knowing that
    ///     doing so can result in application failures when updating to a new Entity Framework Core release.
    /// </summary>
    protected class DiffContext
    {
        private readonly IDictionary<object, object> _targetToSource = new Dictionary<object, object>();
        private readonly IDictionary<object, object> _sourceToTarget = new Dictionary<object, object>();

        private readonly IDictionary<ITable, CreateTableOperation> _createTableOperations
            = new Dictionary<ITable, CreateTableOperation>();

        private readonly IDictionary<ITable, DropTableOperation> _dropTableOperations
            = new Dictionary<ITable, DropTableOperation>();

        private readonly IDictionary<IColumn, DropColumnOperation> _dropColumnOperations
            = new Dictionary<IColumn, DropColumnOperation>();

        private readonly IDictionary<DropTableOperation, ITable> _removedTables
            = new Dictionary<DropTableOperation, ITable>();

        private readonly IDictionary<DropColumnOperation, IColumn> _removedColumns
            = new Dictionary<DropColumnOperation, IColumn>();

        /// <summary>
        ///     This is an internal API that supports the Entity Framework Core infrastructure and not subject to
        ///     the same compatibility standards as public APIs. It may be changed or removed without notice in
        ///     any release. You should only use it directly in your code with extreme caution and knowing that
        ///     doing so can result in application failures when updating to a new Entity Framework Core release.
        /// </summary>
        public virtual void AddMapping<T>(T source, T target)
            where T : notnull
        {
            _targetToSource.Add(target, source);
            _sourceToTarget.Add(source, target);
        }

        /// <summary>
        ///     This is an internal API that supports the Entity Framework Core infrastructure and not subject to
        ///     the same compatibility standards as public APIs. It may be changed or removed without notice in
        ///     any release. You should only use it directly in your code with extreme caution and knowing that
        ///     doing so can result in application failures when updating to a new Entity Framework Core release.
        /// </summary>
        public virtual void AddCreate(ITable target, CreateTableOperation operation)
            => _createTableOperations.Add(target, operation);

        /// <summary>
        ///     This is an internal API that supports the Entity Framework Core infrastructure and not subject to
        ///     the same compatibility standards as public APIs. It may be changed or removed without notice in
        ///     any release. You should only use it directly in your code with extreme caution and knowing that
        ///     doing so can result in application failures when updating to a new Entity Framework Core release.
        /// </summary>
        public virtual void AddDrop(ITable source, DropTableOperation operation)
        {
            _dropTableOperations.Add(source, operation);
            _removedTables.Add(operation, source);
        }

        /// <summary>
        ///     This is an internal API that supports the Entity Framework Core infrastructure and not subject to
        ///     the same compatibility standards as public APIs. It may be changed or removed without notice in
        ///     any release. You should only use it directly in your code with extreme caution and knowing that
        ///     doing so can result in application failures when updating to a new Entity Framework Core release.
        /// </summary>
        public virtual void AddDrop(IColumn source, DropColumnOperation operation)
        {
            _dropColumnOperations.Add(source, operation);
            _removedColumns.Add(operation, source);
        }

        /// <summary>
        ///     This is an internal API that supports the Entity Framework Core infrastructure and not subject to
        ///     the same compatibility standards as public APIs. It may be changed or removed without notice in
        ///     any release. You should only use it directly in your code with extreme caution and knowing that
        ///     doing so can result in application failures when updating to a new Entity Framework Core release.
        /// </summary>
        public virtual ITable GetTable(IEntityType entityType)
            => entityType.GetTableMappings().First().Table;

        /// <summary>
        ///     This is an internal API that supports the Entity Framework Core infrastructure and not subject to
        ///     the same compatibility standards as public APIs. It may be changed or removed without notice in
        ///     any release. You should only use it directly in your code with extreme caution and knowing that
        ///     doing so can result in application failures when updating to a new Entity Framework Core release.
        /// </summary>
        public virtual T? FindSource<T>(T? target)
            where T : class
            => target == null
                ? null
                : _targetToSource.TryGetValue(target, out var source)
                    ? (T)source
                    : null;

        /// <summary>
        ///     This is an internal API that supports the Entity Framework Core infrastructure and not subject to
        ///     the same compatibility standards as public APIs. It may be changed or removed without notice in
        ///     any release. You should only use it directly in your code with extreme caution and knowing that
        ///     doing so can result in application failures when updating to a new Entity Framework Core release.
        /// </summary>
        public virtual T? FindTarget<T>(T? source)
            where T : class
            => source == null
                ? null
                : _sourceToTarget.TryGetValue(source, out var target)
                    ? (T)target
                    : null;

        /// <summary>
        ///     This is an internal API that supports the Entity Framework Core infrastructure and not subject to
        ///     the same compatibility standards as public APIs. It may be changed or removed without notice in
        ///     any release. You should only use it directly in your code with extreme caution and knowing that
        ///     doing so can result in application failures when updating to a new Entity Framework Core release.
        /// </summary>
        public virtual CreateTableOperation? FindCreate(ITable target)
            => _createTableOperations.TryGetValue(target, out var operation)
                ? operation
                : null;

        /// <summary>
        ///     This is an internal API that supports the Entity Framework Core infrastructure and not subject to
        ///     the same compatibility standards as public APIs. It may be changed or removed without notice in
        ///     any release. You should only use it directly in your code with extreme caution and knowing that
        ///     doing so can result in application failures when updating to a new Entity Framework Core release.
        /// </summary>
        public virtual DropTableOperation? FindDrop(ITable source)
            => _dropTableOperations.TryGetValue(source, out var operation)
                ? operation
                : null;

        /// <summary>
        ///     This is an internal API that supports the Entity Framework Core infrastructure and not subject to
        ///     the same compatibility standards as public APIs. It may be changed or removed without notice in
        ///     any release. You should only use it directly in your code with extreme caution and knowing that
        ///     doing so can result in application failures when updating to a new Entity Framework Core release.
        /// </summary>
        public virtual DropColumnOperation? FindDrop(IColumn source)
            => _dropColumnOperations.TryGetValue(source, out var operation)
                ? operation
                : null;

        /// <summary>
        ///     This is an internal API that supports the Entity Framework Core infrastructure and not subject to
        ///     the same compatibility standards as public APIs. It may be changed or removed without notice in
        ///     any release. You should only use it directly in your code with extreme caution and knowing that
        ///     doing so can result in application failures when updating to a new Entity Framework Core release.
        /// </summary>
        public virtual ITable? FindTable(DropTableOperation operation)
            => _removedTables.TryGetValue(operation, out var source)
                ? source
                : null;

        /// <summary>
        ///     This is an internal API that supports the Entity Framework Core infrastructure and not subject to
        ///     the same compatibility standards as public APIs. It may be changed or removed without notice in
        ///     any release. You should only use it directly in your code with extreme caution and knowing that
        ///     doing so can result in application failures when updating to a new Entity Framework Core release.
        /// </summary>
        public virtual IColumn? FindColumn(DropColumnOperation operation)
            => _removedColumns.TryGetValue(operation, out var source)
                ? source
                : null;
    }
}<|MERGE_RESOLUTION|>--- conflicted
+++ resolved
@@ -725,7 +725,7 @@
         var leastPriorityPrimaryKeyProperties = new List<IProperty>();
         var primaryKeyPropertyGroups = new Dictionary<PropertyInfo, IProperty>();
         var groups = new Dictionary<PropertyInfo, List<IProperty>>();
-        var unorderedGroups = new Dictionary<PropertyInfo, SortedDictionary<int, IProperty>>();
+        var unorderedGroups = new Dictionary<PropertyInfo, SortedDictionary<(int, string), IProperty>>();
         var types = new Dictionary<Type, SortedDictionary<int, PropertyInfo>>();
 
         foreach (var property in entityType.GetDeclaredProperties())
@@ -753,7 +753,7 @@
                 clrProperty = foreignKey.DependentToPrincipal!.PropertyInfo!;
                 var groupIndex = foreignKey.Properties.IndexOf(property);
 
-                unorderedGroups.GetOrAddNew(clrProperty).Add(groupIndex, property);
+                unorderedGroups.GetOrAddNew(clrProperty).Add((groupIndex, property.Name), property);
             }
             else
             {
@@ -776,17 +776,8 @@
 
         foreach (var (propertyInfo, properties) in unorderedGroups)
         {
-<<<<<<< HEAD
             groups.Add(propertyInfo, properties.Values.ToList());
         }
-=======
-            var leastPriorityProperties = new List<IProperty>();
-            var leastPriorityPrimaryKeyProperties = new List<IProperty>();
-            var primaryKeyPropertyGroups = new Dictionary<PropertyInfo, IProperty>();
-            var groups = new Dictionary<PropertyInfo, List<IProperty>>();
-            var unorderedGroups = new Dictionary<PropertyInfo, SortedDictionary<(int, string), IProperty>>();
-            var types = new Dictionary<Type, SortedDictionary<int, PropertyInfo>>();
->>>>>>> eac367ae
 
         if (table.EntityTypeMappings.Any(m => m.EntityType == entityType))
         {
@@ -798,14 +789,7 @@
                 {
                     leastPriorityProperties.AddRange(properties);
 
-<<<<<<< HEAD
                     continue;
-=======
-                    clrProperty = foreignKey.DependentToPrincipal!.PropertyInfo!;
-                    var groupIndex = foreignKey.Properties.IndexOf(property);
-
-                    unorderedGroups.GetOrAddNew(clrProperty).Add((groupIndex, property.Name), property);
->>>>>>> eac367ae
                 }
 
                 groups.Add(linkingNavigationProperty, properties);
