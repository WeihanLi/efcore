--- conflicted
+++ resolved
@@ -657,19 +657,16 @@
   <data name="PropertyCalledOnNavigation" xml:space="preserve">
     <value>Cannot call Property for the property '{property}' on entity type '{entityType}' because it is configured as a navigation property. Property can only be used to configure scalar properties.</value>
   </data>
-<<<<<<< HEAD
   <data name="RowLimitingOperationWithoutOrderBy" xml:space="preserve">
     <value>Query: '{queryModel}' uses a row limiting operation (Skip/Take) without OrderBy which may lead to unpredictable results.</value>
+  </data>
+  <data name="PropertyInUseForeignKey" xml:space="preserve">
+    <value>The property '{property}' cannot be removed from entity type '{entityType}' because it is being used in the foreign key {foreignKey} on '{foreignKeyType}'. All containing foreign keys must be removed or redefined before the property can be removed.</value>
+  </data>
+  <data name="PropertyInUseIndex" xml:space="preserve">
+    <value>The property '{property}' cannot be removed from entity type '{entityType}' because it is being used in the index {index} on '{indexType}'. All containing indexes must be removed or redefined before the property can be removed.</value>
   </data>
   <data name="FirstWithoutOrderByAndFilter" xml:space="preserve">
     <value>Query: '{queryModel}' uses First/FirstOrDefault operation without OrderBy and filter which may lead to unpredictable results.</value>
   </data>  
-=======
-  <data name="PropertyInUseForeignKey" xml:space="preserve">
-    <value>The property '{property}' cannot be removed from entity type '{entityType}' because it is being used in the foreign key {foreignKey} on '{foreignKeyType}'. All containing foreign keys must be removed or redefined before the property can be removed.</value>
-  </data>
-  <data name="PropertyInUseIndex" xml:space="preserve">
-    <value>The property '{property}' cannot be removed from entity type '{entityType}' because it is being used in the index {index} on '{indexType}'. All containing indexes must be removed or redefined before the property can be removed.</value>
-  </data>
->>>>>>> d0501644
 </root>