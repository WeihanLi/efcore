--- conflicted
+++ resolved
@@ -210,15 +210,10 @@
                 throw new InvalidOperationException(CoreStrings.EntityTypeNotFound(entity.GetType().ShortDisplayName()));
             }
 
-<<<<<<< HEAD
             if (entityType.FindPrimaryKey() == null)
             {
                 throw new InvalidOperationException(CoreStrings.KeylessTypeTracked(entityType.DisplayName()));
             }
-=======
-            var valueBuffer = new ValueBuffer(valuesArray);
-            var entity = entityType.GetOrCreateMaterializer(EntityMaterializerSource)(new MaterializationContext(valueBuffer, Context));
->>>>>>> 4a81376b
 
             entry = new InternalEntityEntry(this, entityType, entity);
 
@@ -296,7 +291,7 @@
         }
 
         var valueBuffer = new ValueBuffer(valuesArray);
-        var entity = EntityMaterializerSource.GetMaterializer(entityType)(new MaterializationContext(valueBuffer, Context));
+        var entity = entityType.GetOrCreateMaterializer(EntityMaterializerSource)(new MaterializationContext(valueBuffer, Context));
 
         var shadowPropertyValueBuffer = new ValueBuffer(shadowPropertyValuesArray);
         var entry = new InternalEntityEntry(this, entityType, entity, shadowPropertyValueBuffer);
