// Licensed to the .NET Foundation under one or more agreements.
// The .NET Foundation licenses this file to you under the MIT license.

using System.Collections.Concurrent;
using Microsoft.EntityFrameworkCore.Diagnostics.Internal;
using Microsoft.EntityFrameworkCore.Internal;

namespace Microsoft.EntityFrameworkCore.Query.Internal;

/// <summary>
///     This is an internal API that supports the Entity Framework Core infrastructure and not subject to
///     the same compatibility standards as public APIs. It may be changed or removed without notice in
///     any release. You should only use it directly in your code with extreme caution and knowing that
///     doing so can result in application failures when updating to a new Entity Framework Core release.
/// </summary>
public class EntityMaterializerSource : IEntityMaterializerSource
{
<<<<<<< HEAD
    private static readonly MethodInfo InjectableServiceInjectedMethod
        = typeof(IInjectableService).GetMethod(nameof(IInjectableService.Injected))!;

    private ConcurrentDictionary<IEntityType, Func<MaterializationContext, object>>? _materializers;
=======
    /// <summary>
    ///     This is an internal API that supports the Entity Framework Core infrastructure and not subject to
    ///     the same compatibility standards as public APIs. It may be changed or removed without notice in
    ///     any release. You should only use it directly in your code with extreme caution and knowing that
    ///     doing so can result in application failures when updating to a new Entity Framework Core release.
    /// </summary>
    public static readonly bool UseOldBehavior31866 =
        AppContext.TryGetSwitch("Microsoft.EntityFrameworkCore.Issue31866", out var enabled31866) && enabled31866;private ConcurrentDictionary<IEntityType, Func<MaterializationContext, object>>? _materializers;

>>>>>>> 6a53a384
    private ConcurrentDictionary<IEntityType, Func<MaterializationContext, object>>? _emptyMaterializers;
    private readonly List<IInstantiationBindingInterceptor> _bindingInterceptors;
    private readonly IMaterializationInterceptor? _materializationInterceptor;

    private static readonly MethodInfo PopulateListMethod
        = typeof(EntityMaterializerSource).GetMethod(
            nameof(PopulateList), BindingFlags.NonPublic | BindingFlags.Static)!;

    /// <summary>
    ///     This is an internal API that supports the Entity Framework Core infrastructure and not subject to
    ///     the same compatibility standards as public APIs. It may be changed or removed without notice in
    ///     any release. You should only use it directly in your code with extreme caution and knowing that
    ///     doing so can result in application failures when updating to a new Entity Framework Core release.
    /// </summary>
    public EntityMaterializerSource(EntityMaterializerSourceDependencies dependencies)
    {
        Dependencies = dependencies;
        _bindingInterceptors = dependencies.SingletonInterceptors.OfType<IInstantiationBindingInterceptor>().ToList();

        _materializationInterceptor =
            (IMaterializationInterceptor?)new MaterializationInterceptorAggregator().AggregateInterceptors(
                dependencies.SingletonInterceptors.OfType<IMaterializationInterceptor>().ToList());
    }

    /// <summary>
    ///     Dependencies for this service.
    /// </summary>
    protected virtual EntityMaterializerSourceDependencies Dependencies { get; }

    /// <summary>
    ///     This is an internal API that supports the Entity Framework Core infrastructure and not subject to
    ///     the same compatibility standards as public APIs. It may be changed or removed without notice in
    ///     any release. You should only use it directly in your code with extreme caution and knowing that
    ///     doing so can result in application failures when updating to a new Entity Framework Core release.
    /// </summary>
    [Obsolete("Use the overload that accepts an EntityMaterializerSourceParameters object.")]
    public virtual Expression CreateMaterializeExpression(
        IEntityType entityType,
        string entityInstanceName,
        Expression materializationContextExpression)
        => CreateMaterializeExpression(
            new EntityMaterializerSourceParameters(entityType, entityInstanceName, null), materializationContextExpression);

    /// <summary>
    ///     This is an internal API that supports the Entity Framework Core infrastructure and not subject to
    ///     the same compatibility standards as public APIs. It may be changed or removed without notice in
    ///     any release. You should only use it directly in your code with extreme caution and knowing that
    ///     doing so can result in application failures when updating to a new Entity Framework Core release.
    /// </summary>
    public Expression CreateMaterializeExpression(
        EntityMaterializerSourceParameters parameters,
        Expression materializationContextExpression)
    {
        var (structuralType, entityInstanceName) = (parameters.StructuralType, parameters.InstanceName);

        if (structuralType.IsAbstract())
        {
            throw new InvalidOperationException(CoreStrings.CannotMaterializeAbstractType(structuralType.DisplayName()));
        }

        var constructorBinding = ModifyBindings(structuralType, structuralType.ConstructorBinding!);
        var bindingInfo = new ParameterBindingInfo(parameters, materializationContextExpression);
        var blockExpressions = new List<Expression>();

        var instanceVariable = Expression.Variable(constructorBinding.RuntimeType, entityInstanceName);
        bindingInfo.ServiceInstances.Add(instanceVariable);

        var properties = new HashSet<IPropertyBase>(
            structuralType.GetProperties().Cast<IPropertyBase>().Where(p => !p.IsShadowProperty())
                .Concat(structuralType.GetComplexProperties().Where(p => !p.IsShadowProperty())));

        if (structuralType is IEntityType entityType)
        {
            var serviceProperties = entityType.GetServiceProperties().ToList();
            CreateServiceInstances(constructorBinding, bindingInfo, blockExpressions, serviceProperties);

            foreach (var serviceProperty in serviceProperties)
            {
                properties.Add(serviceProperty);
            }
        }

        foreach (var consumedProperty in constructorBinding.ParameterBindings.SelectMany(p => p.ConsumedProperties))
        {
            properties.Remove(consumedProperty);
        }

        var constructorExpression = constructorBinding.CreateConstructorExpression(bindingInfo);

        if (_materializationInterceptor == null)
        {
            return properties.Count == 0 && blockExpressions.Count == 0
                ? constructorExpression
                : CreateMaterializeExpression(blockExpressions, instanceVariable, constructorExpression, properties, bindingInfo);
        }

        // TODO: This currently applies the materialization interceptor only on the root structural type - any contained complex types
        // don't get intercepted.
        return CreateInterceptionMaterializeExpression(
            structuralType,
            properties,
            _materializationInterceptor,
            bindingInfo,
            constructorExpression,
            instanceVariable,
            blockExpressions);
    }

    private void AddInitializeExpressions(
        HashSet<IPropertyBase> properties,
        ParameterBindingInfo bindingInfo,
        Expression instanceVariable,
        List<Expression> blockExpressions)
    {
        var valueBufferExpression = Expression.Call(
            bindingInfo.MaterializationContextExpression,
            MaterializationContext.GetValueBufferMethod);

        foreach (var property in properties)
        {
            var memberInfo = property.GetMemberInfo(forMaterialization: true, forSet: true);

            var valueExpression = property switch
            {
                IProperty
                    => valueBufferExpression.CreateValueBufferReadValueExpression(
                        memberInfo.GetMemberType(), property.GetIndex(), property),

                IServiceProperty serviceProperty
                    => serviceProperty.ParameterBinding.BindToParameter(bindingInfo),

                IComplexProperty complexProperty
                    => CreateMaterializeExpression(
                        new EntityMaterializerSourceParameters(
                            complexProperty.ComplexType, "complexType", null /* TODO: QueryTrackingBehavior */),
                        bindingInfo.MaterializationContextExpression),

                _ => throw new UnreachableException()
            };

            blockExpressions.Add(CreateMemberAssignment(instanceVariable, memberInfo, property, valueExpression));
        }

        static Expression CreateMemberAssignment(Expression parameter, MemberInfo memberInfo, IPropertyBase property, Expression value)
        {
            if (property is IProperty { IsPrimitiveCollection: true, ClrType.IsArray: false })
            {
                var currentVariable = Expression.Variable(property.ClrType);
                return Expression.Block(
                    new[] { currentVariable },
                    Expression.Assign(
                        currentVariable,
                        Expression.MakeMemberAccess(parameter, property.GetMemberInfo(forMaterialization: true, forSet: false))),
                    Expression.IfThenElse(
                        Expression.OrElse(
                            Expression.ReferenceEqual(currentVariable, Expression.Constant(null)),
                            Expression.ReferenceEqual(value, Expression.Constant(null))),
                        Expression.MakeMemberAccess(parameter, memberInfo).Assign(value),
                        Expression.Call(
                            PopulateListMethod.MakeGenericMethod(property.ClrType.TryGetElementType(typeof(IEnumerable<>))!),
                            value,
                            currentVariable)
                    ));
            }

            return property.IsIndexerProperty()
                ? Expression.Assign(
                    Expression.MakeIndex(
                        parameter, (PropertyInfo)memberInfo, new List<Expression> { Expression.Constant(property.Name) }),
                    value)
                : Expression.MakeMemberAccess(parameter, memberInfo).Assign(value);
        }
    }

    private static IList<T> PopulateList<T>(IList<T> buffer, IList<T> target)
    {
        target.Clear();
        foreach (var value in buffer)
        {
            target.Add(value);
        }

        return target;
    }

    private static void AddAttachServiceExpressions(
        ParameterBindingInfo bindingInfo,
        Expression instanceVariable,
        List<Expression> blockExpressions)
    {
        var getContext = Expression.Property(bindingInfo.MaterializationContextExpression, MaterializationContext.ContextProperty);

        foreach (var serviceInstance in bindingInfo.ServiceInstances)
        {
            blockExpressions.Add(
                Expression.IfThen(
                    Expression.TypeIs(serviceInstance, typeof(IInjectableService)),
                    Expression.Call(
                        Expression.Convert(serviceInstance, typeof(IInjectableService)),
                        InjectableServiceInjectedMethod,
                        getContext,
                        instanceVariable,
                        Expression.Constant(bindingInfo, typeof(ParameterBindingInfo)))));
        }
    }

    private static readonly ConstructorInfo MaterializationInterceptionDataConstructor
        = typeof(MaterializationInterceptionData).GetDeclaredConstructor(
            new[]
            {
                typeof(MaterializationContext),
                typeof(IEntityType),
                typeof(QueryTrackingBehavior?),
                typeof(Dictionary<IPropertyBase, (object, Func<MaterializationContext, object?>)>)
            })!;

    private static readonly MethodInfo CreatingInstanceMethod
        = typeof(IMaterializationInterceptor).GetMethod(nameof(IMaterializationInterceptor.CreatingInstance))!;

    private static readonly MethodInfo CreatedInstanceMethod
        = typeof(IMaterializationInterceptor).GetMethod(nameof(IMaterializationInterceptor.CreatedInstance))!;

    private static readonly MethodInfo InitializingInstanceMethod
        = typeof(IMaterializationInterceptor).GetMethod(nameof(IMaterializationInterceptor.InitializingInstance))!;

    private static readonly MethodInfo InitializedInstanceMethod
        = typeof(IMaterializationInterceptor).GetMethod(nameof(IMaterializationInterceptor.InitializedInstance))!;

    private static readonly PropertyInfo HasResultMethod
        = typeof(InterceptionResult<object>).GetProperty(nameof(InterceptionResult<object>.HasResult))!;

    private static readonly PropertyInfo ResultProperty
        = typeof(InterceptionResult<object>).GetProperty(nameof(InterceptionResult<object>.Result))!;

    private static readonly PropertyInfo IsSuppressedProperty
        = typeof(InterceptionResult).GetProperty(nameof(InterceptionResult.IsSuppressed))!;

    private static readonly MethodInfo DictionaryAddMethod
        = typeof(Dictionary<IPropertyBase, (object, Func<MaterializationContext, object?>)>).GetMethod(
            nameof(Dictionary<IPropertyBase, object>.Add),
            new[] { typeof(IPropertyBase), typeof((object, Func<MaterializationContext, object?>)) })!;

    private static readonly ConstructorInfo DictionaryConstructor
        = typeof(ValueTuple<object, Func<MaterializationContext, object?>>).GetConstructor(
            new[] { typeof(object), typeof(Func<MaterializationContext, object?>) })!;

    private Expression CreateMaterializeExpression(
        List<Expression> blockExpressions,
        ParameterExpression instanceVariable,
        Expression constructorExpression,
        HashSet<IPropertyBase> properties,
        ParameterBindingInfo bindingInfo)
    {
        blockExpressions.Add(Expression.Assign(instanceVariable, constructorExpression));

        AddInitializeExpressions(properties, bindingInfo, instanceVariable, blockExpressions);

        if (bindingInfo.StructuralType is IEntityType)
        {
            AddAttachServiceExpressions(bindingInfo, instanceVariable, blockExpressions);
        }

        blockExpressions.Add(instanceVariable);

        return Expression.Block(bindingInfo.ServiceInstances, blockExpressions);
    }

    private Expression CreateInterceptionMaterializeExpression(
        ITypeBase structuralType,
        HashSet<IPropertyBase> properties,
        IMaterializationInterceptor materializationInterceptor,
        ParameterBindingInfo bindingInfo,
        Expression constructorExpression,
        ParameterExpression instanceVariable,
        List<Expression> blockExpressions)
    {
        // Something like:
        // Dictionary<IPropertyBase, (object, Func<MaterializationContext, object?>)> accessorFactory = CreateAccessors()
        // var creatingResult = interceptor.CreatingInstance(materializationData, new InterceptionResult<object>());
        //
        // var instance = interceptor.CreatedInstance(materializationData,
        //     creatingResult.HasResult ? creatingResult.Result : create(materializationContext));
        //
        // if (!interceptor.InitializingInstance(materializationData, instance, default(InterceptionResult)).IsSuppressed)
        // {
        //     initialize(materializationContext, instance);
        // }
        //
        // instance = interceptor.InitializedInstance(materializationData, instance);
        //
        // return instance;

        var materializationDataVariable = Expression.Variable(typeof(MaterializationInterceptionData), "materializationData");
        var creatingResultVariable = Expression.Variable(typeof(InterceptionResult<object>), "creatingResult");
        var interceptorExpression = Expression.Constant(materializationInterceptor, typeof(IMaterializationInterceptor));
        var accessorDictionaryVariable = Expression.Variable(
            typeof(Dictionary<IPropertyBase, (object, Func<MaterializationContext, object?>)>), "accessorDictionary");

        blockExpressions.Add(
            Expression.Assign(
                accessorDictionaryVariable,
                CreateAccessorDictionaryExpression()));
        blockExpressions.Add(
            Expression.Assign(
                materializationDataVariable,
                Expression.New(
                    MaterializationInterceptionDataConstructor,
                    bindingInfo.MaterializationContextExpression,
                    Expression.Constant(structuralType),
                    Expression.Constant(bindingInfo.QueryTrackingBehavior, typeof(QueryTrackingBehavior?)),
                    accessorDictionaryVariable)));
        blockExpressions.Add(
            Expression.Assign(
                creatingResultVariable,
                Expression.Call(
                    interceptorExpression,
                    CreatingInstanceMethod,
                    materializationDataVariable,
                    Expression.Default(typeof(InterceptionResult<object>)))));
        blockExpressions.Add(
            Expression.Assign(
                instanceVariable,
                Expression.Convert(
                    Expression.Call(
                        interceptorExpression,
                        CreatedInstanceMethod,
                        materializationDataVariable,
                        Expression.Condition(
                            Expression.Property(
                                creatingResultVariable,
                                HasResultMethod),
                            Expression.Convert(
                                Expression.Property(
                                    creatingResultVariable,
                                    ResultProperty),
                                instanceVariable.Type),
                            constructorExpression)),
                    instanceVariable.Type)));
        blockExpressions.Add(
            properties.Count == 0
                ? Expression.Call(
                    interceptorExpression,
                    InitializingInstanceMethod,
                    materializationDataVariable,
                    instanceVariable,
                    Expression.Default(typeof(InterceptionResult)))
                : Expression.IfThen(
                    Expression.Not(
                        Expression.Property(
                            Expression.Call(
                                interceptorExpression,
                                InitializingInstanceMethod,
                                materializationDataVariable,
                                instanceVariable,
                                Expression.Default(typeof(InterceptionResult))),
                            IsSuppressedProperty)),
                    CreateInitializeExpression()));
        blockExpressions.Add(
            Expression.Assign(
                instanceVariable,
                Expression.Convert(
                    Expression.Call(
                        interceptorExpression,
                        InitializedInstanceMethod,
                        materializationDataVariable,
                        instanceVariable),
                    instanceVariable.Type)));
        blockExpressions.Add(instanceVariable);

        return Expression.Block(
            bindingInfo.ServiceInstances.Concat(new[] { accessorDictionaryVariable, materializationDataVariable, creatingResultVariable }),
            blockExpressions);

        BlockExpression CreateAccessorDictionaryExpression()
        {
            var dictionaryVariable = Expression.Variable(
                typeof(Dictionary<IPropertyBase, (object, Func<MaterializationContext, object?>)>), "dictionary");
            var valueBufferExpression = Expression.Call(
                bindingInfo.MaterializationContextExpression, MaterializationContext.GetValueBufferMethod);
            var snapshotBlockExpressions = new List<Expression>
            {
                Expression.Assign(
                    dictionaryVariable,
                    Expression.New(
                        typeof(Dictionary<IPropertyBase, (object, Func<MaterializationContext, object?>)>)
                            .GetConstructor(Type.EmptyTypes)!))
            };

            if (structuralType is IEntityType entityType)
            {
                foreach (var property in entityType.GetServiceProperties().Cast<IPropertyBase>().Concat(structuralType.GetProperties()))
                {
                    snapshotBlockExpressions.Add(
                        Expression.Call(
                            dictionaryVariable,
                            DictionaryAddMethod,
                            Expression.Constant(property),
                            Expression.New(
                                DictionaryConstructor,
                                Expression.Lambda(
                                    typeof(Func<,>).MakeGenericType(typeof(MaterializationContext), property.ClrType),
                                    CreateAccessorReadExpression(),
                                    (ParameterExpression)bindingInfo.MaterializationContextExpression),
                                Expression.Lambda<Func<MaterializationContext, object?>>(
                                    Expression.Convert(CreateAccessorReadExpression(), typeof(object)),
                                    (ParameterExpression)bindingInfo.MaterializationContextExpression))));

                    Expression CreateAccessorReadExpression()
                        => property is IServiceProperty serviceProperty
                            ? serviceProperty.ParameterBinding.BindToParameter(bindingInfo)
                            : (property as IProperty)?.IsPrimaryKey() == true
                                ? Expression.Convert(
                                    valueBufferExpression.CreateValueBufferReadValueExpression(
                                        typeof(object),
                                        property.GetIndex(),
                                        property),
                                    property.ClrType)
                                : valueBufferExpression.CreateValueBufferReadValueExpression(
                                    property.ClrType,
                                    property.GetIndex(),
                                    property);
                }
            }

            snapshotBlockExpressions.Add(dictionaryVariable);

            return Expression.Block(new[] { dictionaryVariable }, snapshotBlockExpressions);
        }

        BlockExpression CreateInitializeExpression()
        {
            var initializeBlockExpressions = new List<Expression>();

            AddInitializeExpressions(properties, bindingInfo, instanceVariable, initializeBlockExpressions);

            if (bindingInfo.StructuralType is IEntityType)
            {
                AddAttachServiceExpressions(bindingInfo, instanceVariable, blockExpressions);
            }

            return Expression.Block(initializeBlockExpressions);
        }
    }

    private ConcurrentDictionary<IEntityType, Func<MaterializationContext, object>> Materializers
        => LazyInitializer.EnsureInitialized(
            ref _materializers,
            () => new ConcurrentDictionary<IEntityType, Func<MaterializationContext, object>>());

        /// <summary>
        ///     This is an internal API that supports the Entity Framework Core infrastructure and not subject to
        ///     the same compatibility standards as public APIs. It may be changed or removed without notice in
        ///     any release. You should only use it directly in your code with extreme caution and knowing that
        ///     doing so can result in application failures when updating to a new Entity Framework Core release.
        /// </summary>
        public virtual Func<MaterializationContext, object> GetMaterializer(IEntityType entityType)
        {
            return UseOldBehavior31866
                ? Materializers.GetOrAdd(entityType, static (e, s) => CreateMaterializer(s, e), this)
                : CreateMaterializer(this, entityType);

            static Func<MaterializationContext, object> CreateMaterializer(EntityMaterializerSource self, IEntityType e)
            {
                var materializationContextParameter
                    = Expression.Parameter(typeof(MaterializationContext), "materializationContext");

                return Expression.Lambda<Func<MaterializationContext, object>>(
                        ((IEntityMaterializerSource)self).CreateMaterializeExpression(
                            new EntityMaterializerSourceParameters(e, "instance", null), materializationContextParameter),
                        materializationContextParameter)
                    .Compile();
            }
        }

    private ConcurrentDictionary<IEntityType, Func<MaterializationContext, object>> EmptyMaterializers
        => LazyInitializer.EnsureInitialized(
            ref _emptyMaterializers,
            () => new ConcurrentDictionary<IEntityType, Func<MaterializationContext, object>>());

    /// <summary>
    ///     This is an internal API that supports the Entity Framework Core infrastructure and not subject to
    ///     the same compatibility standards as public APIs. It may be changed or removed without notice in
    ///     any release. You should only use it directly in your code with extreme caution and knowing that
    ///     doing so can result in application failures when updating to a new Entity Framework Core release.
    /// </summary>
    public virtual Func<MaterializationContext, object> GetEmptyMaterializer(IEntityType entityType)
<<<<<<< HEAD
        => EmptyMaterializers.GetOrAdd(
            entityType,
            static (e, self) =>
=======
    {
        return UseOldBehavior31866
            ? EmptyMaterializers.GetOrAdd(entityType, static (e, s) => CreateEmptyMaterializer(s, e), this)
            : CreateEmptyMaterializer(this, entityType);

        static Func<MaterializationContext, object> CreateEmptyMaterializer(EntityMaterializerSource self, IEntityType e)
        {
            var binding = e.ServiceOnlyConstructorBinding;
            if (binding == null)
>>>>>>> 6a53a384
            {
                var _ = e.ConstructorBinding;
                binding = e.ServiceOnlyConstructorBinding;
                if (binding == null)
                {
                    throw new InvalidOperationException(CoreStrings.NoParameterlessConstructor(e.DisplayName()));
                }
            }

<<<<<<< HEAD
                binding = self.ModifyBindings(e, binding);

                var materializationContextExpression = Expression.Parameter(typeof(MaterializationContext), "mc");
                var bindingInfo = new ParameterBindingInfo(
                    new EntityMaterializerSourceParameters(e, "instance", null), materializationContextExpression);

                var blockExpressions = new List<Expression>();
                var instanceVariable = Expression.Variable(binding.RuntimeType, "instance");
                var serviceProperties = e.GetServiceProperties().ToList();
                bindingInfo.ServiceInstances.Add(instanceVariable);

                CreateServiceInstances(binding, bindingInfo, blockExpressions, serviceProperties);

                var constructorExpression = binding.CreateConstructorExpression(bindingInfo);

                var properties = new HashSet<IPropertyBase>(serviceProperties);
                foreach (var consumedProperty in binding.ParameterBindings.SelectMany(p => p.ConsumedProperties))
                {
                    properties.Remove(consumedProperty);
                }

                return Expression.Lambda<Func<MaterializationContext, object>>(
                        self._materializationInterceptor == null
                            ? properties.Count == 0 && blockExpressions.Count == 0
                                ? constructorExpression
                                : self.CreateMaterializeExpression(
                                    blockExpressions, instanceVariable, constructorExpression, properties, bindingInfo)
                            : self.CreateInterceptionMaterializeExpression(
                                e,
                                new HashSet<IPropertyBase>(),
                                self._materializationInterceptor,
                                bindingInfo,
                                constructorExpression,
                                instanceVariable,
                                blockExpressions),
                        materializationContextExpression)
                    .Compile();
            },
            this);
=======
            binding = self.ModifyBindings(e, binding);

            var materializationContextExpression = Expression.Parameter(typeof(MaterializationContext), "mc");
            var bindingInfo = new ParameterBindingInfo(e, materializationContextExpression);
            var constructorExpression = binding.CreateConstructorExpression(bindingInfo);

            return Expression.Lambda<Func<MaterializationContext, object>>(
                    self._materializationInterceptor == null
                        ? constructorExpression
                        : CreateInterceptionMaterializeExpression(
                            e,
                            "instance",
                            new HashSet<IPropertyBase>(),
                            self._materializationInterceptor,
                            binding,
                            bindingInfo,
                            constructorExpression,
                            materializationContextExpression),
                    materializationContextExpression)
                .Compile();
        }
    }
>>>>>>> 6a53a384

    private InstantiationBinding ModifyBindings(ITypeBase structuralType, InstantiationBinding binding)
    {
        var interceptionData = new InstantiationBindingInterceptionData(structuralType);
        foreach (var bindingInterceptor in _bindingInterceptors)
        {
            binding = bindingInterceptor.ModifyBinding(interceptionData, binding);
        }

        return binding;
    }

    private static void CreateServiceInstances(
        InstantiationBinding constructorBinding,
        ParameterBindingInfo bindingInfo,
        List<Expression> blockExpressions,
        List<IServiceProperty> serviceProperties)
    {
        foreach (var parameterBinding in constructorBinding.ParameterBindings.OfType<ServiceParameterBinding>())
        {
            if (bindingInfo.ServiceInstances.All(s => s.Type != parameterBinding.ServiceType))
            {
                var variable = Expression.Variable(parameterBinding.ServiceType);
                blockExpressions.Add(Expression.Assign(variable, parameterBinding.BindToParameter(bindingInfo)));
                bindingInfo.ServiceInstances.Add(variable);
            }
        }

        foreach (var serviceProperty in serviceProperties)
        {
            var serviceType = serviceProperty.ParameterBinding.ServiceType;
            if (bindingInfo.ServiceInstances.All(e => e.Type != serviceType))
            {
                var variable = Expression.Variable(serviceType);
                blockExpressions.Add(Expression.Assign(variable, serviceProperty.ParameterBinding.BindToParameter(bindingInfo)));
                bindingInfo.ServiceInstances.Add(variable);
            }
        }
    }
}<|MERGE_RESOLUTION|>--- conflicted
+++ resolved
@@ -15,12 +15,10 @@
 /// </summary>
 public class EntityMaterializerSource : IEntityMaterializerSource
 {
-<<<<<<< HEAD
     private static readonly MethodInfo InjectableServiceInjectedMethod
         = typeof(IInjectableService).GetMethod(nameof(IInjectableService.Injected))!;
 
     private ConcurrentDictionary<IEntityType, Func<MaterializationContext, object>>? _materializers;
-=======
     /// <summary>
     ///     This is an internal API that supports the Entity Framework Core infrastructure and not subject to
     ///     the same compatibility standards as public APIs. It may be changed or removed without notice in
@@ -30,7 +28,6 @@
     public static readonly bool UseOldBehavior31866 =
         AppContext.TryGetSwitch("Microsoft.EntityFrameworkCore.Issue31866", out var enabled31866) && enabled31866;private ConcurrentDictionary<IEntityType, Func<MaterializationContext, object>>? _materializers;
 
->>>>>>> 6a53a384
     private ConcurrentDictionary<IEntityType, Func<MaterializationContext, object>>? _emptyMaterializers;
     private readonly List<IInstantiationBindingInterceptor> _bindingInterceptors;
     private readonly IMaterializationInterceptor? _materializationInterceptor;
@@ -480,19 +477,17 @@
             ref _materializers,
             () => new ConcurrentDictionary<IEntityType, Func<MaterializationContext, object>>());
 
-        /// <summary>
-        ///     This is an internal API that supports the Entity Framework Core infrastructure and not subject to
-        ///     the same compatibility standards as public APIs. It may be changed or removed without notice in
-        ///     any release. You should only use it directly in your code with extreme caution and knowing that
-        ///     doing so can result in application failures when updating to a new Entity Framework Core release.
-        /// </summary>
-        public virtual Func<MaterializationContext, object> GetMaterializer(IEntityType entityType)
-        {
-            return UseOldBehavior31866
-                ? Materializers.GetOrAdd(entityType, static (e, s) => CreateMaterializer(s, e), this)
-                : CreateMaterializer(this, entityType);
-
-            static Func<MaterializationContext, object> CreateMaterializer(EntityMaterializerSource self, IEntityType e)
+    /// <summary>
+    ///     This is an internal API that supports the Entity Framework Core infrastructure and not subject to
+    ///     the same compatibility standards as public APIs. It may be changed or removed without notice in
+    ///     any release. You should only use it directly in your code with extreme caution and knowing that
+    ///     doing so can result in application failures when updating to a new Entity Framework Core release.
+    /// </summary>
+    public virtual Func<MaterializationContext, object> GetMaterializer(
+        IEntityType entityType)
+        => Materializers.GetOrAdd(
+            entityType,
+            static (e, self) =>
             {
                 var materializationContextParameter
                     = Expression.Parameter(typeof(MaterializationContext), "materializationContext");
@@ -502,8 +497,8 @@
                             new EntityMaterializerSourceParameters(e, "instance", null), materializationContextParameter),
                         materializationContextParameter)
                     .Compile();
-            }
-        }
+            },
+            this);
 
     private ConcurrentDictionary<IEntityType, Func<MaterializationContext, object>> EmptyMaterializers
         => LazyInitializer.EnsureInitialized(
@@ -517,31 +512,21 @@
     ///     doing so can result in application failures when updating to a new Entity Framework Core release.
     /// </summary>
     public virtual Func<MaterializationContext, object> GetEmptyMaterializer(IEntityType entityType)
-<<<<<<< HEAD
         => EmptyMaterializers.GetOrAdd(
             entityType,
             static (e, self) =>
-=======
-    {
-        return UseOldBehavior31866
-            ? EmptyMaterializers.GetOrAdd(entityType, static (e, s) => CreateEmptyMaterializer(s, e), this)
-            : CreateEmptyMaterializer(this, entityType);
-
-        static Func<MaterializationContext, object> CreateEmptyMaterializer(EntityMaterializerSource self, IEntityType e)
-        {
-            var binding = e.ServiceOnlyConstructorBinding;
-            if (binding == null)
->>>>>>> 6a53a384
-            {
-                var _ = e.ConstructorBinding;
-                binding = e.ServiceOnlyConstructorBinding;
+            {
+                var binding = e.ServiceOnlyConstructorBinding;
                 if (binding == null)
                 {
-                    throw new InvalidOperationException(CoreStrings.NoParameterlessConstructor(e.DisplayName()));
+                    var _ = e.ConstructorBinding;
+                    binding = e.ServiceOnlyConstructorBinding;
+                    if (binding == null)
+                    {
+                        throw new InvalidOperationException(CoreStrings.NoParameterlessConstructor(e.DisplayName()));
+                    }
                 }
-            }
-
-<<<<<<< HEAD
+
                 binding = self.ModifyBindings(e, binding);
 
                 var materializationContextExpression = Expression.Parameter(typeof(MaterializationContext), "mc");
@@ -581,30 +566,6 @@
                     .Compile();
             },
             this);
-=======
-            binding = self.ModifyBindings(e, binding);
-
-            var materializationContextExpression = Expression.Parameter(typeof(MaterializationContext), "mc");
-            var bindingInfo = new ParameterBindingInfo(e, materializationContextExpression);
-            var constructorExpression = binding.CreateConstructorExpression(bindingInfo);
-
-            return Expression.Lambda<Func<MaterializationContext, object>>(
-                    self._materializationInterceptor == null
-                        ? constructorExpression
-                        : CreateInterceptionMaterializeExpression(
-                            e,
-                            "instance",
-                            new HashSet<IPropertyBase>(),
-                            self._materializationInterceptor,
-                            binding,
-                            bindingInfo,
-                            constructorExpression,
-                            materializationContextExpression),
-                    materializationContextExpression)
-                .Compile();
-        }
-    }
->>>>>>> 6a53a384
 
     private InstantiationBinding ModifyBindings(ITypeBase structuralType, InstantiationBinding binding)
     {
