--- conflicted
+++ resolved
@@ -1,10 +1,7 @@
 // Licensed to the .NET Foundation under one or more agreements.
 // The .NET Foundation licenses this file to you under the MIT license.
 
-<<<<<<< HEAD
-=======
 using System.Diagnostics.CodeAnalysis;
->>>>>>> 5d0d937a
 using JetBrains.Annotations;
 
 namespace Microsoft.EntityFrameworkCore.Query;
@@ -32,11 +29,8 @@
     /// <param name="outerType">The outer type of the transparent identifier.</param>
     /// <param name="innerType">The inner type of the transparent identifier.</param>
     /// <returns>The created transparent identifier type.</returns>
-<<<<<<< HEAD
-=======
     [return: DynamicallyAccessedMembers(DynamicallyAccessedMemberTypes.All)]
     [DynamicDependency(DynamicallyAccessedMemberTypes.All, typeof(TransparentIdentifier<,>))]
->>>>>>> 5d0d937a
     public static Type Create(Type outerType, Type innerType)
         => typeof(TransparentIdentifier<,>).MakeGenericType(outerType, innerType);
 
