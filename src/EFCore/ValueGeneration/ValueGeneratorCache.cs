// Licensed to the .NET Foundation under one or more agreements.
// The .NET Foundation licenses this file to you under the MIT license.

using System.Collections.Concurrent;

namespace Microsoft.EntityFrameworkCore.ValueGeneration;

/// <summary>
///     <para>
///         Keeps a cache of value generators for properties.
///     </para>
///     <para>
///         This type is typically used by database providers (and other extensions). It is generally
///         not used in application code.
///     </para>
/// </summary>
/// <remarks>
///     <para>
///         The service lifetime is <see cref="ServiceLifetime.Singleton" />. This means a single instance
///         is used by many <see cref="DbContext" /> instances. The implementation must be thread-safe.
///         This service cannot depend on services registered as <see cref="ServiceLifetime.Scoped" />.
///     </para>
///     <para>
///         See <see href="https://aka.ms/efcore-docs-providers">Implementation of database providers and extensions</see>
///         for more information and examples.
///     </para>
/// </remarks>
public class ValueGeneratorCache : IValueGeneratorCache
{
    private static readonly bool _useOldBehavior31539 =
        AppContext.TryGetSwitch("Microsoft.EntityFrameworkCore.Issue31539", out var enabled31539) && enabled31539;

    /// <summary>
    ///     Initializes a new instance of the <see cref="ValueGeneratorCache" /> class.
    /// </summary>
    /// <param name="dependencies">Parameter object containing dependencies for this service.</param>
    public ValueGeneratorCache(ValueGeneratorCacheDependencies dependencies)
    {
        Dependencies = dependencies;
    }

    /// <summary>
    ///     Dependencies for this service.
    /// </summary>
    protected virtual ValueGeneratorCacheDependencies Dependencies { get; }

    private readonly ConcurrentDictionary<CacheKey, ValueGenerator> _cache = new();

    private readonly struct CacheKey : IEquatable<CacheKey>
    {
<<<<<<< HEAD
        public CacheKey(IProperty property, ITypeBase typeBase)
        {
            Property = property;
            TypeBase = typeBase;
=======
        private readonly Guid _modelId;
        private readonly string? _property;
        private readonly string? _entityType;

        public CacheKey(IProperty property, IEntityType entityType)
        {
            if (_useOldBehavior31539)
            {
                _modelId = default;
                _property = null;
                _entityType = null;
                Property = property;
                EntityType = entityType;
            }
            else
            {
                _modelId = entityType.Model.ModelId;
                _property = property.Name;
                _entityType = entityType.Name;
                Property = null;
                EntityType = null;
            }
>>>>>>> 6a53a384
        }

        public IProperty? Property { get; }

<<<<<<< HEAD
        public ITypeBase TypeBase { get; }

        public bool Equals(CacheKey other)
            => Property.Equals(other.Property) && TypeBase.Equals(other.TypeBase);
=======
        public IEntityType? EntityType { get; }

        public bool Equals(CacheKey other)
            => _useOldBehavior31539
                ? Property!.Equals(other.Property) && EntityType!.Equals(other.EntityType)
                : (_property!.Equals(other._property, StringComparison.Ordinal)
                    && _entityType!.Equals(other._entityType, StringComparison.Ordinal)
                    && _modelId.Equals(other._modelId));
>>>>>>> 6a53a384

        public override bool Equals(object? obj)
            => obj is CacheKey cacheKey && Equals(cacheKey);

        public override int GetHashCode()
<<<<<<< HEAD
            => HashCode.Combine(Property, TypeBase);
=======
            => _useOldBehavior31539
                ? HashCode.Combine(Property!, EntityType!)
                : HashCode.Combine(_property!, _entityType!, _modelId);
>>>>>>> 6a53a384
    }

    /// <summary>
    ///     Gets the existing value generator from the cache, or creates a new one if one is not present in
    ///     the cache.
    /// </summary>
    /// <param name="property">The property to get the value generator for.</param>
    /// <param name="typeBase">
    ///     The entity type that the value generator will be used for. When called on inherited properties on derived entity types,
    ///     this entity type may be different from the declared entity type on <paramref name="property" />
    /// </param>
    /// <param name="factory">Factory to create a new value generator if one is not present in the cache.</param>
    /// <returns>The existing or newly created value generator.</returns>
    public virtual ValueGenerator GetOrAdd(
        IProperty property,
<<<<<<< HEAD
        ITypeBase typeBase,
        Func<IProperty, ITypeBase, ValueGenerator> factory)
        => _cache.GetOrAdd(new CacheKey(property, typeBase), static (ck, f) => f(ck.Property, ck.TypeBase), factory);
=======
        IEntityType entityType,
        Func<IProperty, IEntityType, ValueGenerator> factory)
        => _cache.GetOrAdd(
                new CacheKey(property, entityType), static (ck, p) => p.factory(p.property, p.entityType), (factory, entityType, property));
>>>>>>> 6a53a384
}<|MERGE_RESOLUTION|>--- conflicted
+++ resolved
@@ -48,17 +48,11 @@
 
     private readonly struct CacheKey : IEquatable<CacheKey>
     {
-<<<<<<< HEAD
-        public CacheKey(IProperty property, ITypeBase typeBase)
-        {
-            Property = property;
-            TypeBase = typeBase;
-=======
         private readonly Guid _modelId;
         private readonly string? _property;
         private readonly string? _entityType;
 
-        public CacheKey(IProperty property, IEntityType entityType)
+        public CacheKey(IProperty property, ITypeBase typeBase)
         {
             if (_useOldBehavior31539)
             {
@@ -66,7 +60,7 @@
                 _property = null;
                 _entityType = null;
                 Property = property;
-                EntityType = entityType;
+                TypeBase = typeBase;
             }
             else
             {
@@ -76,18 +70,12 @@
                 Property = null;
                 EntityType = null;
             }
->>>>>>> 6a53a384
         }
 
         public IProperty? Property { get; }
 
-<<<<<<< HEAD
+        public IEntityType? EntityType { get; }
         public ITypeBase TypeBase { get; }
-
-        public bool Equals(CacheKey other)
-            => Property.Equals(other.Property) && TypeBase.Equals(other.TypeBase);
-=======
-        public IEntityType? EntityType { get; }
 
         public bool Equals(CacheKey other)
             => _useOldBehavior31539
@@ -95,19 +83,16 @@
                 : (_property!.Equals(other._property, StringComparison.Ordinal)
                     && _entityType!.Equals(other._entityType, StringComparison.Ordinal)
                     && _modelId.Equals(other._modelId));
->>>>>>> 6a53a384
+            => Property.Equals(other.Property) && TypeBase.Equals(other.TypeBase);
 
         public override bool Equals(object? obj)
             => obj is CacheKey cacheKey && Equals(cacheKey);
 
         public override int GetHashCode()
-<<<<<<< HEAD
-            => HashCode.Combine(Property, TypeBase);
-=======
             => _useOldBehavior31539
                 ? HashCode.Combine(Property!, EntityType!)
                 : HashCode.Combine(_property!, _entityType!, _modelId);
->>>>>>> 6a53a384
+            => HashCode.Combine(Property, TypeBase);
     }
 
     /// <summary>
@@ -123,14 +108,11 @@
     /// <returns>The existing or newly created value generator.</returns>
     public virtual ValueGenerator GetOrAdd(
         IProperty property,
-<<<<<<< HEAD
         ITypeBase typeBase,
         Func<IProperty, ITypeBase, ValueGenerator> factory)
         => _cache.GetOrAdd(new CacheKey(property, typeBase), static (ck, f) => f(ck.Property, ck.TypeBase), factory);
-=======
         IEntityType entityType,
         Func<IProperty, IEntityType, ValueGenerator> factory)
         => _cache.GetOrAdd(
                 new CacheKey(property, entityType), static (ck, p) => p.factory(p.property, p.entityType), (factory, entityType, property));
->>>>>>> 6a53a384
 }