// Licensed to the .NET Foundation under one or more agreements.
// The .NET Foundation licenses this file to you under the MIT license.

<<<<<<< HEAD
namespace Microsoft.EntityFrameworkCore;

=======
using System.Diagnostics.CodeAnalysis;

namespace Microsoft.EntityFrameworkCore;

>>>>>>> 5d0d937a
/// <summary>
///     Defines a factory for creating <see cref="DbContext" /> instances.
/// </summary>
/// <remarks>
///     See <see href="https://aka.ms/efcore-docs-dbcontext-factory">Using DbContextFactory</see> for more information and examples.
/// </remarks>
/// <typeparam name="TContext">The <see cref="DbContext" /> type to create.</typeparam>
<<<<<<< HEAD
public interface IDbContextFactory<TContext>
=======
public interface IDbContextFactory<[DynamicallyAccessedMembers(DbContext.DynamicallyAccessedMemberTypes)] TContext>
>>>>>>> 5d0d937a
    where TContext : DbContext
{
    /// <summary>
    ///     Creates a new <see cref="DbContext" /> instance.
    /// </summary>
    /// <remarks>
    ///     The caller is responsible for disposing the context; it will not be disposed by any dependency injection container.
    /// </remarks>
    /// <returns>A new context instance.</returns>
    TContext CreateDbContext();

    /// <summary>
    ///     Creates a new <see cref="DbContext" /> instance in an async context.
    /// </summary>
    /// <remarks>
    ///     The caller is responsible for disposing the context; it will not be disposed by any dependency injection container.
    /// </remarks>
    /// <param name="cancellationToken">A <see cref="CancellationToken" /> to observe while waiting for the task to complete.</param>
    /// <returns>A task containing the created context that represents the asynchronous operation.</returns>
    /// <exception cref="OperationCanceledException">If the <see cref="CancellationToken" /> is canceled.</exception>
    Task<TContext> CreateDbContextAsync(CancellationToken cancellationToken = default)
        => Task.FromResult(CreateDbContext());
}<|MERGE_RESOLUTION|>--- conflicted
+++ resolved
@@ -1,15 +1,10 @@
 // Licensed to the .NET Foundation under one or more agreements.
 // The .NET Foundation licenses this file to you under the MIT license.
 
-<<<<<<< HEAD
-namespace Microsoft.EntityFrameworkCore;
-
-=======
 using System.Diagnostics.CodeAnalysis;
 
 namespace Microsoft.EntityFrameworkCore;
 
->>>>>>> 5d0d937a
 /// <summary>
 ///     Defines a factory for creating <see cref="DbContext" /> instances.
 /// </summary>
@@ -17,11 +12,7 @@
 ///     See <see href="https://aka.ms/efcore-docs-dbcontext-factory">Using DbContextFactory</see> for more information and examples.
 /// </remarks>
 /// <typeparam name="TContext">The <see cref="DbContext" /> type to create.</typeparam>
-<<<<<<< HEAD
-public interface IDbContextFactory<TContext>
-=======
 public interface IDbContextFactory<[DynamicallyAccessedMembers(DbContext.DynamicallyAccessedMemberTypes)] TContext>
->>>>>>> 5d0d937a
     where TContext : DbContext
 {
     /// <summary>
