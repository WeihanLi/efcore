--- conflicted
+++ resolved
@@ -837,7 +837,8 @@
             async (c, s, ct) =>
             {
                 Check.NotNull(beginTransaction, nameof(beginTransaction));
-                await using (var transaction = await beginTransaction(c, cancellationToken).ConfigureAwait(false))
+                var transaction = await beginTransaction(c, cancellationToken).ConfigureAwait(false);
+                await using (transaction)
                 {
                     s.CommitFailed = false;
                     s.Result = await s.Operation(s.State, ct).ConfigureAwait(false);
@@ -855,89 +856,7 @@
         public ExecutionState(
             Func<TState, TResult> operation,
             Func<TState, bool> verifySucceeded,
-<<<<<<< HEAD
             TState state)
-=======
-            Func<DbContext, IDbContextTransaction> beginTransaction)
-            => strategy.Execute(
-                new ExecutionState<TState, TResult>(
-                    Check.NotNull(operation, nameof(operation)), Check.NotNull(verifySucceeded, nameof(verifySucceeded)), state),
-                (c, s) =>
-                    {
-                        Check.NotNull(beginTransaction, nameof(beginTransaction));
-                        using (var transaction = beginTransaction(c))
-                        {
-                            s.CommitFailed = false;
-                            s.Result = s.Operation(s.State);
-                            s.CommitFailed = true;
-                            transaction.Commit();
-                        }
-
-                        return s.Result;
-                    }, (c, s) => new ExecutionResult<TResult>(s.CommitFailed && s.VerifySucceeded(s.State), s.Result));
-
-        /// <summary>
-        ///     Executes the specified asynchronous operation in a transaction and returns the result. Allows to check whether
-        ///     the transaction has been rolled back if an error occurs during commit.
-        /// </summary>
-        /// <remarks>
-        ///     See <see href="https://aka.ms/efcore-docs-connection-resiliency">Connection resiliency and database retries</see>
-        ///     for more information.
-        /// </remarks>
-        /// <param name="strategy">The strategy that will be used for the execution.</param>
-        /// <param name="state">The state that will be passed to the operation.</param>
-        /// <param name="operation">
-        ///     A function that returns a started task of type <typeparamref name="TResult" />.
-        /// </param>
-        /// <param name="verifySucceeded">
-        ///     A delegate that tests whether the operation succeeded even though an exception was thrown when the
-        ///     transaction was being committed.
-        /// </param>
-        /// <param name="beginTransaction">A delegate that begins a transaction using the given context.</param>
-        /// <param name="cancellationToken">
-        ///     A cancellation token used to cancel the retry operation, but not operations that are already in flight
-        ///     or that already completed successfully.
-        /// </param>
-        /// <typeparam name="TState">The type of the state.</typeparam>
-        /// <typeparam name="TResult">The result type of the <see cref="Task{T}" /> returned by <paramref name="operation" />.</typeparam>
-        /// <returns>
-        ///     A task that will run to completion if the original task completes successfully (either the
-        ///     first time or after retrying transient failures). If the task fails with a non-transient error or
-        ///     the retry limit is reached, the returned task will become faulted and the exception must be observed.
-        /// </returns>
-        /// <exception cref="RetryLimitExceededException">
-        ///     The operation has not succeeded after the configured number of retries.
-        /// </exception>
-        /// <exception cref="OperationCanceledException">If the <see cref="CancellationToken" /> is canceled.</exception>
-        public static Task<TResult> ExecuteInTransactionAsync<TState, TResult>(
-            IExecutionStrategy strategy,
-            TState state,
-            Func<TState, CancellationToken, Task<TResult>> operation,
-            Func<TState, CancellationToken, Task<bool>> verifySucceeded,
-            Func<DbContext, CancellationToken, Task<IDbContextTransaction>> beginTransaction,
-            CancellationToken cancellationToken = default)
-            => strategy.ExecuteAsync(
-                new ExecutionStateAsync<TState, TResult>(
-                    Check.NotNull(operation, nameof(operation)), Check.NotNull(verifySucceeded, nameof(verifySucceeded)), state),
-                async (c, s, ct) =>
-                    {
-                        Check.NotNull(beginTransaction, nameof(beginTransaction));
-                        var transaction = await beginTransaction(c, cancellationToken).ConfigureAwait(false);
-                        await using (transaction)
-                        {
-                            s.CommitFailed = false;
-                            s.Result = await s.Operation(s.State, ct).ConfigureAwait(false);
-                            s.CommitFailed = true;
-                            await transaction.CommitAsync(cancellationToken).ConfigureAwait(false);
-                        }
-
-                        return s.Result;
-                    }, async (c, s, ct) => new ExecutionResult<TResult>(
-                    s.CommitFailed && await s.VerifySucceeded(s.State, ct).ConfigureAwait(false),
-                    s.Result), cancellationToken);
-
-        private sealed class ExecutionState<TState, TResult>
->>>>>>> eac367ae
         {
             Operation = operation;
             VerifySucceeded = verifySucceeded;
