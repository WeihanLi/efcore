--- conflicted
+++ resolved
@@ -1,11 +1,8 @@
 // Licensed to the .NET Foundation under one or more agreements.
 // The .NET Foundation licenses this file to you under the MIT license.
 
-<<<<<<< HEAD
-=======
 using System.Diagnostics.CodeAnalysis;
 
->>>>>>> 5d0d937a
 namespace Microsoft.EntityFrameworkCore.Metadata.Builders;
 
 /// <summary>
@@ -123,12 +120,8 @@
     /// </remarks>
     /// <typeparam name="TGenerator">A type that inherits from <see cref="ValueGenerator" />.</typeparam>
     /// <returns>The same builder instance so that multiple configuration calls can be chained.</returns>
-<<<<<<< HEAD
-    public new virtual PropertyBuilder<TProperty> HasValueGenerator<TGenerator>()
-=======
     public new virtual PropertyBuilder<TProperty> HasValueGenerator
         <[DynamicallyAccessedMembers(DynamicallyAccessedMemberTypes.PublicParameterlessConstructor)] TGenerator>()
->>>>>>> 5d0d937a
         where TGenerator : ValueGenerator
         => (PropertyBuilder<TProperty>)base.HasValueGenerator<TGenerator>();
 
@@ -157,12 +150,8 @@
     /// </remarks>
     /// <param name="valueGeneratorType">A type that inherits from <see cref="ValueGenerator" />.</param>
     /// <returns>The same builder instance so that multiple configuration calls can be chained.</returns>
-<<<<<<< HEAD
-    public new virtual PropertyBuilder<TProperty> HasValueGenerator(Type? valueGeneratorType)
-=======
     public new virtual PropertyBuilder<TProperty> HasValueGenerator(
         [DynamicallyAccessedMembers(DynamicallyAccessedMemberTypes.PublicParameterlessConstructor)] Type? valueGeneratorType)
->>>>>>> 5d0d937a
         => (PropertyBuilder<TProperty>)base.HasValueGenerator(valueGeneratorType);
 
     /// <summary>
@@ -216,12 +205,8 @@
     /// </remarks>
     /// <typeparam name="TFactory">A type that inherits from <see cref="ValueGeneratorFactory" />.</typeparam>
     /// <returns>The same builder instance so that multiple configuration calls can be chained.</returns>
-<<<<<<< HEAD
-    public new virtual PropertyBuilder<TProperty> HasValueGeneratorFactory<TFactory>()
-=======
     public new virtual PropertyBuilder<TProperty> HasValueGeneratorFactory
         <[DynamicallyAccessedMembers(ValueGeneratorFactory.DynamicallyAccessedMemberTypes)] TFactory>()
->>>>>>> 5d0d937a
         where TFactory : ValueGeneratorFactory
         => (PropertyBuilder<TProperty>)base.HasValueGeneratorFactory<TFactory>();
 
@@ -251,12 +236,8 @@
     /// </remarks>
     /// <param name="valueGeneratorFactoryType">A type that inherits from <see cref="ValueGeneratorFactory" />.</param>
     /// <returns>The same builder instance so that multiple configuration calls can be chained.</returns>
-<<<<<<< HEAD
-    public new virtual PropertyBuilder<TProperty> HasValueGeneratorFactory(Type? valueGeneratorFactoryType)
-=======
     public new virtual PropertyBuilder<TProperty> HasValueGeneratorFactory(
         [DynamicallyAccessedMembers(ValueGeneratorFactory.DynamicallyAccessedMemberTypes)] Type? valueGeneratorFactoryType)
->>>>>>> 5d0d937a
         => (PropertyBuilder<TProperty>)base.HasValueGeneratorFactory(valueGeneratorFactoryType);
 
     /// <summary>
@@ -364,12 +345,8 @@
     /// </summary>
     /// <typeparam name="TConversion">The type to convert to and from or a type that inherits from <see cref="ValueConverter" />.</typeparam>
     /// <returns>The same builder instance so that multiple configuration calls can be chained.</returns>
-<<<<<<< HEAD
-    public new virtual PropertyBuilder<TProperty> HasConversion<TConversion>()
-=======
     public new virtual PropertyBuilder<TProperty> HasConversion
         <[DynamicallyAccessedMembers(DynamicallyAccessedMemberTypes.PublicParameterlessConstructor)] TConversion>()
->>>>>>> 5d0d937a
         => (PropertyBuilder<TProperty>)base.HasConversion<TConversion>();
 
     /// <summary>
@@ -378,12 +355,8 @@
     /// </summary>
     /// <param name="providerClrType">The type to convert to and from or a type that inherits from <see cref="ValueConverter" />.</param>
     /// <returns>The same builder instance so that multiple configuration calls can be chained.</returns>
-<<<<<<< HEAD
-    public new virtual PropertyBuilder<TProperty> HasConversion(Type? providerClrType)
-=======
     public new virtual PropertyBuilder<TProperty> HasConversion(
         [DynamicallyAccessedMembers(DynamicallyAccessedMemberTypes.PublicParameterlessConstructor)] Type? providerClrType)
->>>>>>> 5d0d937a
         => (PropertyBuilder<TProperty>)base.HasConversion(providerClrType);
 
     /// <summary>
@@ -428,13 +401,9 @@
     /// <typeparam name="TConversion">The type to convert to and from or a type that inherits from <see cref="ValueConverter" />.</typeparam>
     /// <param name="valueComparer">The comparer to use for values before conversion.</param>
     /// <returns>The same builder instance so that multiple configuration calls can be chained.</returns>
-<<<<<<< HEAD
-    public new virtual PropertyBuilder<TProperty> HasConversion<TConversion>(ValueComparer? valueComparer)
-=======
     public new virtual PropertyBuilder<TProperty> HasConversion
         <[DynamicallyAccessedMembers(DynamicallyAccessedMemberTypes.PublicParameterlessConstructor)] TConversion>(
             ValueComparer? valueComparer)
->>>>>>> 5d0d937a
         => (PropertyBuilder<TProperty>)base.HasConversion<TConversion>(valueComparer);
 
     /// <summary>
@@ -445,14 +414,10 @@
     /// <param name="valueComparer">The comparer to use for values before conversion.</param>
     /// <param name="providerComparer">The comparer to use for the provider values.</param>
     /// <returns>The same builder instance so that multiple configuration calls can be chained.</returns>
-<<<<<<< HEAD
-    public new virtual PropertyBuilder<TProperty> HasConversion<TConversion>(ValueComparer? valueComparer, ValueComparer? providerComparer)
-=======
     public new virtual PropertyBuilder<TProperty> HasConversion
         <[DynamicallyAccessedMembers(DynamicallyAccessedMemberTypes.PublicParameterlessConstructor)] TConversion>(
             ValueComparer? valueComparer,
             ValueComparer? providerComparer)
->>>>>>> 5d0d937a
         => (PropertyBuilder<TProperty>)base.HasConversion<TConversion>(valueComparer, providerComparer);
 
     /// <summary>
@@ -463,11 +428,7 @@
     /// <param name="valueComparer">The comparer to use for values before conversion.</param>
     /// <returns>The same builder instance so that multiple configuration calls can be chained.</returns>
     public new virtual PropertyBuilder<TProperty> HasConversion(
-<<<<<<< HEAD
-        Type conversionType,
-=======
         [DynamicallyAccessedMembers(DynamicallyAccessedMemberTypes.PublicParameterlessConstructor)] Type conversionType,
->>>>>>> 5d0d937a
         ValueComparer? valueComparer)
         => (PropertyBuilder<TProperty>)base.HasConversion(conversionType, valueComparer);
 
@@ -480,11 +441,7 @@
     /// <param name="providerComparer">The comparer to use for the provider values.</param>
     /// <returns>The same builder instance so that multiple configuration calls can be chained.</returns>
     public new virtual PropertyBuilder<TProperty> HasConversion(
-<<<<<<< HEAD
-        Type conversionType,
-=======
         [DynamicallyAccessedMembers(DynamicallyAccessedMemberTypes.PublicParameterlessConstructor)] Type conversionType,
->>>>>>> 5d0d937a
         ValueComparer? valueComparer,
         ValueComparer? providerComparer)
         => (PropertyBuilder<TProperty>)base.HasConversion(conversionType, valueComparer, providerComparer);
@@ -591,13 +548,9 @@
     /// <typeparam name="TConversion">The type to convert to and from or a type that inherits from <see cref="ValueConverter" />.</typeparam>
     /// <typeparam name="TComparer">A type that inherits from <see cref="ValueComparer" />.</typeparam>
     /// <returns>The same builder instance so that multiple configuration calls can be chained.</returns>
-<<<<<<< HEAD
-    public new virtual PropertyBuilder<TProperty> HasConversion<TConversion, TComparer>()
-=======
     public new virtual PropertyBuilder<TProperty> HasConversion<
         [DynamicallyAccessedMembers(DynamicallyAccessedMemberTypes.PublicParameterlessConstructor)] TConversion,
         [DynamicallyAccessedMembers(DynamicallyAccessedMemberTypes.PublicParameterlessConstructor)] TComparer>()
->>>>>>> 5d0d937a
         where TComparer : ValueComparer
         => (PropertyBuilder<TProperty>)base.HasConversion<TConversion, TComparer>();
 
@@ -609,14 +562,10 @@
     /// <typeparam name="TComparer">A type that inherits from <see cref="ValueComparer" />.</typeparam>
     /// <typeparam name="TProviderComparer">A type that inherits from <see cref="ValueComparer" /> to use for the provider values.</typeparam>
     /// <returns>The same builder instance so that multiple configuration calls can be chained.</returns>
-<<<<<<< HEAD
-    public new virtual PropertyBuilder<TProperty> HasConversion<TConversion, TComparer, TProviderComparer>()
-=======
     public new virtual PropertyBuilder<TProperty> HasConversion<
         [DynamicallyAccessedMembers(DynamicallyAccessedMemberTypes.PublicParameterlessConstructor)] TConversion,
         [DynamicallyAccessedMembers(DynamicallyAccessedMemberTypes.PublicParameterlessConstructor)] TComparer,
         [DynamicallyAccessedMembers(DynamicallyAccessedMemberTypes.PublicParameterlessConstructor)] TProviderComparer>()
->>>>>>> 5d0d937a
         where TComparer : ValueComparer
         where TProviderComparer : ValueComparer
         => (PropertyBuilder<TProperty>)base.HasConversion<TConversion, TComparer, TProviderComparer>();
@@ -628,13 +577,9 @@
     /// <param name="conversionType">The type to convert to and from or a type that inherits from <see cref="ValueConverter" />.</param>
     /// <param name="comparerType">A type that inherits from <see cref="ValueComparer" />.</param>
     /// <returns>The same builder instance so that multiple configuration calls can be chained.</returns>
-<<<<<<< HEAD
-    public new virtual PropertyBuilder<TProperty> HasConversion(Type conversionType, Type? comparerType)
-=======
     public new virtual PropertyBuilder<TProperty> HasConversion(
         [DynamicallyAccessedMembers(DynamicallyAccessedMemberTypes.PublicParameterlessConstructor)] Type conversionType,
         [DynamicallyAccessedMembers(DynamicallyAccessedMemberTypes.PublicParameterlessConstructor)] Type? comparerType)
->>>>>>> 5d0d937a
         => (PropertyBuilder<TProperty>)base.HasConversion(conversionType, comparerType);
 
     /// <summary>
@@ -645,13 +590,9 @@
     /// <param name="comparerType">A type that inherits from <see cref="ValueComparer" />.</param>
     /// <param name="providerComparerType">A type that inherits from <see cref="ValueComparer" /> to use for the provider values.</param>
     /// <returns>The same builder instance so that multiple configuration calls can be chained.</returns>
-<<<<<<< HEAD
-    public new virtual PropertyBuilder<TProperty> HasConversion(Type conversionType, Type? comparerType, Type? providerComparerType)
-=======
     public new virtual PropertyBuilder<TProperty> HasConversion(
         [DynamicallyAccessedMembers(DynamicallyAccessedMemberTypes.PublicParameterlessConstructor)] Type conversionType,
         [DynamicallyAccessedMembers(DynamicallyAccessedMemberTypes.PublicParameterlessConstructor)] Type? comparerType,
         [DynamicallyAccessedMembers(DynamicallyAccessedMemberTypes.PublicParameterlessConstructor)] Type? providerComparerType)
->>>>>>> 5d0d937a
         => (PropertyBuilder<TProperty>)base.HasConversion(conversionType, comparerType, providerComparerType);
 }