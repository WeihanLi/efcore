// Licensed to the .NET Foundation under one or more agreements.
// The .NET Foundation licenses this file to you under the MIT license.

using System.ComponentModel;
using System.Data.Common;

namespace Microsoft.EntityFrameworkCore.Infrastructure;

/// <summary>
///     Provides access to database related information and operations for a context.
///     Instances of this class are typically obtained from <see cref="DbContext.Database" /> and it is not designed
///     to be directly constructed in your application code.
/// </summary>
public class DatabaseFacade : IInfrastructure<IServiceProvider>, IDatabaseFacadeDependenciesAccessor, IResettableService
{
    private readonly DbContext _context;
    private IDatabaseFacadeDependencies? _dependencies;

    /// <summary>
    ///     Initializes a new instance of the <see cref="DatabaseFacade" /> class. Instances of this class are typically
    ///     obtained from <see cref="DbContext.Database" /> and it is not designed to be directly constructed
    ///     in your application code.
    /// </summary>
    /// <param name="context">The context this database API belongs to.</param>
    public DatabaseFacade(DbContext context)
    {
        _context = context;
    }

    private IDatabaseFacadeDependencies Dependencies
        => _dependencies ??= _context.GetService<IDatabaseFacadeDependencies>();

    /// <summary>
    ///     Ensures that the database for the context exists.
    /// </summary>
    /// <remarks>
    ///     <list type="bullet">
    ///         <item>
    ///             <description>
    ///                 If the database exists and has any tables, then no action is taken. Nothing is done to ensure
    ///                 the database schema is compatible with the Entity Framework model.
    ///             </description>
    ///         </item>
    ///         <item>
    ///             <description>
    ///                 If the database exists but does not have any tables, then the Entity Framework model is used to
    ///                 create the database schema.
    ///             </description>
    ///         </item>
    ///         <item>
    ///             <description>
    ///                 If the database does not exist, then the database is created and the Entity Framework model is used to
    ///                 create the database schema.
    ///             </description>
    ///         </item>
    ///     </list>
    ///     <para>
    ///         It is common to use <see cref="EnsureCreated" /> immediately following <see cref="EnsureDeleted" /> when
    ///         testing or prototyping using Entity Framework. This ensures that the database is in a clean state before each
    ///         execution of the test/prototype. Note, however, that data in the database is not preserved.
    ///     </para>
    ///     <para>
    ///         Note that this API does **not** use migrations to create the database. In addition, the database that is
    ///         created cannot be later updated using migrations. If you are targeting a relational database and using migrations,
    ///         then you can use <see cref="M:Microsoft.EntityFrameworkCore.RelationalDatabaseFacadeExtensions.Migrate" />
    ///         to ensure the database is created using migrations and that all migrations have been applied.
    ///     </para>
    ///     <para>
    ///         See <see href="https://aka.ms/efcore-docs-manage-schemas">Managing database schemas with EF Core</see>
    ///         and <see href="https://aka.ms/efcore-docs-ensure-created">Database creation APIs</see> for more information and examples.
    ///     </para>
    /// </remarks>
    /// <returns><see langword="true" /> if the database is created, <see langword="false" /> if it already existed.</returns>
    public virtual bool EnsureCreated()
        => Dependencies.DatabaseCreator.EnsureCreated();

    /// <summary>
    ///     Ensures that the database for the context exists.
    /// </summary>
    /// <remarks>
    ///     <list type="bullet">
    ///         <item>
    ///             <description>
    ///                 If the database exists and has any tables, then no action is taken. Nothing is done to ensure
    ///                 the database schema is compatible with the Entity Framework model.
    ///             </description>
    ///         </item>
    ///         <item>
    ///             <description>
    ///                 If the database exists but does not have any tables, then the Entity Framework model is used to
    ///                 create the database schema.
    ///             </description>
    ///         </item>
    ///         <item>
    ///             <description>
    ///                 If the database does not exist, then the database is created and the Entity Framework model is used to
    ///                 create the database schema.
    ///             </description>
    ///         </item>
    ///     </list>
    ///     <para>
    ///         It is common to use <see cref="EnsureCreatedAsync" /> immediately following <see cref="EnsureDeletedAsync" /> when
    ///         testing or prototyping using Entity Framework. This ensures that the database is in a clean state before each
    ///         execution of the test/prototype. Note, however, that data in the database is not preserved.
    ///     </para>
    ///     <para>
    ///         Note that this API does **not** use migrations to create the database. In addition, the database that is
    ///         created cannot be later updated using migrations. If you are targeting a relational database and using migrations,
    ///         then you can use <see cref="M:Microsoft.EntityFrameworkCore.RelationalDatabaseFacadeExtensions.MigrateAsync" />
    ///         to ensure the database is created using migrations and that all migrations have been applied.
    ///     </para>
    ///     <para>
    ///         Entity Framework Core does not support multiple parallel operations being run on the same DbContext instance. This
    ///         includes both parallel execution of async queries and any explicit concurrent use from multiple threads.
    ///         Therefore, always await async calls immediately, or use separate DbContext instances for operations that execute
    ///         in parallel. See <see href="https://aka.ms/efcore-docs-threading">Avoiding DbContext threading issues</see>
    ///         for more information and examples.
    ///     </para>
    ///     <para>
    ///         See <see href="https://aka.ms/efcore-docs-manage-schemas">Managing database schemas with EF Core</see>
    ///         and <see href="https://aka.ms/efcore-docs-ensure-created">Database creation APIs</see> for more information and examples.
    ///     </para>
    /// </remarks>
    /// <param name="cancellationToken">A <see cref="CancellationToken" /> to observe while waiting for the task to complete.</param>
    /// <returns>
    ///     A task that represents the asynchronous save operation. The task result contains <see langword="true" /> if the database is created,
    ///     <see langword="false" /> if it already existed.
    /// </returns>
    /// <exception cref="OperationCanceledException">If the <see cref="CancellationToken" /> is canceled.</exception>
    public virtual Task<bool> EnsureCreatedAsync(CancellationToken cancellationToken = default)
        => Dependencies.DatabaseCreator.EnsureCreatedAsync(cancellationToken);

    /// <summary>
    ///     <para>
    ///         Ensures that the database for the context does not exist. If it does not exist, no action is taken. If it does
    ///         exist then the database is deleted.
    ///     </para>
    ///     <para>
    ///         Warning: The entire database is deleted, and no effort is made to remove just the database objects that are used by
    ///         the model for this context.
    ///     </para>
    /// </summary>
    /// <remarks>
    ///     <para>
    ///         It is common to use <see cref="EnsureCreated" /> immediately following <see cref="EnsureDeleted" /> when
    ///         testing or prototyping using Entity Framework. This ensures that the database is in a clean state before each
    ///         execution of the test/prototype. Note, however, that data in the database is not preserved.
    ///     </para>
    ///     <para>
    ///         See <see href="https://aka.ms/efcore-docs-manage-schemas">Managing database schemas with EF Core</see>
    ///         and <see href="https://aka.ms/efcore-docs-ensure-created">Database creation APIs</see> for more information and examples.
    ///     </para>
    /// </remarks>
    /// <returns><see langword="true" /> if the database is deleted, <see langword="false" /> if it did not exist.</returns>
    public virtual bool EnsureDeleted()
        => Dependencies.DatabaseCreator.EnsureDeleted();

    /// <summary>
    ///     <para>
    ///         Asynchronously ensures that the database for the context does not exist. If it does not exist, no action is taken. If it does
    ///         exist then the database is deleted.
    ///     </para>
    ///     <para>
    ///         Warning: The entire database is deleted, and no effort is made to remove just the database objects that are used by
    ///         the model for this context.
    ///     </para>
    /// </summary>
    /// <remarks>
    ///     <para>
    ///         It is common to use <see cref="EnsureCreatedAsync" /> immediately following <see cref="EnsureDeletedAsync" /> when
    ///         testing or prototyping using Entity Framework. This ensures that the database is in a clean state before each
    ///         execution of the test/prototype. Note, however, that data in the database is not preserved.
    ///     </para>
    ///     <para>
    ///         Entity Framework Core does not support multiple parallel operations being run on the same DbContext instance. This
    ///         includes both parallel execution of async queries and any explicit concurrent use from multiple threads.
    ///         Therefore, always await async calls immediately, or use separate DbContext instances for operations that execute
    ///         in parallel. See <see href="https://aka.ms/efcore-docs-threading">Avoiding DbContext threading issues</see>
    ///         for more information and examples.
    ///     </para>
    ///     <para>
    ///         See <see href="https://aka.ms/efcore-docs-manage-schemas">Managing database schemas with EF Core</see>
    ///         and <see href="https://aka.ms/efcore-docs-ensure-created">Database creation APIs</see> for more information and examples.
    ///     </para>
    /// </remarks>
    /// <param name="cancellationToken">A <see cref="CancellationToken" /> to observe while waiting for the task to complete.</param>
    /// <returns>
    ///     A task that represents the asynchronous save operation. The task result contains <see langword="true" /> if the database is deleted,
    ///     <see langword="false" /> if it did not exist.
    /// </returns>
    /// <exception cref="OperationCanceledException">If the <see cref="CancellationToken" /> is canceled.</exception>
    public virtual Task<bool> EnsureDeletedAsync(CancellationToken cancellationToken = default)
        => Dependencies.DatabaseCreator.EnsureDeletedAsync(cancellationToken);

    /// <summary>
    ///     Determines whether or not the database is available and can be connected to.
    /// </summary>
    /// <remarks>
    ///     <para>
    ///         Any exceptions thrown when attempting to connect are caught and not propagated to the application.
    ///     </para>
    ///     <para>
    ///         The configured connection string is used to create the connection in the normal way, so all
    ///         configured options such as timeouts are honored.
    ///     </para>
    ///     <para>
    ///         Note that being able to connect to the database does not mean that it is
    ///         up-to-date with regard to schema creation, etc.
    ///     </para>
    ///     <para>
    ///         See <see href="https://aka.ms/efcore-docs-connections">Database connections in EF Core</see> for more information and examples.
    ///     </para>
    /// </remarks>
    /// <returns><see langword="true" /> if the database is available; <see langword="false" /> otherwise.</returns>
    public virtual bool CanConnect()
        => Dependencies.DatabaseCreator.CanConnect();

    /// <summary>
    ///     Determines whether or not the database is available and can be connected to.
    /// </summary>
    /// <remarks>
    ///     <para>
    ///         Any exceptions thrown when attempting to connect are caught and not propagated to the application.
    ///     </para>
    ///     <para>
    ///         The configured connection string is used to create the connection in the normal way, so all
    ///         configured options such as timeouts are honored.
    ///     </para>
    ///     <para>
    ///         Note that being able to connect to the database does not mean that it is
    ///         up-to-date with regard to schema creation, etc.
    ///     </para>
    ///     <para>
    ///         Entity Framework Core does not support multiple parallel operations being run on the same DbContext instance. This
    ///         includes both parallel execution of async queries and any explicit concurrent use from multiple threads.
    ///         Therefore, always await async calls immediately, or use separate DbContext instances for operations that execute
    ///         in parallel. See <see href="https://aka.ms/efcore-docs-threading">Avoiding DbContext threading issues</see>
    ///         for more information and examples.
    ///     </para>
    ///     <para>
    ///         See <see href="https://aka.ms/efcore-docs-connections">Database connections in EF Core</see> for more information and examples.
    ///     </para>
    /// </remarks>
    /// <param name="cancellationToken">A <see cref="CancellationToken" /> to observe while waiting for the task to complete.</param>
    /// <returns><see langword="true" /> if the database is available; <see langword="false" /> otherwise.</returns>
    /// <exception cref="OperationCanceledException">If the <see cref="CancellationToken" /> is canceled.</exception>
    public virtual Task<bool> CanConnectAsync(CancellationToken cancellationToken = default)
        => Dependencies.DatabaseCreator.CanConnectAsync(cancellationToken);

    /// <summary>
    ///     Starts a new transaction.
    /// </summary>
    /// <remarks>
    ///     See <see href="https://aka.ms/efcore-docs-transactions">Transactions in EF Core</see> for more information and examples.
    /// </remarks>
    /// <returns>
    ///     A <see cref="IDbContextTransaction" /> that represents the started transaction.
    /// </returns>
    public virtual IDbContextTransaction BeginTransaction()
        => Dependencies.TransactionManager.BeginTransaction();

    /// <summary>
    ///     Asynchronously starts a new transaction.
    /// </summary>
    /// <remarks>
    ///     <para>
    ///         Entity Framework Core does not support multiple parallel operations being run on the same DbContext instance. This
    ///         includes both parallel execution of async queries and any explicit concurrent use from multiple threads.
    ///         Therefore, always await async calls immediately, or use separate DbContext instances for operations that execute
    ///         in parallel. See <see href="https://aka.ms/efcore-docs-threading">Avoiding DbContext threading issues</see>
    ///         for more information and examples.
    ///     </para>
    ///     <para>
    ///         See <see href="https://aka.ms/efcore-docs-transactions">Transactions in EF Core</see> for more information and examples.
    ///     </para>
    /// </remarks>
    /// <param name="cancellationToken">A <see cref="CancellationToken" /> to observe while waiting for the task to complete.</param>
    /// <returns>
    ///     A task that represents the asynchronous transaction initialization. The task result contains a <see cref="IDbContextTransaction" />
    ///     that represents the started transaction.
    /// </returns>
    /// <exception cref="OperationCanceledException">If the <see cref="CancellationToken" /> is canceled.</exception>
    public virtual Task<IDbContextTransaction> BeginTransactionAsync(CancellationToken cancellationToken = default)
        => Dependencies.TransactionManager.BeginTransactionAsync(cancellationToken);

    /// <summary>
    ///     Applies the outstanding operations in the current transaction to the database.
    /// </summary>
    public virtual void CommitTransaction()
        => Dependencies.TransactionManager.CommitTransaction();

    /// <summary>
    ///     Applies the outstanding operations in the current transaction to the database.
    /// </summary>
    /// <remarks>
    ///     <para>
    ///         Entity Framework Core does not support multiple parallel operations being run on the same DbContext instance. This
    ///         includes both parallel execution of async queries and any explicit concurrent use from multiple threads.
    ///         Therefore, always await async calls immediately, or use separate DbContext instances for operations that execute
    ///         in parallel. See <see href="https://aka.ms/efcore-docs-threading">Avoiding DbContext threading issues</see>
    ///         for more information and examples.
    ///     </para>
    ///     <para>
    ///         See <see href="https://aka.ms/efcore-docs-transactions">Transactions in EF Core</see> for more information and examples.
    ///     </para>
    /// </remarks>
    /// <param name="cancellationToken">A <see cref="CancellationToken" /> to observe while waiting for the task to complete.</param>
    /// <returns>A Task representing the asynchronous operation.</returns>
    /// <exception cref="OperationCanceledException">If the <see cref="CancellationToken" /> is canceled.</exception>
    public virtual Task CommitTransactionAsync(CancellationToken cancellationToken = default)
        => Dependencies.TransactionManager.CommitTransactionAsync(cancellationToken);

    /// <summary>
    ///     Discards the outstanding operations in the current transaction.
    /// </summary>
    /// <remarks>
    ///     See <see href="https://aka.ms/efcore-docs-transactions">Transactions in EF Core</see> for more information and examples.
    /// </remarks>
    public virtual void RollbackTransaction()
        => Dependencies.TransactionManager.RollbackTransaction();

    /// <summary>
    ///     Discards the outstanding operations in the current transaction.
    /// </summary>
    /// <remarks>
    ///     <para>
    ///         See <see href="https://aka.ms/efcore-docs-transactions">Transactions in EF Core</see> for more information and examples.
    ///     </para>
    ///     <para>
    ///         Entity Framework Core does not support multiple parallel operations being run on the same DbContext instance. This
    ///         includes both parallel execution of async queries and any explicit concurrent use from multiple threads.
    ///         Therefore, always await async calls immediately, or use separate DbContext instances for operations that execute
    ///         in parallel. See <see href="https://aka.ms/efcore-docs-threading">Avoiding DbContext threading issues</see>
    ///         for more information and examples.
    ///     </para>
    /// </remarks>
    /// <param name="cancellationToken">A <see cref="CancellationToken" /> to observe while waiting for the task to complete.</param>
    /// <returns>A Task representing the asynchronous operation.</returns>
    /// <exception cref="OperationCanceledException">If the <see cref="CancellationToken" /> is canceled.</exception>
    public virtual Task RollbackTransactionAsync(CancellationToken cancellationToken = default)
        => Dependencies.TransactionManager.RollbackTransactionAsync(cancellationToken);

    /// <summary>
    ///     Creates an instance of the configured <see cref="IExecutionStrategy" />.
    /// </summary>
    /// <remarks>
    ///     See <see href="https://aka.ms/efcore-docs-connection-resiliency">Connection resiliency and database retries</see>
    ///     for more information and examples.
    /// </remarks>
    /// <returns>An <see cref="IExecutionStrategy" /> instance.</returns>
    public virtual IExecutionStrategy CreateExecutionStrategy()
        => Dependencies.ExecutionStrategyFactory.Create();

    /// <summary>
    ///     Gets the current <see cref="IDbContextTransaction" /> being used by the context, or null
    ///     if no transaction is in use.
    /// </summary>
    /// <remarks>
    ///     <para>
    ///         This property is null unless one of <see cref="BeginTransaction" />,
    ///         <see cref="M:Microsoft.EntityFrameworkCore.RelationalDatabaseFacadeExtensions.BeginTransaction" />, or
    ///         <see cref="O:Microsoft.EntityFrameworkCore.RelationalDatabaseFacadeExtensions.UseTransaction" />
    ///         has been called.
    ///         No attempt is made to obtain a transaction from the current DbConnection or similar.
    ///     </para>
    ///     <para>
    ///         For relational databases, the underlying <see cref="DbTransaction" /> can be obtained using
    ///         <see cref="M:Microsoft.EntityFrameworkCore.Storage.DbContextTransactionExtensions.GetDbTransaction" />
    ///         on the returned <see cref="IDbContextTransaction" />.
    ///     </para>
    ///     <para>
    ///         See <see href="https://aka.ms/efcore-docs-transactions">Transactions in EF Core</see> for more information and examples.
    ///     </para>
    /// </remarks>
    public virtual IDbContextTransaction? CurrentTransaction
        => Dependencies.TransactionManager.CurrentTransaction;

    /// <summary>
    ///     Gets or sets a value indicating whether or not a transaction will be created automatically by
    ///     <see cref="DbContext.SaveChanges()" /> if none of the 'BeginTransaction' or 'UseTransaction' methods have been called.
    /// </summary>
    /// <remarks>
    ///     <para>
    ///         Setting this value to <see langword="false" /> will also disable the <see cref="IExecutionStrategy" /> for
    ///         <see cref="DbContext.SaveChanges()" />
    ///     </para>
    ///     <para>
    ///         The default value is <see langword="true" />, meaning that <see cref="DbContext.SaveChanges()" /> will always use a
    ///         transaction when saving changes.
    ///     </para>
    ///     <para>
    ///         Setting this value to <see langword="false" /> should only be done with caution, since the database could be left in an
    ///         inconsistent state if failure occurs.
    ///     </para>
    ///     <para>
    ///         See <see href="https://aka.ms/efcore-docs-transactions">Transactions in EF Core</see> for more information and examples.
    ///     </para>
    /// </remarks>
<<<<<<< HEAD
    [Obsolete("Use AutoTransactionBehavior instead")]
=======
    [Obsolete("Use " + nameof(AutoTransactionBehavior) + " instead")]
>>>>>>> 9cbf7783
    public virtual bool AutoTransactionsEnabled
    {
        get => AutoTransactionBehavior is AutoTransactionBehavior.Always or AutoTransactionBehavior.WhenNeeded;
        set
        {
            if (value)
            {
                if (AutoTransactionBehavior == AutoTransactionBehavior.Never)
                {
                    AutoTransactionBehavior = AutoTransactionBehavior.WhenNeeded;
                }
            }
            else
            {
                AutoTransactionBehavior = AutoTransactionBehavior.Never;
            }
        }
    }

    /// <summary>
    ///     Gets or sets a value indicating whether or not a transaction will be created automatically by
    ///     <see cref="DbContext.SaveChanges()" /> if neither 'BeginTransaction' nor 'UseTransaction' has been called.
    /// </summary>
    /// <remarks>
    ///     <para>
    ///         The default setting is <see cref="AutoTransactionBehavior.WhenNeeded" />.
    ///     </para>
    ///     <para>
    ///         Setting this to <see cref="AutoTransactionBehavior.Never" /> with caution, since the database could be left in
    ///         an inconsistent state if failure occurs.
    ///     </para>
    ///     <para>
    ///         See <see href="https://aka.ms/efcore-docs-transactions">Transactions in EF Core</see> for more information and examples.
    ///     </para>
    /// </remarks>
    public virtual AutoTransactionBehavior AutoTransactionBehavior { get; set; } = AutoTransactionBehavior.WhenNeeded;

    /// <summary>
    ///     Whether a transaction savepoint will be created automatically by <see cref="DbContext.SaveChanges()" /> if it is called
    ///     after a transaction has been manually started with <see cref="BeginTransaction" />.
    /// </summary>
    /// <remarks>
    ///     <para>
    ///         The default value is <see langword="true" />, meaning that <see cref="DbContext.SaveChanges()" /> will create a
    ///         transaction savepoint within a manually-started transaction. Regardless of this property, savepoints are only created
    ///         if the data provider supports them; see <see cref="IDbContextTransaction.SupportsSavepoints" />.
    ///     </para>
    ///     <para>
    ///         Setting this value to <see langword="false" /> should only be done with caution since the database could be left in a
    ///         corrupted state if <see cref="DbContext.SaveChanges()" /> fails.
    ///     </para>
    ///     <para>
    ///         See <see href="https://aka.ms/efcore-docs-transactions">Transactions in EF Core</see> for more information and examples.
    ///     </para>
    /// </remarks>
    public virtual bool AutoSavepointsEnabled { get; set; } = true;

    /// <summary>
    ///     Returns the name of the database provider currently in use.
    ///     The name is typically the name of the provider assembly.
    ///     It is usually easier to use a sugar method such as
    ///     <see cref="M:Microsoft.EntityFrameworkCore.SqlServerDatabaseFacadeExtensions.IsSqlServer" />
    ///     instead of calling this method directly.
    /// </summary>
    /// <remarks>
    ///     <para>
    ///         This method can only be used after the <see cref="DbContext" /> has been configured because
    ///         it is only then that the provider is known. This means that this method cannot be used
    ///         in <see cref="DbContext.OnConfiguring" /> because this is where application code sets the
    ///         provider to use as part of configuring the context.
    ///     </para>
    ///     <para>
    ///         See <see href="https://aka.ms/efcore-docs-dbcontext">DbContext lifetime, configuration, and initialization</see>
    ///         for more information and examples.
    ///     </para>
    /// </remarks>
    public virtual string? ProviderName
        // Needs to be lazy because used from OnModelCreating
        => _context.GetService<IEnumerable<IDatabaseProvider>>()
            .Select(p => p.Name)
            .FirstOrDefault();

    /// <summary>
    ///     <para>
    ///         Gets the scoped <see cref="IServiceProvider" /> being used to resolve services.
    ///     </para>
    ///     <para>
    ///         This property is intended for use by extension methods that need to make use of services
    ///         not directly exposed in the public API surface.
    ///     </para>
    /// </summary>
    /// <remarks>
    ///     See <see href="https://aka.ms/efcore-docs-providers">Implementation of database providers and extensions</see>
    ///     for more information and examples.
    /// </remarks>
    IServiceProvider IInfrastructure<IServiceProvider>.Instance
        => ((IInfrastructure<IServiceProvider>)_context).Instance;

    /// <summary>
    ///     This is an internal API that supports the Entity Framework Core infrastructure and not subject to
    ///     the same compatibility standards as public APIs. It may be changed or removed without notice in
    ///     any release. You should only use it directly in your code with extreme caution and knowing that
    ///     doing so can result in application failures when updating to a new Entity Framework Core release.
    /// </summary>
    [EntityFrameworkInternal]
    IDatabaseFacadeDependencies IDatabaseFacadeDependenciesAccessor.Dependencies
        => Dependencies;

    /// <summary>
    ///     This is an internal API that supports the Entity Framework Core infrastructure and not subject to
    ///     the same compatibility standards as public APIs. It may be changed or removed without notice in
    ///     any release. You should only use it directly in your code with extreme caution and knowing that
    ///     doing so can result in application failures when updating to a new Entity Framework Core release.
    /// </summary>
    [EntityFrameworkInternal]
    DbContext IDatabaseFacadeDependenciesAccessor.Context
        => _context;

    /// <inheritdoc />
    void IResettableService.ResetState()
    {
        AutoTransactionBehavior = AutoTransactionBehavior.WhenNeeded;
        AutoSavepointsEnabled = true;
    }

    Task IResettableService.ResetStateAsync(CancellationToken cancellationToken)
    {
        ((IResettableService)this).ResetState();

        return Task.CompletedTask;
    }

    #region Hidden System.Object members

    /// <summary>
    ///     Returns a string that represents the current object.
    /// </summary>
    /// <returns>A string that represents the current object.</returns>
    [EditorBrowsable(EditorBrowsableState.Never)]
    public override string? ToString()
        => base.ToString();

    /// <summary>
    ///     Determines whether the specified object is equal to the current object.
    /// </summary>
    /// <param name="obj">The object to compare with the current object.</param>
    /// <returns><see langword="true" /> if the specified object is equal to the current object; otherwise, <see langword="false" />.</returns>
    [EditorBrowsable(EditorBrowsableState.Never)]
    public override bool Equals(object? obj)
        => base.Equals(obj);

    /// <summary>
    ///     Serves as the default hash function.
    /// </summary>
    /// <returns>A hash code for the current object.</returns>
    [EditorBrowsable(EditorBrowsableState.Never)]
    public override int GetHashCode()
        => base.GetHashCode();

    #endregion
}<|MERGE_RESOLUTION|>--- conflicted
+++ resolved
@@ -396,11 +396,7 @@
     ///         See <see href="https://aka.ms/efcore-docs-transactions">Transactions in EF Core</see> for more information and examples.
     ///     </para>
     /// </remarks>
-<<<<<<< HEAD
-    [Obsolete("Use AutoTransactionBehavior instead")]
-=======
     [Obsolete("Use " + nameof(AutoTransactionBehavior) + " instead")]
->>>>>>> 9cbf7783
     public virtual bool AutoTransactionsEnabled
     {
         get => AutoTransactionBehavior is AutoTransactionBehavior.Always or AutoTransactionBehavior.WhenNeeded;
